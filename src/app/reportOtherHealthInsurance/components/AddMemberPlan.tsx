--- conflicted
+++ resolved
@@ -173,23 +173,6 @@
             <Checkbox
               label={'Medicare Part A'}
               classProps="!p-0"
-<<<<<<< HEAD
-              id="medicare-part-a"
-            ></Checkbox>
-            <Spacer size={8} />
-            <Checkbox label={'Medicare Part B'} id="medicare-part-b"></Checkbox>
-            <Spacer size={8} />
-            <Checkbox label={'Medicare Part D'} id="medicare-part-d"></Checkbox>
-            <Spacer size={16} />
-            <CalendarField
-              isSuffixNeeded={true}
-              label={'Policy Effective Date (MM/DD/YYYY)'}
-            />
-            <CalendarField
-              isSuffixNeeded={true}
-              label={'Policy End Date (MM/DD/YYYY) (optional)'}
-            />
-=======
               checked={partA}
               onChange={(newValue) => setPartA(newValue)}
               id="medicare-part-a"
@@ -208,7 +191,6 @@
               onChange={(newValue) => setPartD(newValue)}
               id="medicare-part-d"
             ></Checkbox>
->>>>>>> aa810ab0
           </Column>
         )}
         <Spacer size={16} />
@@ -303,12 +285,8 @@
             <Spacer size={8} />
             <Checkbox
               label={'This member is over 65.'}
-<<<<<<< HEAD
-              id="member-over-65"
-=======
               checked={isOver65}
               onChange={(newValue) => setIsOver65(newValue)}
->>>>>>> aa810ab0
             ></Checkbox>
             <Spacer size={32} />
             {error && (
