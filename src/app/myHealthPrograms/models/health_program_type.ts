export enum HealthProgramType {
  Alight = 'Alight',
  SilverFit = 'SilverFit',
  TeladocBP = 'TeladocBP',
  HingeHealth = 'HingeHealth',
<<<<<<< HEAD
  QuestSelect = 'QuestSelect',
=======
  TeladocHealthDiabetesManagement = 'TeladocHealthDiabetesManagement',
>>>>>>> c7bd818a
}<|MERGE_RESOLUTION|>--- conflicted
+++ resolved
@@ -3,9 +3,6 @@
   SilverFit = 'SilverFit',
   TeladocBP = 'TeladocBP',
   HingeHealth = 'HingeHealth',
-<<<<<<< HEAD
+  TeladocHealthDiabetesManagement = 'TeladocHealthDiabetesManagement',
   QuestSelect = 'QuestSelect',
-=======
-  TeladocHealthDiabetesManagement = 'TeladocHealthDiabetesManagement',
->>>>>>> c7bd818a
 }