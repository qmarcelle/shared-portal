--- conflicted
+++ resolved
@@ -1,91 +1,16 @@
 'use client';
 
 import { ChatClientEntry } from '@/app/chat/components';
-<<<<<<< HEAD
-import { useSession } from 'next-auth/react';
-import { useEffect, useState } from 'react';
-import { useChatStore } from './chat/stores/chatStore';
-=======
 import { registerGlobalChatOpener } from '@/app/chat/utils/chatOpenHelpers';
 import { logger } from '@/utils/logger';
 import { useSession, type SessionContextValue } from 'next-auth/react';
 import { useEffect, useRef, useState } from 'react';
->>>>>>> 8c3b801a
 
 export default function ClientLayout({
   children,
 }: {
   children: React.ReactNode;
 }) {
-<<<<<<< HEAD
-  // Add loading state to prevent rendering before data is ready
-  const [isClientReady, setIsClientReady] = useState(false);
-  const genesysChatConfig = useChatStore(
-    (state) => state.config.genesysChatConfig,
-  );
-
-  // Only run on client-side
-  useEffect(() => {
-    // Short timeout to ensure DOM is fully ready before loading chat components
-    const timer = setTimeout(() => {
-      setIsClientReady(true);
-      console.log(
-        '[ClientLayout] Client ready, ChatWidget can now be rendered',
-        {
-          hasGenesysConfig: !!genesysChatConfig,
-          configKeys: genesysChatConfig ? Object.keys(genesysChatConfig) : [],
-        },
-      );
-    }, 1000);
-
-    return () => clearTimeout(timer);
-  }, [genesysChatConfig]);
-
-  // Get session data
-  const { data: session } = useSession();
-
-  // Log session data for debugging
-  useEffect(() => {
-    console.log('[ClientLayout] Session data:', {
-      isAuthenticated: !!session,
-      user: session?.user ? 'exists' : 'null',
-      plan: session?.user?.currUsr?.plan
-        ? {
-            memCk: session?.user?.currUsr?.plan?.memCk,
-            grpId: session?.user?.currUsr?.plan?.grpId,
-          }
-        : 'null',
-      timestamp: new Date().toISOString(),
-    });
-  }, [session]);
-
-  const isChatConfigReady =
-    !!genesysChatConfig && Object.keys(genesysChatConfig).length > 0;
-
-  // Log when chatSettings changes for debugging
-  useEffect(() => {
-    console.log(
-      '[ClientLayout] genesysChatConfig updated:',
-      genesysChatConfig ? Object.keys(genesysChatConfig).length : 0,
-      'keys',
-    );
-  }, [genesysChatConfig]);
-
-  // Don't render any client components while not ready
-  if (!isClientReady) {
-    return <>{children}</>;
-  }
-
-  // IMPORTANT: Always render ChatWidget once the client is ready,
-  // even if genesysChatConfig isn't available yet.
-  // This allows ChatWidget to make the API call to load the chat configuration,
-  // which will in turn populate the store.
-  console.log('[ClientLayout] Rendering ChatClientEntry');
-
-  return (
-    <>
-      <ChatClientEntry />
-=======
   const [shouldRenderChat, setShouldRenderChat] = useState(false);
   const hasInitializedGlobalOpener = useRef(false);
 
@@ -145,7 +70,6 @@
   return (
     <>
       {shouldRenderChat && <ChatClientEntry key="chat-client-entry" />}
->>>>>>> 8c3b801a
       {children}
     </>
   );
