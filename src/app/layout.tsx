/* eslint-disable @next/next/no-sync-scripts */
'use client';

import '@/app/globals.css';
import { AppModal } from '@/components/foundation/AppModal';
import { SideBarModal } from '@/components/foundation/SideBarModal';
import SiteHeader from '@/components/foundation/SiteHeader';
import '@/styles/base.css';
import '@/styles/checkbox.css';
import { noHeaderAndFooterRoutes } from '@/utils/routes';
import { usePathname } from 'next/navigation';
import { useEffect } from 'react';
<<<<<<< HEAD
import TagManager from 'react-gtm-module';
=======
>>>>>>> d84c1496
import 'react-responsive-modal/styles.css';
import 'slick-carousel/slick/slick-theme.css';
import 'slick-carousel/slick/slick.css';
import ClientLayout from './ClientLayout';
import { initPingOne } from './pingOne/setupPingOne';

export default function RootLayout({
  children,
}: {
  children: React.ReactNode;
}) {
  useEffect(() => {
    initPingOne();
  }, []);
  const showHeader = !noHeaderAndFooterRoutes.includes(usePathname());

  useEffect(() => {
    const TagManagerArgs = {
      gtmId: 'GTM-5GNS5V6',
    };
    console.log('Initializing Google Analytics');
    TagManager.initialize(TagManagerArgs);
    //ReactGA.initialize('G-M0JDZR3EBP');
  }, []);

  return (
    <html lang="en">
      <body>
        {showHeader && (
          <>
            <SideBarModal />
            <SiteHeader />
          </>
        )}
        <ClientLayout>{children}</ClientLayout>
        <AppModal />
        <script src="https://cdnjs.cloudflare.com/ajax/libs/flowbite/2.3.0/flowbite.min.js"></script>
        <script
          src="https://apps.pingone.com/signals/web-sdk/5.3.7/signals-sdk.js"
          defer
        ></script>
      </body>
    </html>
  );
}<|MERGE_RESOLUTION|>--- conflicted
+++ resolved
@@ -10,10 +10,7 @@
 import { noHeaderAndFooterRoutes } from '@/utils/routes';
 import { usePathname } from 'next/navigation';
 import { useEffect } from 'react';
-<<<<<<< HEAD
 import TagManager from 'react-gtm-module';
-=======
->>>>>>> d84c1496
 import 'react-responsive-modal/styles.css';
 import 'slick-carousel/slick/slick-theme.css';
 import 'slick-carousel/slick/slick.css';
@@ -26,19 +23,15 @@
   children: React.ReactNode;
 }) {
   useEffect(() => {
-    initPingOne();
-  }, []);
-  const showHeader = !noHeaderAndFooterRoutes.includes(usePathname());
-
-  useEffect(() => {
     const TagManagerArgs = {
       gtmId: 'GTM-5GNS5V6',
     };
     console.log('Initializing Google Analytics');
     TagManager.initialize(TagManagerArgs);
     //ReactGA.initialize('G-M0JDZR3EBP');
+    initPingOne();
   }, []);
-
+  const showHeader = !noHeaderAndFooterRoutes.includes(usePathname());
   return (
     <html lang="en">
       <body>
