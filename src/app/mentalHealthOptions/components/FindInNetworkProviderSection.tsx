import { IComponent } from '@/components/IComponent';
import { Card } from '@/components/foundation/Card';
import { Row } from '@/components/foundation/Row';
import { Spacer } from '@/components/foundation/Spacer';
import { TextBox } from '@/components/foundation/TextBox';
import { ReactNode } from 'react';
import FindCare from '../../../../public/assets/find_care_search.svg';

interface FindInNetworkProviderSectionProps extends IComponent {
  icon?: ReactNode;
}
export const FindInNetworkProviderSection = ({
<<<<<<< HEAD
  icon = <img src={FindCare} className="w-[40px] h-[40px]" alt="FindCare" />,
=======
  icon = <Image src={FindCare} className="w-[40px] h-[40px]" alt="" />,
>>>>>>> 8c3b801a
}: FindInNetworkProviderSectionProps) => {
  return (
    <Card className="large-section">
      <div>
        <Row className="align-top">
          {icon}
          <Spacer axis="horizontal" size={16} />
          <p className="font-bold" style={{ color: 'var(--primary-color)' }}>
            Find an In-network Provider
          </p>
        </Row>
        <Spacer size={8} />
        <TextBox text="Find a high-quality provider for either in-person or virtual telehealth appointments."></TextBox>
      </div>
    </Card>
  );
};<|MERGE_RESOLUTION|>--- conflicted
+++ resolved
@@ -10,11 +10,7 @@
   icon?: ReactNode;
 }
 export const FindInNetworkProviderSection = ({
-<<<<<<< HEAD
-  icon = <img src={FindCare} className="w-[40px] h-[40px]" alt="FindCare" />,
-=======
   icon = <Image src={FindCare} className="w-[40px] h-[40px]" alt="" />,
->>>>>>> 8c3b801a
 }: FindInNetworkProviderSectionProps) => {
   return (
     <Card className="large-section">
