--- conflicted
+++ resolved
@@ -178,24 +178,6 @@
       scriptUrlProp: scriptUrl,
       cssUrlsProp: cssUrls,
       legacyConfigProp: legacyConfig,
-      // Add detailed logging for member fields in legacyConfig
-      legacyConfigFields: legacyConfig
-        ? {
-            memberFirstname: legacyConfig.memberFirstname,
-            firstName: legacyConfig.firstName,
-            memberLastName: legacyConfig.memberLastName,
-            lastName: legacyConfig.lastName,
-            subscriberID: legacyConfig.subscriberID,
-            subscriberId: legacyConfig.subscriberId,
-            sfx: legacyConfig.sfx,
-            suffix: legacyConfig.suffix,
-            memberDOB: legacyConfig.memberDOB,
-            memberMedicalPlanID: legacyConfig.memberMedicalPlanID,
-            memberClientID: legacyConfig.memberClientID,
-            groupId: legacyConfig.groupId,
-            groupType: legacyConfig.groupType,
-          }
-        : 'legacyConfig not provided',
       cloudConfigProp: cloudConfig,
       showStatus,
       chatMode,
@@ -595,101 +577,7 @@
                 legacyConfig,
               );
               if (typeof window !== 'undefined') {
-<<<<<<< HEAD
-                // Make sure chatMode is properly set in the legacyConfig with all required fields
-                const configWithMode = {
-                  ...legacyConfig,
-                  chatMode: 'legacy', // Explicitly set chatMode to legacy
-
-                  // Ensure all required user/member fields are set with detailed logging of source values
-                  memberFirstname:
-                    legacyConfig?.memberFirstname ||
-                    legacyConfig?.firstName ||
-                    '',
-                  memberLastName:
-                    legacyConfig?.memberLastName ||
-                    legacyConfig?.lastName ||
-                    '',
-                  subscriberID:
-                    legacyConfig?.subscriberID ||
-                    legacyConfig?.subscriberId ||
-                    '',
-                  sfx: legacyConfig?.sfx || legacyConfig?.suffix || '',
-                  formattedFirstName:
-                    legacyConfig?.formattedFirstName ||
-                    legacyConfig?.firstName ||
-                    '',
-                  MEMBER_ID:
-                    legacyConfig?.MEMBER_ID ||
-                    `${legacyConfig?.subscriberID || legacyConfig?.subscriberId || ''}-${legacyConfig?.sfx || legacyConfig?.suffix || ''}`,
-                  memberDOB: legacyConfig?.memberDOB || '',
-                  memberMedicalPlanID: legacyConfig?.memberMedicalPlanID || '',
-                  groupId: legacyConfig?.groupId || '',
-                  memberClientID: legacyConfig?.memberClientID || '',
-                  groupType: legacyConfig?.groupType || '',
-                };
-
-                // Log the values before setting them on window.chatSettings
-                logger.info(
-                  `${LOG_PREFIX} Legacy Mode: Detailed member values being set:`,
-                  {
-                    memberFirstnameFrom: {
-                      legacyConfig_memberFirstname:
-                        legacyConfig?.memberFirstname,
-                      legacyConfig_firstName: legacyConfig?.firstName,
-                      finalValue: configWithMode.memberFirstname,
-                    },
-                    memberLastNameFrom: {
-                      legacyConfig_memberLastName: legacyConfig?.memberLastName,
-                      legacyConfig_lastName: legacyConfig?.lastName,
-                      finalValue: configWithMode.memberLastName,
-                    },
-                    subscriberIDFrom: {
-                      legacyConfig_subscriberID: legacyConfig?.subscriberID,
-                      legacyConfig_subscriberId: legacyConfig?.subscriberId,
-                      finalValue: configWithMode.subscriberID,
-                    },
-                    memberDOBFrom: {
-                      legacyConfig_memberDOB: legacyConfig?.memberDOB,
-                      finalValue: configWithMode.memberDOB,
-                    },
-                    memberClientIDFrom: {
-                      legacyConfig_memberClientID: legacyConfig?.memberClientID,
-                      finalValue: configWithMode.memberClientID,
-                    },
-                  },
-                );
-
-                window.chatSettings = configWithMode as ChatSettings;
-                // Verify after setting with detailed member information
-                logger.info(
-                  `${LOG_PREFIX} Legacy Mode: window.chatSettings set, verifying:`,
-                  {
-                    isSet: !!window.chatSettings,
-                    keysCount: window.chatSettings
-                      ? Object.keys(window.chatSettings).length
-                      : 0,
-                    memberInfo: {
-                      firstName:
-                        window.chatSettings?.memberFirstname ||
-                        window.chatSettings?.firstName,
-                      lastName:
-                        window.chatSettings?.memberLastName ||
-                        window.chatSettings?.lastName,
-                      subscriberId:
-                        window.chatSettings?.subscriberID ||
-                        window.chatSettings?.subscriberId,
-                      memberDOB: window.chatSettings?.memberDOB,
-                      memberClientID: window.chatSettings?.memberClientID,
-                      groupId: window.chatSettings?.groupId,
-                      groupType: window.chatSettings?.groupType,
-                      MEMBER_ID: window.chatSettings?.MEMBER_ID,
-                    },
-                  },
-                );
-=======
                 window.chatSettings = legacyConfig;
->>>>>>> 2619adf8
               } else {
                 logger.warn(
                   `${LOG_PREFIX} Legacy Mode: window object not available. Cannot set window.chatSettings.`,
