--- conflicted
+++ resolved
@@ -125,18 +125,6 @@
         )}
 
         <Spacer size={16} />
-<<<<<<< HEAD
-        {ssoUrl && (
-          <AppLink
-            label={`Go to ${providerName}`}
-            target="_blank"
-            icon={<Image src={externalIcon} alt="external" />}
-            displayStyle="inline-flex"
-            className="p-0"
-            url={ssoUrl}
-          />
-        )}
-=======
         <AppLink
           label={`Go to ${sso}`}
           target="_blank"
@@ -145,7 +133,6 @@
           className="p-0"
           url={ssoUrl}
         />
->>>>>>> 8c3b801a
       </Column>
     </main>
   );
