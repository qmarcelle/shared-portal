--- conflicted
+++ resolved
@@ -5,11 +5,7 @@
 import { externalIcon } from '@/components/foundation/Icons';
 import { RichText } from '@/components/foundation/RichText';
 import { Spacer } from '@/components/foundation/Spacer';
-<<<<<<< HEAD
-import { TextBox } from '@/components/foundation/TextBox';
-=======
 import Image from 'next/image';
->>>>>>> 8c3b801a
 import { ReactNode } from 'react';
 
 interface VisionBalanceProps extends IComponent {
@@ -20,11 +16,7 @@
 export const VisionBalance = ({
   className,
   linkURL,
-<<<<<<< HEAD
-  icon = <img alt="external icon" src={externalIcon} />,
-=======
   icon = <Image alt="" src={externalIcon} />,
->>>>>>> 8c3b801a
 }: VisionBalanceProps) => {
   return (
     <Card className={className}>
