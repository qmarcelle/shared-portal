--- conflicted
+++ resolved
@@ -2,46 +2,8 @@
 import PlanDocuments from '.';
 import { getPlanDocuments } from './actions/getPlanDocuments';
 
-<<<<<<< HEAD
-import { InfoCard } from '@/components/composite/InfoCard';
-import { Column } from '@/components/foundation/Column';
-import { envelopeIcon } from '@/components/foundation/Icons';
-import { Spacer } from '@/components/foundation/Spacer';
-import { TextBox } from '@/components/foundation/TextBox';
-import { Title } from '@/components/foundation/Title';
-const PlanDocuments = () => {
-  return (
-    <main className="flex flex-col justify-center items-center page">
-      <Column className="app-content app-base-font-color">
-        <Spacer size={32} />
-        <section className="ml-4">
-          <Title
-            className="title-1"
-            aria-label="Plan Documents"
-            text="Plan Documents"
-          />
-          <Spacer size={16} />
-          <TextBox
-            className="max-w-[650px]"
-            text="We've put together quick-reference guides that explain your plan
-            details and help you get the most from your benefits."
-          />
-        </section>
-        <Spacer size={16} />
-        <InfoCard
-          icon={envelopeIcon}
-          label={'Request Printed Material'}
-          body={'Ask us to mail your plan documents to you.'}
-          link={''}
-        />
-        <Spacer size={32} />
-      </Column>
-    </main>
-  );
-=======
 export const metadata: Metadata = {
   title: 'Plan Documents',
->>>>>>> ee0e61d3
 };
 
 const PlanDocumentsPage = async () => {
