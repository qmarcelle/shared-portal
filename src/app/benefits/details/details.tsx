--- conflicted
+++ resolved
@@ -3,6 +3,8 @@
 import { InfoCard } from '@/components/composite/InfoCard';
 import { Column } from '@/components/foundation/Column';
 import { Spacer } from '@/components/foundation/Spacer';
+import estimateCost from '@/public/assets/estimate_cost.svg';
+import servicesUsed from '@/public/assets/services_used.svg';
 import { BalanceSectionWrapper } from '../balances/components/BalanceSection';
 import {
   SpendingAccountSection,
@@ -116,24 +118,14 @@
               <InfoCard
                 label="Estimate Costs"
                 body="Plan your upcoming care costs before you make an appointment."
-<<<<<<< HEAD
-                icon="/assets/estimate_cost.svg"
-                link="findcare"
-=======
                 icon={estimateCost}
                 link="/member/findcare"
->>>>>>> aa810ab0
               />
               <InfoCard
                 label="Services Used"
                 body="View a list of common services, the maximum amount covered by your plan and how many you've used."
-<<<<<<< HEAD
-                icon="/assets/services_used.svg"
-                link="servicesused"
-=======
                 icon={servicesUsed}
                 link="/member/myplan/servicesused"
->>>>>>> aa810ab0
               />
               {/* Add Medical Balances Card */}
               {[
