--- conflicted
+++ resolved
@@ -42,46 +42,19 @@
               <ProgramBenefits
                 benefits={[
                   {
-<<<<<<< HEAD
-                    benefitIcon: (
-                      <img
-                        src="/assets/maternity_breast_pump.svg"
-                        alt="Maternity Breast Pump Icon"
-                      />
-                    ),
-=======
                     benefitIcon: <Image src={maternity} alt="" />,
->>>>>>> 8c3b801a
                     benefitCopy:
                       'Connect with a nurse to learn more about your breast pump benefit.',
                     benefitLabel: 'Breast Pump Benefit',
                   },
                   {
-<<<<<<< HEAD
-                    benefitIcon: (
-                      <img
-                        src="/assets/primary_care.svg"
-                        alt="Primary Care Icon"
-                      />
-                    ),
-=======
                     benefitIcon: <Image src={primaryCare} alt="" />,
->>>>>>> 8c3b801a
                     benefitCopy:
                       'Our nurses provide expert advice for high-risk care, lactation counseling, postpartum emotional support and more.',
                     benefitLabel: 'One-on-One Support',
                   },
                   {
-<<<<<<< HEAD
-                    benefitIcon: (
-                      <img
-                        src="/assets/health_support.svg"
-                        alt="Health Support Icon"
-                      />
-                    ),
-=======
                     benefitIcon: <Image src={healthSupport} alt="" />,
->>>>>>> 8c3b801a
                     benefitCopy:
                       // eslint-disable-next-line quotes
                       "We'll work with your doctors to ensure you're getting everything you need during and after your pregnancy.",
