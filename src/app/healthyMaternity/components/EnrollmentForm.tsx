--- conflicted
+++ resolved
@@ -130,15 +130,7 @@
           <TextBox text="3" className="stepRoundBlue" />
           <Spacer size={18} />
           <Column className="items-center">
-<<<<<<< HEAD
-            <img
-              className="size-[80px]"
-              src="/assets/success.svg"
-              alt="success"
-            />
-=======
             <Image className="size-[80px]" src={successIcon} alt="" />
->>>>>>> 8c3b801a
             <Spacer size={24} />
             <Header
               className="title-2"
