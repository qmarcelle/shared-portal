'use client';
import { ViewCareOptions } from '@/app/findcare/components/ViewCareOptions';
import { VirtualCareOptions } from '@/app/findcare/components/VirtualCareOptions';
import { Column } from '@/components/foundation/Column';
import SearchField from '@/components/foundation/SearchField';
import { Spacer } from '@/components/foundation/Spacer';
import {
  isEmboldHealthEligible,
  isHingeHealthEligible,
  isNewMentalHealthSupportAbleToEligible,
  isNewMentalHealthSupportMyStrengthCompleteEligible,
  isNurseChatEligible,
  isTeladocEligible,
  isTeledocPrimary360Eligible,
} from '@/visibilityEngine/computeVisibilityRules';
import { VisibilityRules } from '@/visibilityEngine/rules';
import Image from 'next/image';
import { useRouter } from 'next/navigation';
import EstimateCost from '../../../public/assets/estimate_cost.svg';
import findCareIcon from '../../../public/assets/find_care_search.svg';
import MentalCareIcon from '../../../public/assets/mental_health.svg';
import PrimaryCareIcon from '../../../public/assets/primary_care.svg';
import { FindMedicalProvidersComponent } from '../dashboard/components/FindMedicalProvidersComponent';
import {
  CVS_DEEPLINK_MAP,
  CVS_DRUG_SEARCH_INIT,
  CVS_PHARMACY_SEARCH_FAST,
  EYEMED_DEEPLINK_MAP,
  EYEMED_PROVIDER_DIRECTORY,
  EYEMED_VISION,
} from '../sso/ssoConstants';
import { FindCarePillBox } from './components/FindCarePillBox';
export type FindCareProps = {
  visibilityRules?: VisibilityRules;
};

const FindCare = ({ visibilityRules }: FindCareProps) => {
  const router = useRouter();
  return (
    <main className="flex flex-col justify-center items-center page">
      <Column className="app-content app-base-font-color md:p-0 p-4">
        <section className={'card-main max-sm:mt-24 mt-8 '}>
          <SearchField
            onSearch={() => null}
            hint="Search by procedure, specialty, facility or provider name..."
          />
        </section>
        <section className="flex flex-row items-start app-body">
          <Column className="flex-grow page-section-63_33 items-stretch">
            {isEmboldHealthEligible(visibilityRules) && (
              <FindMedicalProvidersComponent
                className="!mt-8"
                isButtonHorizontal={true}
              />
            )}
            {!isEmboldHealthEligible(visibilityRules) && (
              <FindCarePillBox
                className="my-8  p-4"
                // className="md:w-[480px] md:h-[200px] md:my-8 p-4 w-11/12 "
                title="Looking for care? Find a:"
                icon={
                  <Image
                    src={findCareIcon}
                    className="w-[40px] h-[40px]"
                    alt=""
                  />
                }
                pillObjects={[
                  {
                    label: 'Primary Care Provider',
                    callback: () => {
                      console.log('Clicked Pill PCP');
                    },
                  },
                  {
                    label: 'Dentist',
                    callback: () => {
                      console.log('Clicked Pill Dentist');
                    },
                  },
                  {
                    label: 'Mental Health Provider',
                    callback: () => {
                      console.log('Clicked Pill Mental Health Provider');
                    },
                  },
<<<<<<< HEAD
                },
                {
                  label: 'Eye Doctor',
                  callback: () => {
                    router.push(
                      `/sso/launch?PartnerSpId=${process.env.NEXT_PUBLIC_IDP_EYEMED}&TargetResource=${process.env.NEXT_PUBLIC_EYEMED_SSO_TARGET?.replace('{DEEPLINK}', EYEMED_DEEPLINK_MAP.get(EYEMED_PROVIDER_DIRECTORY)!)}`,
                    );
                  },
                },
                {
                  label: 'Pharmacy',
                  callback: () => {
                    router.push(
                      `/sso/launch?PartnerSpId=${process.env.NEXT_PUBLIC_IDP_CVS_CAREMARK}&TargetResource=${process.env.NEXT_PUBLIC_CVS_SSO_TARGET?.replace('{DEEPLINK}', CVS_DEEPLINK_MAP.get(CVS_PHARMACY_SEARCH_FAST)!)}`,
                    );
=======
                  {
                    label: 'Eye Doctor',
                    callback: () => {
                      console.log('Clicked Pill Eye Doctor');
                    },
                  },
                  {
                    label: 'Pharmacy',
                    callback: () => {
                      router.push(
                        '/sso/launch?PartnerSpId=' +
                          process.env.NEXT_PUBLIC_IDP_CVS_CAREMARK,
                      );
                    },
>>>>>>> 3a8a9dee
                  },
                  {
                    label: 'Virtual Care',
                    callback: () => {
                      console.log('Clicked Pill Virtual Care');
                    },
                  },
                ]}
              />
            )}
          </Column>
          <Column className="flex-grow page-section-36_67 items-stretch">
            <FindCarePillBox
              className="my-8  p-4"
              //className="md:w-[480px] md:h-[164px] my-8 p-4 w-11/12"
              title="Planning for a procedure? Estimate costs for:"
              icon={
                <Image
                  src={EstimateCost}
                  className="w-[40px] h-[40px]"
                  alt=""
                />
              }
              pillObjects={[
                {
                  label: 'Medical',
                  callback: () => {
                    console.log('Clicked Pill Medical');
                  },
                },
                {
                  label: 'Dental',
                  callback: () => {
                    console.log('Clicked Pill Dental');
                  },
                },
                {
                  label: 'Prescription Drugs',
                  callback: () => {
                    router.push(
                      `/sso/launch?PartnerSpId=${process.env.NEXT_PUBLIC_IDP_CVS_CAREMARK}&TargetResource=${process.env.NEXT_PUBLIC_CVS_SSO_TARGET?.replace('{DEEPLINK}', CVS_DEEPLINK_MAP.get(CVS_DRUG_SEARCH_INIT)!)}`,
                    );
                  },
                },
                {
                  label: 'Vision',
                  callback: () => {
                    router.push(
                      `/sso/launch?PartnerSpId=${process.env.NEXT_PUBLIC_IDP_EYEMED}&TargetResource=${process.env.NEXT_PUBLIC_EYEMED_SSO_TARGET?.replace('{DEEPLINK}', EYEMED_DEEPLINK_MAP.get(EYEMED_VISION)!)}`,
                    );
                  },
                },
              ]}
            />
          </Column>
        </section>
        <section className="flex flex-row items-start app-body mt-4">
          <Column className="flex-grow page-section-63_33 items-stretch">
            <ViewCareOptions
              options={[
                {
                  title: 'Primary Care Options',
                  description:
                    'Learn more about Primary Care Providers and view your options.',
                  image: (
                    <Image
                      className="max-md:w-[80px] max-md:h-[80px]"
                      src={PrimaryCareIcon}
                      alt="Primary Care"
                    />
                  ),
                  url: '/findcare/primaryCareOptions',
                },
                {
                  title: 'Mental Care Options',
                  description:
                    'Learn more about Mental Health Providers and view your options.',
                  image: (
                    <Image
                      className="max-md:w-[80px] max-md:h-[80px]"
                      src={MentalCareIcon}
                      alt="Mental Care"
                    />
                  ),
                  url: '',
                },
              ]}
            />
          </Column>
        </section>
        <Spacer size={32} />
        {isNewMentalHealthSupportMyStrengthCompleteEligible(visibilityRules) &&
          isNewMentalHealthSupportAbleToEligible(visibilityRules) &&
          isHingeHealthEligible(visibilityRules) &&
          isTeledocPrimary360Eligible(visibilityRules) &&
          isTeladocEligible(visibilityRules) &&
          isNurseChatEligible(visibilityRules) && (
            <section>
              <VirtualCareOptions
                className="p-8"
                options={[
                  {
                    id: '1',
                    title: 'AbleTo',
                    description:
                      // eslint-disable-next-line quotes
                      "AbleTo's personalized and focused 8-week programs help you with sleep, stress, anxiety and more. Get the help you need.",
                    url: 'null',
                  },
                  {
                    id: '2',
                    title: 'Blue of Tennessee Medical Centers Virtual Visits ',
                    description:
                      'At Blue of Tennessee Medical Centers, you can see a primary care provider, some specialists and get urgent care help. You can even get help with your health plan. ',
                    url: 'null',
                  },
                  {
                    id: '3',
                    title: 'Hinge Health Back & Joint Care',
                    description:
                      'You and your eligible family members can get help for back and joint issues with personalized therapy from the comfort of your home.',
                    url: 'null',
                  },
                  {
                    id: '4',
                    title: 'yyt',
                    description: 'xxx',
                    url: 'null',
                  },
                ]}
              />
            </section>
          )}
      </Column>
      <Spacer size={32}></Spacer>
    </main>
  );
};

export default FindCare;<|MERGE_RESOLUTION|>--- conflicted
+++ resolved
@@ -84,38 +84,21 @@
                       console.log('Clicked Pill Mental Health Provider');
                     },
                   },
-<<<<<<< HEAD
-                },
-                {
-                  label: 'Eye Doctor',
-                  callback: () => {
-                    router.push(
-                      `/sso/launch?PartnerSpId=${process.env.NEXT_PUBLIC_IDP_EYEMED}&TargetResource=${process.env.NEXT_PUBLIC_EYEMED_SSO_TARGET?.replace('{DEEPLINK}', EYEMED_DEEPLINK_MAP.get(EYEMED_PROVIDER_DIRECTORY)!)}`,
-                    );
-                  },
-                },
-                {
-                  label: 'Pharmacy',
-                  callback: () => {
-                    router.push(
-                      `/sso/launch?PartnerSpId=${process.env.NEXT_PUBLIC_IDP_CVS_CAREMARK}&TargetResource=${process.env.NEXT_PUBLIC_CVS_SSO_TARGET?.replace('{DEEPLINK}', CVS_DEEPLINK_MAP.get(CVS_PHARMACY_SEARCH_FAST)!)}`,
-                    );
-=======
                   {
                     label: 'Eye Doctor',
                     callback: () => {
-                      console.log('Clicked Pill Eye Doctor');
+                      router.push(
+                        `/sso/launch?PartnerSpId=${process.env.NEXT_PUBLIC_IDP_EYEMED}&TargetResource=${process.env.NEXT_PUBLIC_EYEMED_SSO_TARGET?.replace('{DEEPLINK}', EYEMED_DEEPLINK_MAP.get(EYEMED_PROVIDER_DIRECTORY)!)}`,
+                      );
                     },
                   },
                   {
                     label: 'Pharmacy',
                     callback: () => {
                       router.push(
-                        '/sso/launch?PartnerSpId=' +
-                          process.env.NEXT_PUBLIC_IDP_CVS_CAREMARK,
+                        `/sso/launch?PartnerSpId=${process.env.NEXT_PUBLIC_IDP_CVS_CAREMARK}&TargetResource=${process.env.NEXT_PUBLIC_CVS_SSO_TARGET?.replace('{DEEPLINK}', CVS_DEEPLINK_MAP.get(CVS_PHARMACY_SEARCH_FAST)!)}`,
                       );
                     },
->>>>>>> 3a8a9dee
                   },
                   {
                     label: 'Virtual Care',
