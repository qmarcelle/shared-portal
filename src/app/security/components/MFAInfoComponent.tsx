--- conflicted
+++ resolved
@@ -1,8 +1,4 @@
 import { DisableMFAWarning } from '@/app/security/components/DisableMFAWarning';
-<<<<<<< HEAD
-=======
-import { ErrorMfaCard } from '@/app/security/components/ErrorMfaCard';
->>>>>>> 80d87df0
 import { AddMFAAuthenticatorJourney } from '@/app/security/components/journeys/AddMFAAuthenticatorJourney';
 import { AddMFAEmailJourney } from '@/app/security/components/journeys/AddMFAEmailJourney';
 import { AddMFATextJourney } from '@/app/security/components/journeys/AddMFATextJourney';
@@ -14,10 +10,7 @@
   MfaDeviceTypeAnalytics,
 } from '@/app/security/models/mfa_device_type';
 import { useSecuritySettingsStore } from '@/app/security/stores/security_settings_store';
-<<<<<<< HEAD
 import { ErrorInfoCard } from '@/components/composite/ErrorInfoCard';
-=======
->>>>>>> 80d87df0
 import { UpdateRowWithStatus } from '@/components/composite/UpdateRowWithStatus';
 import { useAppModalStore } from '@/components/foundation/AppModal';
 import { Card } from '@/components/foundation/Card';
@@ -25,10 +18,7 @@
 import { Loader } from '@/components/foundation/Loader';
 import { Spacer } from '@/components/foundation/Spacer';
 import { TextBox } from '@/components/foundation/TextBox';
-<<<<<<< HEAD
-=======
 import { ToolTip } from '@/components/foundation/Tooltip';
->>>>>>> 80d87df0
 import { AnalyticsData } from '@/models/app/analyticsData';
 import { googleAnalytics } from '@/utils/analytics';
 
@@ -110,11 +100,7 @@
           />
           <Spacer size={32} />
           {getDeviceError && (
-<<<<<<< HEAD
             <ErrorInfoCard
-=======
-            <ErrorMfaCard
->>>>>>> 80d87df0
               className="mt-4"
               errorText="We're not able to load your MFA settings right now. Please try again later."
             />
@@ -139,12 +125,6 @@
                     );
                   }}
                   label={
-<<<<<<< HEAD
-                    <TextBox
-                      className="underline underline-offset-4 decoration-dashed app-underline font-bold"
-                      text="Authenticator App"
-                    />
-=======
                     <ToolTip
                       showTooltip={true}
                       className="flex flex-row tooltip"
@@ -155,7 +135,6 @@
                         text="Authenticator App"
                       />
                     </ToolTip>
->>>>>>> 80d87df0
                   }
                   enabled={
                     mfaDevices.get(MfaDeviceType.authenticator)?.enabled ??
