'use client';
import { Column } from '@/components/foundation/Column';
import { Header } from '@/components/foundation/Header';
import { Spacer } from '@/components/foundation/Spacer';
import { useEffect, useRef } from 'react';
import { useSecuritySettingsStore } from '../stores/security_settings_store';
<<<<<<< HEAD
import { IdentityProtectionServiceCard } from './IdentityProtectionServiceCard';
=======
>>>>>>> 80d87df0
import { LoginInfoComponent } from './LoginInfoComponent';
import { MFAInfoComponent } from './MFAInfoComponent';

interface SecuritySettingsProps {
  username: string;
}

export const SecuritySettings = ({ username }: SecuritySettingsProps) => {
  const { mfaDevices, loadMfaDevices } = useSecuritySettingsStore();

  const initialized = useRef(false);
  useEffect(() => {
    (async () => {
      if (!initialized.current) {
        initialized.current = true;
        try {
          await loadMfaDevices();
        } catch (err) {
          console.log('Error occured when loading MFA Devices');
        }
      }
    })();
  });
  return (
    <div className="flex flex-col justify-center items-center page">
      <Column className="app-content app-base-font-color">
        <Header type="title-1" text="Security Settings" />
        <Spacer size={16} />
        <section className="flex flex-row items-start app-body">
          <Column className="flex-grow page-section-36_67 items-stretch">
            <LoginInfoComponent username={username} />
<<<<<<< HEAD
            <IdentityProtectionServiceCard />
=======
            {/* Commenting out for 10/16 release. 
            To Do: Enable it for 12/16 release
            <IdentityProtectionServiceCard />*/}
>>>>>>> 80d87df0
          </Column>
          <Column className="flex-grow page-section-63_33 items-stretch">
            <MFAInfoComponent mfaDevices={mfaDevices} />
          </Column>
        </section>
      </Column>
    </div>
  );
};<|MERGE_RESOLUTION|>--- conflicted
+++ resolved
@@ -4,10 +4,6 @@
 import { Spacer } from '@/components/foundation/Spacer';
 import { useEffect, useRef } from 'react';
 import { useSecuritySettingsStore } from '../stores/security_settings_store';
-<<<<<<< HEAD
-import { IdentityProtectionServiceCard } from './IdentityProtectionServiceCard';
-=======
->>>>>>> 80d87df0
 import { LoginInfoComponent } from './LoginInfoComponent';
 import { MFAInfoComponent } from './MFAInfoComponent';
 
@@ -39,13 +35,9 @@
         <section className="flex flex-row items-start app-body">
           <Column className="flex-grow page-section-36_67 items-stretch">
             <LoginInfoComponent username={username} />
-<<<<<<< HEAD
-            <IdentityProtectionServiceCard />
-=======
             {/* Commenting out for 10/16 release. 
             To Do: Enable it for 12/16 release
             <IdentityProtectionServiceCard />*/}
->>>>>>> 80d87df0
           </Column>
           <Column className="flex-grow page-section-63_33 items-stretch">
             <MFAInfoComponent mfaDevices={mfaDevices} />
