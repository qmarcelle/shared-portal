--- conflicted
+++ resolved
@@ -22,17 +22,10 @@
       '/mfAuthentication/mfaEnableDisable',
       req,
     );
-<<<<<<< HEAD
-    logger.info('Toggle MFA API - Success', resp);
-    return resp.data;
-  } catch (err) {
-    logger.error('Toggle MFA API - Failure', err);
-=======
     logger.info('Toggle MFA API - Success', resp, userId);
     return resp.data;
   } catch (err) {
     logger.error('Toggle MFA API - Failure', err, userId);
->>>>>>> ce6f310b
     if (err instanceof AxiosError) {
       return {
         errorCode: err.response?.status.toString(),
