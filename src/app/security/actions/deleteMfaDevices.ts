'use server';

import { ESResponse } from '@/models/enterprise/esResponse';
import { esApi } from '@/utils/api/esApi';
import { logger } from '@/utils/logger';
import { getServerSideUserId } from '@/utils/server_session';
import { AxiosError } from 'axios';
import { DeleteMfaResponse } from '../models/delete_mfa_devices';
import { UpdateMfaRequest } from '../models/update_mfa_devices';

export async function deleteMfaDevices(
  request: UpdateMfaRequest,
): Promise<ESResponse<DeleteMfaResponse>> {
  try {
    request.userId = await getServerSideUserId();
    const axiosResponse = await esApi.post(
      '/mfAuthentication/deleteDevices',
      request,
    );
<<<<<<< HEAD
    logger.info('DeleteMFADevices API - Success', axiosResponse);
    return axiosResponse?.data;
  } catch (error) {
    logger.error('DeleteMFADevices API - Failure', error);
=======
    logger.info(
      'DeleteMFADevices API - Success',
      axiosResponse,
      request.userId,
    );
    return axiosResponse?.data;
  } catch (error) {
    logger.error('DeleteMFADevices API - Failure', error, request.userId);
>>>>>>> ce6f310b
    if (error instanceof AxiosError) {
      return {
        errorCode:
          error.response?.data?.data?.errorCode ??
          error.response?.data?.details?.returnCode ??
          error.response?.status,
      };
    } else {
      throw 'An error occured';
    }
  }
}<|MERGE_RESOLUTION|>--- conflicted
+++ resolved
@@ -17,12 +17,6 @@
       '/mfAuthentication/deleteDevices',
       request,
     );
-<<<<<<< HEAD
-    logger.info('DeleteMFADevices API - Success', axiosResponse);
-    return axiosResponse?.data;
-  } catch (error) {
-    logger.error('DeleteMFADevices API - Failure', error);
-=======
     logger.info(
       'DeleteMFADevices API - Success',
       axiosResponse,
@@ -31,7 +25,6 @@
     return axiosResponse?.data;
   } catch (error) {
     logger.error('DeleteMFADevices API - Failure', error, request.userId);
->>>>>>> ce6f310b
     if (error instanceof AxiosError) {
       return {
         errorCode:
