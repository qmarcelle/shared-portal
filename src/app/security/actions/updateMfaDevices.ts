'use server';

import { ESResponse } from '@/models/enterprise/esResponse';
import { esApi } from '@/utils/api/esApi';
import { logger } from '@/utils/logger';
import { getServerSideUserId } from '@/utils/server_session';
import { AxiosError } from 'axios';
import {
  UpdateMfaRequest,
  UpdateMfaResponse,
} from '../models/update_mfa_devices';

export async function updateMfaDevices(
  request: UpdateMfaRequest,
): Promise<ESResponse<UpdateMfaResponse>> {
  request.userId = await getServerSideUserId();
  try {
    const axiosResponse = await esApi.post(
      '/mfAuthentication/updateDevices',
      request,
    );
<<<<<<< HEAD
    logger.info('UpdateMFADevices API - Success', axiosResponse);
    return axiosResponse?.data;
  } catch (error) {
    logger.error('UpdateMFADevices API - Failure', error);
=======
    logger.info(
      'UpdateMFADevices API - Success',
      axiosResponse,
      request.userId,
    );
    return axiosResponse?.data;
  } catch (error) {
    logger.error('UpdateMFADevices API - Failure', error, request.userId);
>>>>>>> ce6f310b
    if (error instanceof AxiosError) {
      return {
        errorCode:
          error.response?.data?.data?.errorCode ??
          error.response?.data?.details?.returnCode,
      };
    } else {
      throw 'An error occured';
    }
  }
}<|MERGE_RESOLUTION|>--- conflicted
+++ resolved
@@ -19,12 +19,6 @@
       '/mfAuthentication/updateDevices',
       request,
     );
-<<<<<<< HEAD
-    logger.info('UpdateMFADevices API - Success', axiosResponse);
-    return axiosResponse?.data;
-  } catch (error) {
-    logger.error('UpdateMFADevices API - Failure', error);
-=======
     logger.info(
       'UpdateMFADevices API - Success',
       axiosResponse,
@@ -33,7 +27,6 @@
     return axiosResponse?.data;
   } catch (error) {
     logger.error('UpdateMFADevices API - Failure', error, request.userId);
->>>>>>> ce6f310b
     if (error instanceof AxiosError) {
       return {
         errorCode:
