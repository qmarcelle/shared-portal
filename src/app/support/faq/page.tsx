--- conflicted
+++ resolved
@@ -28,21 +28,13 @@
       label: 'Benefits & Coverage',
       description: 'Learn more about service limits, deductibles and more.',
       iconName: benefits,
-<<<<<<< HEAD
-      link: '/support/faqTopics?faqtype=Benefits&Coverage',
-=======
       link: `${baseUrl}/support/faqTopics?faqtype=Benefits&Coverage`,
->>>>>>> 7ee27423
     },
     {
       label: 'Claims',
       description: 'Learn more about claims or how to file a dispute.',
       iconName: claimsBenefitsCoverage,
-<<<<<<< HEAD
-      link: '/support/faqTopics?faqtype=Claims',
-=======
       link: `${baseUrl}/support/faqTopics?faqtype=Claims`,
->>>>>>> 7ee27423
     },
     {
       label: 'ID Cards',
@@ -50,54 +42,34 @@
         // eslint-disable-next-line quotes
         "Do you have questions about your ID cards? We're here to help.",
       iconName: idCardPrimaryIconSvg,
-<<<<<<< HEAD
-      link: '/support/faqTopics?faqtype=IDCards',
-=======
       link: `${baseUrl}/support/faqTopics?faqtype=IDCards`,
->>>>>>> 7ee27423
     },
     {
       label: 'My Plan Information',
       description: 'How to update your address, dependents, and more.',
       iconName: enrollment,
-<<<<<<< HEAD
-      link: '/support/faqTopics?faqtype=MyPlanInformation',
-=======
       link: `${baseUrl}/support/faqTopics?faqtype=MyPlanInformation`,
->>>>>>> 7ee27423
     },
     {
       label: 'Pharmacy',
       description:
         'How to find pharmacies, find prescription drug coverage and more.',
       iconName: prescription,
-<<<<<<< HEAD
-      link: '/support/faqTopics?faqtype=Pharmacy',
-=======
       link: `${baseUrl}/support/faqTopics?faqtype=Pharmacy`,
->>>>>>> 7ee27423
     },
     {
       label: 'Prior Authorization',
       description:
         'Learn more about prior authorizations, statuses and how to make appeals.',
       iconName: priorAuthorizations,
-<<<<<<< HEAD
-      link: '/support/faqTopics?faqtype=PriorAuthorization',
-=======
       link: `${baseUrl}/support/faqTopics?faqtype=PriorAuthorization`,
->>>>>>> 7ee27423
     },
     {
       label: 'Sharing, Permissions & Security',
       description:
         'How to share your health insurance information, represent a dependent individual and more.',
       iconName: keyIcon,
-<<<<<<< HEAD
-      link: '/support/faqTopics?faqtype=SharingPermissions&Security',
-=======
       link: `${baseUrl}/support/faqTopics?faqtype=SharingPermissions&Security`,
->>>>>>> 7ee27423
     },
   ];
 
