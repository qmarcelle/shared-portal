--- conflicted
+++ resolved
@@ -2,166 +2,9 @@
 import Support from '.';
 import { getSupportData } from './actions/getSupportData';
 
-<<<<<<< HEAD
-import { AppLink } from '@/components/foundation/AppLink';
-import { Button } from '@/components/foundation/Button';
-import { Card } from '@/components/foundation/Card';
-import { Column } from '@/components/foundation/Column';
-import {
-  callIcon,
-  chatIcon,
-  emailIcon,
-  findFormIcon,
-  glossaryIcon,
-  questionsIcon,
-} from '@/components/foundation/Icons';
-import { RichText } from '@/components/foundation/RichText';
-import { Row } from '@/components/foundation/Row';
-import { Spacer } from '@/components/foundation/Spacer';
-import { TextBox } from '@/components/foundation/TextBox';
-import Image from 'next/image';
-import { ContactUsItemTile } from './components/ContactUsItemTile';
-import { ResourceMiniCard } from './components/ResourceMiniCard';
-
-function openSurvey() {
-  window.open(
-    'https://bcbst.qualtrics.com/jfe/form/SV_6rHlwsGRs79CO33?Q_CHL=si',
-    '_blank',
-    'toolbar=yes,scrollbars=yes,resizable=yes,top=50,left=500,width=400,height=400',
-  );
-}
-
-const CONTACT_ITEMS = [
-  {
-    icon: <Image src={callIcon} alt="call icon" />,
-    label: 'Call',
-    body: (
-      <>
-        <TextBox text="8 a.m. - 6 p.m. ET," />
-        <TextBox text="Mon - Fri" />
-      </>
-    ),
-    footer: (
-      <RichText
-        spans={[
-          <TextBox key="first" text="Call " />,
-          <TextBox
-            className="font-bold"
-            key="second"
-            text="1-800-000-0000, TTY 711"
-          />,
-        ]}
-      />
-    ),
-  },
-  {
-    icon: <Image src={chatIcon} alt="chat icon" />,
-    label: 'Chat',
-    body: (
-      <>
-        <TextBox text="8 a.m. - 5:15 p.m. ET," />
-        <TextBox text="Mon - Fri" />
-      </>
-    ),
-    footer: <Button callback={() => {}} label="Start a Chat" />,
-  },
-  {
-    icon: <Image src={emailIcon} alt="email icon" />,
-    label: 'Email',
-    body: (
-      <TextBox text="If it's after hours or you'd rather send us an email, we're right here." />
-    ),
-    footer: (
-      <AppLink className="!px-0" label="Send an Email" url="/support/email" />
-    ),
-  },
-];
-
-const RESOURCES = [
-  {
-    icon: <Image src={questionsIcon} alt="questions icon" />,
-    label: 'Frequently Asked Questions',
-    link: '/faq',
-    external: false,
-  },
-  {
-    icon: <Image src={glossaryIcon} alt="glossary icon" />,
-    label: 'Health Insurance Glossary',
-    link: 'https://www.healthcare.gov/glossary',
-    external: true,
-  },
-  {
-    icon: <Image src={findFormIcon} alt="find form icon" />,
-    label: 'Find a Form',
-    link: 'https://www.bcbst.com/use-insurance/documents-forms',
-    external: true,
-  },
-];
-
-const SupportPage = () => {
-  return (
-    <>
-      <title>Support</title>
-      <div className="flex flex-col justify-center items-center page">
-        {/* Page Header */}
-        <header className="flex flex-col h-[175px] w-full text-white justify-center items-center brand-gradient">
-          <div className="flex flex-col items-start w-full app-content px-4">
-            <h1 className="title-1">Support</h1>
-            <Spacer size={16} />
-            <TextBox text="We're here to help answer your questions" />
-          </div>
-        </header>
-
-        {/* Main */}
-        <main>
-          <Column className="app-content app-base-font-color px-4 my-8 gap-8">
-            {/* Contact Us UI */}
-            <section className="self-stretch px-8">
-              <TextBox type="title-2" text="Contact Us" />
-              <Spacer size={32} />
-              <Row className="justify-stretch gap-8 flex-wrap">
-                {CONTACT_ITEMS.map((item) => (
-                  <ContactUsItemTile
-                    key={item.label}
-                    icon={item.icon}
-                    label={item.label}
-                    body={item.body}
-                    footer={item.footer}
-                  />
-                ))}
-              </Row>
-            </section>
-          </Column>
-        </main>
-        {/* Resources */}
-        <section className="flex flex-col w-full">
-          <div className="app-content self-center relative top-8">
-            <Card className="p-4 mx-4 sm:p-8">
-              <Column>
-                <TextBox type="title-2" text="Resources" />
-                <Spacer size={16} />
-                <TextBox text="Find answers to your health insurance questions or find a form." />
-                <Spacer size={32} />
-                <Row className="gap-4 flex-wrap">
-                  {RESOURCES.map((item) => (
-                    <ResourceMiniCard
-                      key={item.label}
-                      className="basis-auto sm:basis-0 shrink sm:shrink-0 grow"
-                      icon={item.icon}
-                      label={item.label}
-                      link={item.link}
-                      external={item.external}
-                    />
-                  ))}
-                </Row>
-              </Column>
-            </Card>
-          </div>
-=======
 export const metadata: Metadata = {
   title: 'Support',
 };
->>>>>>> 7ee27423
 
 const SupportPage = async () => {
   const result = await getSupportData();
