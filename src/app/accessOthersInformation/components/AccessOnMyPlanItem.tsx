import { InviteToRegister } from '@/app/accessOthersInformation/journeys/InviteToRegister';
import { RequestAccessOnMyPlan } from '@/app/accessOthersInformation/journeys/RequestAccessOnMyPlan';
import { IComponent } from '@/components/IComponent';
import { AppLink } from '@/components/foundation/AppLink';
import { useAppModalStore } from '@/components/foundation/AppModal';
import { Card } from '@/components/foundation/Card';
import { Column } from '@/components/foundation/Column';
import { Divider } from '@/components/foundation/Divider';
<<<<<<< HEAD
import { accessGranted, inboxIcon } from '@/components/foundation/Icons';
=======
import {
  accessGranted,
  inboxIcon,
  pendingLogo,
} from '@/components/foundation/Icons';
>>>>>>> aa810ab0
import { Row } from '@/components/foundation/Row';
import { Spacer } from '@/components/foundation/Spacer';
import { TextBox } from '@/components/foundation/TextBox';
import { Title } from '@/components/foundation/Title';
import {
  AccessStatus,
  ShareMyPlanDetails,
} from '@/models/app/getSharePlanDetails';
import { capitalizeName } from '@/utils/capitalizeName';
import Image from 'next/image';

interface AccessOnMyPlanItemProps extends IComponent {
  inviteStatus: boolean;
  memberDetails: ShareMyPlanDetails;
  loggedInMemberType: string | null;
  onRequestSuccessCallBack: () => void;
  isOnline: boolean;
  icon?: JSX.Element;
  infoButton: boolean;
  icon1?: JSX.Element;
  pendingIcon?: JSX.Element;
  allowUpdates?: boolean;
}

export const AccessOnMyPlanItem = ({
  inviteStatus,
  onRequestSuccessCallBack,
  memberDetails,
  loggedInMemberType,
  isOnline,
  onClick,
  className,
  infoButton,
  icon = <img src="/assets/edit.svg" alt="link" />,
  icon1 = <Image src={inboxIcon} alt="link" />,
  pendingIcon = <Image src={pendingLogo} alt="link" />,
  allowUpdates = true,
}: AccessOnMyPlanItemProps) => {
  const { showAppModal } = useAppModalStore();
  function getProfileOfflineContent() {
    return (
      <Column>
        <Row>
          <Spacer axis="horizontal" size={8} />
          <Card backgroundColor="rgba(0,0,0,0.05)">
            <Column className="m-4 ">
              <Row>
                <TextBox
                  className="body-1 "
                  text="This member has not created an online profile."
                />
              </Row>
              {!inviteStatus ? (
                <AppLink
                  className="!flex pl-0"
                  label="Invite to Register"
                  icon={icon1}
                  callback={() =>
                    showAppModal({
                      content: (
                        <InviteToRegister
                          memberDetails={memberDetails!}
                          onRequestSuccessCallBack={onRequestSuccessCallBack}
                        />
                      ),
                    })
                  }
                />
              ) : (
                <div className="flex flex-row">
                  <div className="mr-2">{pendingIcon}</div>
                  <p className={className}>Pending...</p>
                </div>
              )}
            </Column>
          </Card>
        </Row>
      </Column>
    );
  }

  function toDisplayEditIcon(
    memberDetails: ShareMyPlanDetails,
    loggedInMemberType: string | null,
  ) {
    if (
      loggedInMemberType != null &&
      loggedInMemberType.toLowerCase() === 'dependent'
    ) {
      if (memberDetails.isMinor) return false;
      else {
        if (memberDetails.accessStatus !== AccessStatus.FullAccess) return true;
        else return false;
      }
    } else {
      if (memberDetails.accessStatus !== AccessStatus.FullAccess) return true;
      else return false;
    }
  }

  function getProfileOnlineContent() {
    return (
      <Column>
        <Row>
          <Spacer axis="horizontal" size={8} />
          {infoButton && (
            <Row>
              <Image src={accessGranted} className="icon" alt="Info" />
              <TextBox className="pt-1 ml-1" text="Access Granted" />
            </Row>
          )}
        </Row>
        {!infoButton && (
          <div>
            {' '}
            <Row>
              <Spacer axis="horizontal" size={8} />
              <section>
                {!memberDetails.accessStatusIsPending ? (
                  <>
                    <TextBox
                      className="body-1 mb"
                      text={memberDetails.accessStatus}
                    />
                    <Spacer size={16} />
                    <Title
                      className="font-bold primary-color"
                      text={
                        toDisplayEditIcon(memberDetails, loggedInMemberType)
                          ? 'Update'
                          : ''
                      }
                      suffix={
                        toDisplayEditIcon(memberDetails, loggedInMemberType)
                          ? icon
                          : undefined
                      }
                      callback={() =>
                        showAppModal({
                          content: (
                            <RequestAccessOnMyPlan
                              memberDetails={memberDetails}
                              disableSubmit={!allowUpdates}
                              onRequestSuccessCallBack={
                                onRequestSuccessCallBack
                              }
                            />
                          ),
                        })
                      }
                    />
                  </>
                ) : (
                  <>
                    <TextBox
                      className="body-1 mb"
                      text={memberDetails.accessStatus}
                    />
                    <Spacer size={16} />
                    <div className="flex flex-row">
                      <div className="mr-2">{pendingIcon}</div>
                      <p className={className}>Pending...</p>
                    </div>
                  </>
                )}
              </section>
              <Spacer size={40} />
            </Row>
          </div>
        )}
      </Column>
    );
  }

  return (
    <Card
      className={`cursor-pointer ${className}`}
      type="elevated"
      onClick={onClick}
    >
      <Column className="m-4">
        <Spacer size={16} />
        <Row className="justify-between">
          <TextBox
            className="ml-2 font-bold body-1"
            text={capitalizeName(memberDetails.memberName)}
          />
          <TextBox text={'DOB: ' + memberDetails.DOB} />
        </Row>
        <Spacer size={16} />
        <Row>
          <Spacer axis="horizontal" size={8} />
          <Divider />
        </Row>
        <Spacer size={16} />
        {isOnline ? getProfileOnlineContent() : getProfileOfflineContent()}
      </Column>
    </Card>
  );
};<|MERGE_RESOLUTION|>--- conflicted
+++ resolved
@@ -6,15 +6,11 @@
 import { Card } from '@/components/foundation/Card';
 import { Column } from '@/components/foundation/Column';
 import { Divider } from '@/components/foundation/Divider';
-<<<<<<< HEAD
-import { accessGranted, inboxIcon } from '@/components/foundation/Icons';
-=======
 import {
   accessGranted,
   inboxIcon,
   pendingLogo,
 } from '@/components/foundation/Icons';
->>>>>>> aa810ab0
 import { Row } from '@/components/foundation/Row';
 import { Spacer } from '@/components/foundation/Spacer';
 import { TextBox } from '@/components/foundation/TextBox';
@@ -25,6 +21,7 @@
 } from '@/models/app/getSharePlanDetails';
 import { capitalizeName } from '@/utils/capitalizeName';
 import Image from 'next/image';
+import editIcon from '../../../../public/assets/edit.svg';
 
 interface AccessOnMyPlanItemProps extends IComponent {
   inviteStatus: boolean;
@@ -48,7 +45,7 @@
   onClick,
   className,
   infoButton,
-  icon = <img src="/assets/edit.svg" alt="link" />,
+  icon = <Image src={editIcon} alt="link" />,
   icon1 = <Image src={inboxIcon} alt="link" />,
   pendingIcon = <Image src={pendingLogo} alt="link" />,
   allowUpdates = true,
