'use client';

import { Column } from '@/components/foundation/Column';
import { bcbstBlueLogo } from '@/components/foundation/Icons';
import Image from 'next/image';
import { useRouter } from 'next/navigation';
import { LoginComponent } from './components/LoginComponent';
import { LoginGenericErrorcomponent } from './components/LoginGenericErrorcomponent';
import { MfaComponent } from './components/MfaComponent';
import { MultipleAttemptsErrorComponent } from './components/MultipleAttemptsErrorComponent';
import { useLoginStore } from './stores/loginStore';

export default function LogIn() {
  const [unhandledErrors, loggedUser, mfaNeeded, multipleLoginAttempts] =
    useLoginStore((state) => [
      state.unhandledErrors,
      state.loggedUser,
      state.mfaNeeded,
<<<<<<< HEAD
      state.resetToHome,
    ],
  );
  console.log(JSON.stringify(process.env));
=======
      state.multipleLoginAttempts,
    ]);

>>>>>>> 2d9e72f7
  const router = useRouter();
  function renderComp() {
    if (unhandledErrors == true) {
      return <LoginGenericErrorcomponent />;
    }
    if (loggedUser == true) {
      router.replace(
        process.env.NEXT_PUBLIC_LOGIN_REDIRECT_URL || '/dashboard',
      );
    }
    if (multipleLoginAttempts == true) {
      return <MultipleAttemptsErrorComponent />;
    }
    if (mfaNeeded == false) {
      return <LoginComponent />;
    } else {
      return <MfaComponent />;
    }
  }

  return (
    <div>
      <header>
        <Column>
          <div className="flow-root">
            <a className="float-left" href="https://www.bcbst.com">
              <Image
                src={bcbstBlueLogo}
                id="logo"
                alt="Blue Cross Blue Shield of Tennessee"
              ></Image>
            </a>
            <a className="float-right" href="https://www.bcbst.com/contact-us">
              <button className="buttonlink headerbutton" id="contactbutton">
                Contact Us
              </button>
            </a>
          </div>
        </Column>
      </header>
      <section>
        <div id="blueback">
          <div id="marginSection">
            <button
              onClick={() => {
                router.replace(process.env.NEXT_PUBLIC_PORTAL_URL ?? '');
              }}
              id="backButton"
              className="buttonlink pt-9"
            >
              Back to Homepage
            </button>
            {renderComp()}
          </div>
        </div>
      </section>
    </div>
  );
}<|MERGE_RESOLUTION|>--- conflicted
+++ resolved
@@ -16,16 +16,11 @@
       state.unhandledErrors,
       state.loggedUser,
       state.mfaNeeded,
-<<<<<<< HEAD
       state.resetToHome,
+      state.multipleLoginAttempts,
     ],
   );
-  console.log(JSON.stringify(process.env));
-=======
-      state.multipleLoginAttempts,
-    ]);
 
->>>>>>> 2d9e72f7
   const router = useRouter();
   function renderComp() {
     if (unhandledErrors == true) {
