--- conflicted
+++ resolved
@@ -13,31 +13,19 @@
 import { useLoginStore } from './stores/loginStore';
 
 export default function LogIn() {
-<<<<<<< HEAD
   const [
     unhandledErrors,
     loggedUser,
     mfaNeeded,
-    backToHome,
     multipleLoginAttempts,
     verifyEmail,
   ] = useLoginStore((state) => [
     state.unhandledErrors,
     state.loggedUser,
     state.mfaNeeded,
-    state.resetToHome,
     state.multipleLoginAttempts,
     state.verifyEmail,
   ]);
-=======
-  const [unhandledErrors, loggedUser, mfaNeeded, multipleLoginAttempts] =
-    useLoginStore((state) => [
-      state.unhandledErrors,
-      state.loggedUser,
-      state.mfaNeeded,
-      state.multipleLoginAttempts,
-    ]);
->>>>>>> c31b621d
 
   const router = useRouter();
   function renderComp() {
