--- conflicted
+++ resolved
@@ -6,7 +6,6 @@
 import { googleAnalytics } from '@/utils/analytics';
 import Image from 'next/image';
 import { useRouter, useSearchParams } from 'next/navigation';
-import { useEffect } from 'react';
 import { EmailUniquenessVerification } from './components/EmailUniquenessVerification';
 import { LoginComponent } from './components/LoginComponent';
 import { LoginEmailVerification } from './components/LoginEmailVerification';
@@ -59,14 +58,10 @@
   const router = useRouter();
   const queryParams = useSearchParams();
 
-<<<<<<< HEAD
-  useEffect(() => {
-=======
   function renderComp() {
     if (unhandledErrors == true) {
       return <LoginGenericErrorcomponent />;
     }
->>>>>>> aa810ab0
     if (loggedUser == true) {
       const targetResource = queryParams.get('TargetResource');
       if (targetResource) {
@@ -80,17 +75,11 @@
       router.refresh();
       updateLoggedUser(false); // Setting to false to prevent redirect loop on page expiry
     }
+    if (multipleLoginAttempts == true) {
+      return <MultipleAttemptsErrorComponent />;
+    }
     if (isRiskScoreHigh == true || riskLevelNotDetermined == true) {
       router.replace(process.env.NEXT_PUBLIC_PORTAL_ERROR_URL ?? '');
-    }
-  }, [loggedUser, isRiskScoreHigh, riskLevelNotDetermined, queryParams, router]);
-
-  function renderComp() {
-    if (unhandledErrors == true) {
-      return <LoginGenericErrorcomponent />;
-    }
-    if (multipleLoginAttempts == true) {
-      return <MultipleAttemptsErrorComponent />;
     }
     if (multipleMFASecurityCodeAttempts == true) {
       return <MFASecurityCodeMultipleAttemptComponent />;
