import { logger } from '@/utils/logger';
import { shallow } from 'zustand/shallow';
import { createWithEqualityFn } from 'zustand/traditional';
import { callSelectDevice, callSubmitMfaOtp } from '../actions/mfa';
import { AppProg } from '../models/app/app_prog';
import { inlineErrorCodeMessageMap } from '../models/app/error_code_message_map';
import { MfaModeState } from '../models/app/mfa_mode_state';
import { MfaOption } from '../models/app/mfa_option';
import { SelectMFAStatus, SubmitMFAStatus } from '../models/status';
import { useLoginStore } from './loginStore';

type MfaStore = {
  selectedMfa: MfaOption | null;
  code: string;
  resend: boolean;
  stage: MfaModeState;
  availMfaModes: MfaOption[];
  initMfaProg: AppProg;
  completeMfaProg: AppProg;
  multipleMFASecurityCodeAttempts: boolean;
  updateMfaMode: (mode: MfaOption) => void;
  updateCode: (code: string) => void;
  updateResendCode: (resent: boolean) => void;
  updateAvailableMfa: (mfaModes: MfaOption[]) => void;
  updateMfaStage: (mfaModeStage: MfaModeState) => void;
  startMfaAuth: () => void;
  submitMfaAuth: () => void;
  resendMfa: () => void;
};

export const useMfaStore = createWithEqualityFn<MfaStore>(
  (set, get) => ({
    selectedMfa: null,
    code: '',
    resend: false,
    stage: MfaModeState.selection,
    availMfaModes: [],
    initMfaProg: AppProg.init,
    completeMfaProg: AppProg.init,
    multipleMFASecurityCodeAttempts: false,
    updateMfaMode: (mode: MfaOption) =>
      set(() => ({
        selectedMfa: mode,
      })),
    updateCode: (val: string) =>
      set(() => ({
        code: val.trim(),
      })),
    updateResendCode: (val: boolean) =>
      set(() => ({
        resend: val,
      })),
    updateAvailableMfa: (mfaModes: MfaOption[]) =>
      set(() => ({
        availMfaModes: mfaModes,
      })),
    updateMfaStage: (stage: MfaModeState) =>
      set((state) => {
        if (
          stage == MfaModeState.selection &&
          state.stage == MfaModeState.code
        ) {
          const login = useLoginStore.getState().login;
          login();
          get().updateCode('');
          get().updateResendCode(false);
        }
        return {
          stage: stage,
        };
      }),
    startMfaAuth: async () => {
      try {
        useLoginStore.setState({ apiErrors: [] });
        // Set Init Mfa to loading
        set({ initMfaProg: AppProg.loading });

        // Call Select Device Api
        const resp = await callSelectDevice({
          deviceId: get().selectedMfa!.id,
          interactionId:
            useLoginStore.getState().interactionData!.interactionId,
          interactionToken:
            useLoginStore.getState().interactionData!.interactionToken,
          userToken: useLoginStore.getState().userToken,
        });

        if (resp.status == SelectMFAStatus.ERROR) {
          const errorMessage = inlineErrorCodeMessageMap.get(
            resp.error?.errorCode ?? '',
          );
          if (errorMessage != null) {
            useLoginStore.setState({
              apiErrors: [errorMessage],
            });
          } else {
            useLoginStore.setState({ unhandledErrors: true });
          }
          set({ initMfaProg: AppProg.failed });
          return;
        }

        // Update Interaction Data
        useLoginStore.setState({
          interactionData: {
            interactionId: resp.data!.interactionId,
            interactionToken: resp.data!.interactionToken,
          },
        });

        // Mark Init Mfa to Success
        set({
          initMfaProg: AppProg.success,
        });

        // Change Mfa Stage to Code
        set({
          stage: MfaModeState.code,
        });
      } catch (err) {
        logger.error('Error from select device', err);
        set({
          initMfaProg: AppProg.failed,
        });
        useLoginStore.setState({ unhandledErrors: true });
      }
    },
    submitMfaAuth: async () => {
      try {
        // Clear existing errors
        useLoginStore.setState({ apiErrors: [] });
        // Set SubmitMfa prog to loading
        set({
          completeMfaProg: AppProg.loading,
        });

        // Call submitMfaOtp api
        const resp = await callSubmitMfaOtp({
          otp: get().code,
          interactionId:
            useLoginStore.getState().interactionData!.interactionId,
          interactionToken:
            useLoginStore.getState().interactionData!.interactionToken,
          userToken: useLoginStore.getState().userToken,
        });

        if (resp.status == SubmitMFAStatus.PASSWORD_RESET_REQUIRED) {
          useLoginStore.setState({
            forcedPasswordReset: true,
<<<<<<< HEAD
=======
            interactionData: {
              interactionId: resp.data!.interactionId,
              interactionToken: resp.data!.interactionToken,
            },
          });
          return;
        }

        if (resp.status == SubmitMFAStatus.EMAIL_UNIQUENESS) {
          useLoginStore.setState({
            emailUniqueness: true,
            interactionData: {
              interactionId: resp.data!.interactionId,
              interactionToken: resp.data!.interactionToken,
            },
>>>>>>> e91ce9bc
          });
          return;
        }

        if (resp.status == SubmitMFAStatus.OTP_OK) {
          useLoginStore.setState({
            loggedUser: true,
          });
        }

        if (resp.status == SubmitMFAStatus.GENERIC_OR_INLINE_ERROR) {
          const errorMessage = inlineErrorCodeMessageMap.get(
            resp.error?.errorCode ?? '',
          );
          if (errorMessage != null && !get().resend) {
            useLoginStore.setState({
              apiErrors: [errorMessage],
            });
          } else {
            useLoginStore.setState({ unhandledErrors: true });
          }
          set({ completeMfaProg: AppProg.failed });
          return;
        }
        if (resp.status == SubmitMFAStatus.OTP_INVALID_LIMIT_REACHED) {
          set({
            completeMfaProg: AppProg.failed,
            multipleMFASecurityCodeAttempts: true,
          });
          return;
        }

        // Update interaction data
        useLoginStore.setState({
          interactionData: {
            interactionId: resp.data!.interactionId,
            interactionToken: resp.data!.interactionToken,
          },
        });

        // Set logged user
        useLoginStore.setState({ loggedUser: true });

        // Set complete mfa prog to successful
        set({ completeMfaProg: AppProg.success });
      } catch (err) {
        logger.error('Error from Submit Mfa', err);
        set({ completeMfaProg: AppProg.failed });
        useLoginStore.setState({ unhandledErrors: true });
      }
    },
    resendMfa: async () => {
      try {
        // Get the prev selected Mfa
        const prevSelectedMfa = get().selectedMfa;

        // Start Login
        await useLoginStore.getState().login();

        // Update the Mfa with prev selected mode, finding the correct device
        set({
          selectedMfa: prevSelectedMfa,
          resend: true,
        });

        // Start Mfa auth only if we have multiple mfa selection
        if (get().availMfaModes.length > 1) {
          get().startMfaAuth();
        }

        // Set prog to successful
        set({ initMfaProg: AppProg.success });
        useLoginStore.setState({ apiErrors: [] });
      } catch (err) {
        logger.error('Error from Resend call', err);
        set({ initMfaProg: AppProg.failed });
      }
    },
  }),
  shallow,
);<|MERGE_RESOLUTION|>--- conflicted
+++ resolved
@@ -147,8 +147,6 @@
         if (resp.status == SubmitMFAStatus.PASSWORD_RESET_REQUIRED) {
           useLoginStore.setState({
             forcedPasswordReset: true,
-<<<<<<< HEAD
-=======
             interactionData: {
               interactionId: resp.data!.interactionId,
               interactionToken: resp.data!.interactionToken,
@@ -164,7 +162,6 @@
               interactionId: resp.data!.interactionId,
               interactionToken: resp.data!.interactionToken,
             },
->>>>>>> e91ce9bc
           });
           return;
         }
