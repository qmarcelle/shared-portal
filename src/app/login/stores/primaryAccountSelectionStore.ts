import { AppProg } from '@/models/app_prog';
import { getPersonBusinessEntity } from '@/utils/api/client/get_pbe';
import { logger } from '@/utils/logger';
import { FormEvent } from 'react';
import { shallow } from 'zustand/shallow';
import { createWithEqualityFn } from 'zustand/traditional';
import { callAccountDeactivation } from '../actions/accountDeactivation';
import { useLoginStore } from './loginStore';

type PrimaryAccountSelectionStore = {
  submitPrimaryAccountSelection: (e?: FormEvent<HTMLFormElement>) => void;
  resetApiErrors: () => void;
  continueWithUsernameProg: AppProg;
  pbeError: boolean;
  apiErrors: string[];
};

export const usePrimaryAccountSelectionStore =
  createWithEqualityFn<PrimaryAccountSelectionStore>(
    (set) => ({
      apiErrors: [],
      pbeError: false,
      resetApiErrors: () =>
        set(() => ({
          apiErrors: [],
        })),
      continueWithUsernameProg: AppProg.init,
      submitPrimaryAccountSelection: async (e?: FormEvent<HTMLFormElement>) => {
        logger.info(
          '[primaryAccountSelectionStore] ENTRY submitPrimaryAccountSelection',
          { userId: useLoginStore.getState().userId },
        );
        try {
          e?.preventDefault();
          set({ apiErrors: [] });
          set({
            continueWithUsernameProg: AppProg.loading,
          });
<<<<<<< HEAD
          logger.info(
            '[primaryAccountSelectionStore] Calling getPersonBusinessEntity',
            { userId: useLoginStore.getState().userId },
          );
          const pbe = await getPersonBusinessEntity(
            useLoginStore.getState().userId,
          );
          logger.info('[primaryAccountSelectionStore] PBE fetched', {
            userName: pbe.getPBEDetails[0]?.userName,
            umpid: pbe.getPBEDetails[0]?.umpid,
          });
=======
          let pbe;
          try {
            pbe = await getPersonBusinessEntity(
              useLoginStore.getState().username,
            );
          } catch (err) {
            logger.error('Error from getPBE in Primary Account selection', err);
            set({ pbeError: true });
            return;
          }
>>>>>>> aa810ab0
          const resp = await callAccountDeactivation({
            primaryUserName: useLoginStore.getState().username,
            umpiId: pbe?.getPBEDetails[0].umpid,
            userName: useLoginStore.getState().username,
            interactionData: useLoginStore.getState().interactionData,
          });
          logger.info(
            '[primaryAccountSelectionStore] callAccountDeactivation response',
            { resp },
          );
          if (resp) useLoginStore.getState().updateLoggedUser(true);
          set({
            continueWithUsernameProg: AppProg.success,
          });
          logger.info('[primaryAccountSelectionStore] EXIT success');
        } catch (err) {
          logger.error('[primaryAccountSelectionStore] ERROR', { err });
        } finally {
          useLoginStore.getState().updateLoggedUser(true);
          set({
            continueWithUsernameProg: AppProg.success,
          });
        }
      },
    }),
    shallow,
  );<|MERGE_RESOLUTION|>--- conflicted
+++ resolved
@@ -26,29 +26,13 @@
         })),
       continueWithUsernameProg: AppProg.init,
       submitPrimaryAccountSelection: async (e?: FormEvent<HTMLFormElement>) => {
-        logger.info(
-          '[primaryAccountSelectionStore] ENTRY submitPrimaryAccountSelection',
-          { userId: useLoginStore.getState().userId },
-        );
         try {
           e?.preventDefault();
+
           set({ apiErrors: [] });
           set({
             continueWithUsernameProg: AppProg.loading,
           });
-<<<<<<< HEAD
-          logger.info(
-            '[primaryAccountSelectionStore] Calling getPersonBusinessEntity',
-            { userId: useLoginStore.getState().userId },
-          );
-          const pbe = await getPersonBusinessEntity(
-            useLoginStore.getState().userId,
-          );
-          logger.info('[primaryAccountSelectionStore] PBE fetched', {
-            userName: pbe.getPBEDetails[0]?.userName,
-            umpid: pbe.getPBEDetails[0]?.umpid,
-          });
-=======
           let pbe;
           try {
             pbe = await getPersonBusinessEntity(
@@ -59,24 +43,18 @@
             set({ pbeError: true });
             return;
           }
->>>>>>> aa810ab0
           const resp = await callAccountDeactivation({
             primaryUserName: useLoginStore.getState().username,
             umpiId: pbe?.getPBEDetails[0].umpid,
             userName: useLoginStore.getState().username,
             interactionData: useLoginStore.getState().interactionData,
           });
-          logger.info(
-            '[primaryAccountSelectionStore] callAccountDeactivation response',
-            { resp },
-          );
           if (resp) useLoginStore.getState().updateLoggedUser(true);
           set({
             continueWithUsernameProg: AppProg.success,
           });
-          logger.info('[primaryAccountSelectionStore] EXIT success');
         } catch (err) {
-          logger.error('[primaryAccountSelectionStore] ERROR', { err });
+          logger.error('Error from accountDeactivation Api', err);
         } finally {
           useLoginStore.getState().updateLoggedUser(true);
           set({
