import { getPingOneData } from '@/app/pingOne/setupPingOne';
import { ActionResponse } from '@/models/app/actionResponse';
import { logger } from '@/utils/logger';
import { shallow } from 'zustand/shallow';
import { createWithEqualityFn } from 'zustand/traditional';
import { callLogin } from '../actions/login';
import { callSignOut } from '../actions/signOut';
import { PortalLoginResponse } from '../models/api/login';
import { UpdateEmailResponse } from '../models/api/update_email_response';
import { AppProg } from '../models/app/app_prog';
import {
  inlineErrorCodeMessageMap,
  pingErrorCodes,
  slideErrorCodes,
} from '../models/app/error_code_message_map';
import { LoginInteractionData } from '../models/app/login_interaction_data';
import { MfaModeState } from '../models/app/mfa_mode_state';
import { MfaOption } from '../models/app/mfa_option';
import { EmailUniquenessStatus, LoginStatus } from '../models/status';
import {
  mapMfaDeviceMetadata,
  mapMfaDeviceType,
} from '../utils/mfaDeviceMapper';
import { useEmailUniquenessStore } from './emailUniquenessStore';
import { useMfaStore } from './mfaStore';
import { usePasswordResetStore } from './passwordResetStore';
import { useVerifyEmailStore } from './verifyEmailStore';

export type LoginStore = {
  username: string;
  password: string;
  loggedUser: boolean;
  unhandledErrors: boolean;
  multipleLoginAttempts: boolean;
  isRiskScoreHigh: boolean;
  riskLevelNotDetermined: boolean;
  verifyEmail: boolean;
  verifyUniqueEmail: boolean;
  emailUniqueness: boolean;
  mfaNeeded: boolean;
  inactive: boolean;
  updateUsername: (val: string) => void;
  updatePassword: (val: string) => void;
  updateMultipleLoginAttempts: (val: boolean) => void;
  login: () => Promise<void>;
  processLogin: (response: PortalLoginResponse) => Promise<void>;
  resetApiErrors: () => void;
  resetToHome: () => void;
  signOut: () => void;
  updateLoggedUser: (val: boolean) => void;
  setVerifyUniqueEmail: (
    val: ActionResponse<EmailUniquenessStatus, UpdateEmailResponse>,
  ) => void;
  loginProg: AppProg;
  apiErrors: string[];
  apiErrorcode: string[];
  interactionData: LoginInteractionData | null;
  userToken: string;
  emailId: string;
  forcedPasswordReset: boolean;
};

export const useLoginStore = createWithEqualityFn<LoginStore>(
  (set, get) => ({
    username: '',
    password: '',
    loggedUser: false,
    unhandledErrors: false,
    multipleLoginAttempts: false,
    isRiskScoreHigh: false,
    riskLevelNotDetermined: false,
    mfaNeeded: false,
    userToken: '',
    verifyEmail: false,
<<<<<<< HEAD
    forcedPasswordReset: false,
=======
    verifyUniqueEmail: false,
    emailUniqueness: false,
    forcedPasswordReset: false,
    inactive: false,
>>>>>>> e91ce9bc
    emailId: '',
    updateLoggedUser: (val: boolean) => set(() => ({ loggedUser: val })),
    updateMultipleLoginAttempts: (val: boolean) =>
      set(() => ({ multipleLoginAttempts: val })),
    updateUsername: (val: string) =>
      set(() => ({
        username: val.trim(),
      })),
    updatePassword: (val: string) =>
      set(() => ({
        password: val.trim(),
      })),

    login: async () => {
      try {
        const pingOneData = await getPingOneData();
        // Set the errors to empty
        set(() => ({ apiErrors: [] }));
        // Set loading indicator
        set(() => ({ loginProg: AppProg.loading }));
        const resp = await callLogin({
          username: get().username, //get().userName,
          password: get().password, //get().password,
          deviceProfile: pingOneData, //ping one device profile
        });

        if (resp.status == LoginStatus.LOGIN_OK) {
          set({
            loggedUser: true,
          });
        }

        if (
          resp.status == LoginStatus.ERROR ||
          resp.status == LoginStatus.INVALID_CREDENTIALS
        ) {
          throw resp;
        }
        // Set to success if request succeeded
        set(() => ({ loginProg: AppProg.success }));
        if (resp.status == LoginStatus.VERIFY_EMAIL) {
          set({
            verifyEmail: true,
            interactionData: {
              interactionId: resp.data?.interactionId ?? '',
              interactionToken: resp.data?.interactionToken ?? '',
            },
            emailId: resp.data?.email ?? '',
          });
          return;
        }

<<<<<<< HEAD
=======
        if (resp.status == LoginStatus.REACTIVATION_REQUIRED) {
          set({
            verifyEmail: true,
            inactive: true,
            interactionData: {
              interactionId: resp.data?.interactionId ?? '',
              interactionToken: resp.data?.interactionToken ?? '',
            },
            emailId: resp.data?.email ?? '',
          });
          return;
        }

        if (resp.status == LoginStatus.EMAIL_UNIQUENESS) {
          set({
            emailUniqueness: true,
            interactionData: {
              interactionId: resp.data?.interactionId ?? '',
              interactionToken: resp.data?.interactionToken ?? '',
            },
          });
          return;
        }

>>>>>>> e91ce9bc
        if (resp.status == LoginStatus.PASSWORD_RESET_REQUIRED) {
          set({
            forcedPasswordReset: true,
            interactionData: {
              interactionId: resp.data?.interactionId ?? '',
              interactionToken: resp.data?.interactionToken ?? '',
            },
          });
          return;
        }
        // Process login response for further operations
        await get().processLogin(resp.data!);
      } catch (err) {
        // Log the error
        logger.error('Error from Login Api', err);
        const errorCode =
          (err as ActionResponse<LoginStatus, PortalLoginResponse>).error
            ?.errorCode ?? '';
        // Set indicator for login button
        set(() => ({ loginProg: AppProg.failed }));
        const errorMessage = inlineErrorCodeMessageMap.get(
          (err as ActionResponse<LoginStatus, PortalLoginResponse>)?.error
            ?.errorCode ?? '',
        );
        if (errorMessage != null) {
          set((state) => ({
            apiErrors: [...state.apiErrors, errorMessage],
          }));
        } else if (slideErrorCodes.includes(errorCode)) {
          if (errorCode == 'UI-405') {
            set({
              multipleLoginAttempts: true,
              loginProg: AppProg.failed,
            });
          }
        } else if (pingErrorCodes.includes(errorCode)) {
          if (errorCode == 'PP-600') {
            set({
              isRiskScoreHigh: true,
            });
            return;
          } else if (errorCode == 'PP-601') {
            set({
              riskLevelNotDetermined: true,
            });
            return;
          }
        } else {
          set(() => ({ unhandledErrors: true }));
        }
      }
    },
    processLogin: async (data: PortalLoginResponse) => {
      // Set the interaction data for upcoming requests
      set({
        interactionData: {
          interactionId: data.interactionId,
          interactionToken: data.interactionToken,
        },
        userToken: data.userToken,
      });

      // Set the User data and exit if no mfa devices are configured
      if (data.mfaDeviceList?.length == 0) {
        set({
          loggedUser: true,
        });
        return;
      }

      // Map the avail mfa devices data from api to App Model
      const availMfaDevices: MfaOption[] = (data.mfaDeviceList || []).map(
        (item) => {
          const deviceType = mapMfaDeviceType(item.deviceType);
          return {
            id: item.deviceId,
            type: deviceType,
            metadata: mapMfaDeviceMetadata(item, deviceType),
          };
        },
      );

      if (availMfaDevices.length > 0) {
        // Update avail mfa devices in mfa store
        useMfaStore.getState().updateAvailableMfa(availMfaDevices);
        useMfaStore.getState().updateMfaMode(availMfaDevices[0]);

        // If there is only one mfa device, go to code entry screen
        if (availMfaDevices.length == 1) {
          useMfaStore.getState().updateMfaStage(MfaModeState.code);
        }
        set({ mfaNeeded: true });
      }
    },
    resetToHome: () => {
      set({
        mfaNeeded: false,
        unhandledErrors: false,
        apiErrors: [],
        username: '',
        password: '',
        multipleLoginAttempts: false,
        verifyEmail: false,
        forcedPasswordReset: false,
<<<<<<< HEAD
=======
        emailUniqueness: false,
        verifyUniqueEmail: false,
>>>>>>> e91ce9bc
      });
      useMfaStore.setState({
        stage: MfaModeState.selection,
        completeMfaProg: AppProg.init,
      });
      useMfaStore.getState().updateCode('');
      useMfaStore.getState().updateResendCode(false);
      useVerifyEmailStore.getState().updateCode('');
      useVerifyEmailStore.getState().resetApiErrors();
      usePasswordResetStore.getState().updatePassword('');
      usePasswordResetStore.getState().updateDOB('');
      usePasswordResetStore.getState().resetError();
<<<<<<< HEAD
=======
      useEmailUniquenessStore.getState().updateEmailAddress('');
      useEmailUniquenessStore.getState().updateConfirmEmailAddress('');
      useEmailUniquenessStore.getState().resetError();
>>>>>>> e91ce9bc
    },
    resetApiErrors: () =>
      set(() => ({
        apiErrors: [],
      })),
    loginProg: AppProg.init,
    apiErrors: [],
    apiErrorcode: [],
    interactionData: null,
    setVerifyUniqueEmail: (
      resp: ActionResponse<EmailUniquenessStatus, UpdateEmailResponse>,
    ) => {
      set({
        verifyUniqueEmail: true,
        interactionData: {
          interactionId: resp.data?.interactionId ?? '',
          interactionToken: resp.data?.interactionToken ?? '',
        },
        emailId: resp.data?.emailId ?? '',
      });
    },
    signOut: async () => {
      try {
        await callSignOut();
        set({
          loggedUser: false,
        });
        get().resetToHome();
        return;
      } catch (error) {
        // Log the error
        logger.error('Error from SignOut Action', error);
      }
    },
  }),
  shallow,
);<|MERGE_RESOLUTION|>--- conflicted
+++ resolved
@@ -72,14 +72,10 @@
     mfaNeeded: false,
     userToken: '',
     verifyEmail: false,
-<<<<<<< HEAD
-    forcedPasswordReset: false,
-=======
     verifyUniqueEmail: false,
     emailUniqueness: false,
     forcedPasswordReset: false,
     inactive: false,
->>>>>>> e91ce9bc
     emailId: '',
     updateLoggedUser: (val: boolean) => set(() => ({ loggedUser: val })),
     updateMultipleLoginAttempts: (val: boolean) =>
@@ -132,8 +128,6 @@
           return;
         }
 
-<<<<<<< HEAD
-=======
         if (resp.status == LoginStatus.REACTIVATION_REQUIRED) {
           set({
             verifyEmail: true,
@@ -158,7 +152,6 @@
           return;
         }
 
->>>>>>> e91ce9bc
         if (resp.status == LoginStatus.PASSWORD_RESET_REQUIRED) {
           set({
             forcedPasswordReset: true,
@@ -263,11 +256,8 @@
         multipleLoginAttempts: false,
         verifyEmail: false,
         forcedPasswordReset: false,
-<<<<<<< HEAD
-=======
         emailUniqueness: false,
         verifyUniqueEmail: false,
->>>>>>> e91ce9bc
       });
       useMfaStore.setState({
         stage: MfaModeState.selection,
@@ -280,12 +270,9 @@
       usePasswordResetStore.getState().updatePassword('');
       usePasswordResetStore.getState().updateDOB('');
       usePasswordResetStore.getState().resetError();
-<<<<<<< HEAD
-=======
       useEmailUniquenessStore.getState().updateEmailAddress('');
       useEmailUniquenessStore.getState().updateConfirmEmailAddress('');
       useEmailUniquenessStore.getState().resetError();
->>>>>>> e91ce9bc
     },
     resetApiErrors: () =>
       set(() => ({
