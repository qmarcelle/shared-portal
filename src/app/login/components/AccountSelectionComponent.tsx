import { IComponent } from '@/components/IComponent';
import { Button } from '@/components/foundation/Button';
import { Card } from '@/components/foundation/Card';
import { Checkbox } from '@/components/foundation/Checkbox';
import { Column } from '@/components/foundation/Column';
import { Divider } from '@/components/foundation/Divider';
import { RichText } from '@/components/foundation/RichText';
import { Row } from '@/components/foundation/Row';
import { Spacer } from '@/components/foundation/Spacer';
import { TextBox } from '@/components/foundation/TextBox';
import { ToolTip } from '@/components/foundation/Tooltip';
import { useState } from 'react';
import { useLoginStore } from '../stores/loginStore';

interface AccountSelectionComponentProps extends IComponent {
  userName: string;
}

export const AccountSelectionComponent = ({
  userName,
}: AccountSelectionComponentProps) => {
  const [isChecked, setIsChecked] = useState(false);
  const [backToHome] = useLoginStore((state) => [state.resetToHome]);

  return (
    <article id="mainSection">
      <Spacer size={32} />
      <TextBox
        className="title-2"
        text="You'll be able to access all of your plans in one place."
        ariaLabel="You'll be able to access all of your plans in one place."
      />
      <Spacer size={16} />
      <Row className="flex flex-row">
        <TextBox
          type="body-1"
          text="First, let's confirm the username and password you will use from now on."
          ariaLabel="First, let's confirm the username and password you will use from now on."
          className="w-72"
        />
        <ToolTip
          showTooltip={true}
          className="flex flex-row justify-center items-end tooltip tooltipIcon relative"
          label="You have more than one account login. To make switching between your plans easier, we are going to prioritize one login over others. The username you confirm on this page will become your only username and password for all your BlueCross BlueShield of Tennessee registered accounts moving forward. Your login can be used for both the BlueCross website and mobile apps."
        >
<<<<<<< HEAD
          <img className="size-[20px] mb-1" src="/assets/info.svg" alt="info" />
=======
          <Image className="size-[20px] mb-1" src={infoIcon} alt="" />
>>>>>>> 8c3b801a
        </ToolTip>
      </Row>

      <Spacer size={16} />
      <Card className="cursor-pointer  mb-4" type="elevated">
        <Column className="m-4">
          {' '}
          <TextBox className="body-1" text="Username:" ariaLabel="Username" />
          <TextBox
            className="body-1 font-bold"
            text={userName}
            ariaLabel={userName}
          />
        </Column>
      </Card>
      <Spacer size={16} />
      <Checkbox
        label=""
        body={
          <Column>
            <RichText
              type="body-1"
              spans={[
                <span key={0} className="font-bold">
                  I understand{' '}
                </span>,
                <span key={1}>
                  the username listed above and its password will be the only
                  login credentials for{' '}
                </span>,
                <span key={2} className="font-bold">
                  all my BlueCross BlueShield of Tennessee registered
                  accounts{' '}
                </span>,
                <span key={3}>moving forward. </span>,
              ]}
            />
          </Column>
        }
        checked={isChecked}
        onChange={(newValue) => setIsChecked(newValue)}
      />
      <Spacer size={16} />
      <ToolTip
        showTooltip={!isChecked}
        className="flex flex-row justify-center items-center tooltip"
        label="Check the box above to continue."
      >
        <Button
          className="font-bold body-1"
          label="Continue With This Username"
          callback={isChecked ? () => {} : undefined}
        />
      </ToolTip>

      <Spacer size={32} />
      <Divider />
      <Spacer size={32} />
      <TextBox
        className="title-3"
        text="Want to use a different username?"
        ariaLabel="Want to use a different username?"
      />
      <Spacer size={16} />
      <RichText
        type="body-1"
        spans={[
          <span key={0}>Go </span>,
          <span className="font-bold link" key={1} onClick={backToHome}>
            <a> back to the login page </a>
          </span>,
          <span key={2}>
            and sign in with the username and password you want to use.{' '}
          </span>,
        ]}
      />
      <Spacer size={32} />
      <TextBox className="title-3" text="Need help?" ariaLabel="Need help?" />
      <Spacer size={16} />
      <RichText
        type="body-1"
        spans={[
          <span key={0}>
            Give us a call using the number listed on the back of your Member ID
            card or{' '}
          </span>,
          <span className="font-bold link" key={1}>
            <a href={process.env.NEXT_PUBLIC_PORTAL_CONTACT_US_URL ?? ''}>
              contact us
            </a>
          </span>,
        ]}
      />
    </article>
  );
};<|MERGE_RESOLUTION|>--- conflicted
+++ resolved
@@ -43,11 +43,7 @@
           className="flex flex-row justify-center items-end tooltip tooltipIcon relative"
           label="You have more than one account login. To make switching between your plans easier, we are going to prioritize one login over others. The username you confirm on this page will become your only username and password for all your BlueCross BlueShield of Tennessee registered accounts moving forward. Your login can be used for both the BlueCross website and mobile apps."
         >
-<<<<<<< HEAD
-          <img className="size-[20px] mb-1" src="/assets/info.svg" alt="info" />
-=======
           <Image className="size-[20px] mb-1" src={infoIcon} alt="" />
->>>>>>> 8c3b801a
         </ToolTip>
       </Row>
 
