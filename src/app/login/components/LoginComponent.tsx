--- conflicted
+++ resolved
@@ -74,11 +74,7 @@
       <Button
         type="secondary"
         label="Register a New Account"
-<<<<<<< HEAD
-        callback={() => {}}
-=======
         callback={() => registerNewAcccount()}
->>>>>>> 4ef8dace
       />
     </div>
   );
