--- conflicted
+++ resolved
@@ -8,11 +8,8 @@
 import { AppProg } from '../models/app/app_prog';
 
 import { AnalyticsData } from '@/models/app/analyticsData';
-<<<<<<< HEAD
-=======
 import { useRouter } from 'next/navigation';
 import { FormEvent } from 'react';
->>>>>>> ce6f310b
 import { MIN_CODE_LENGTH } from '../models/app/login_constants';
 import { useLoginStore } from '../stores/loginStore';
 
@@ -36,10 +33,7 @@
     login: state.login,
     resetApiErrors: state.resetApiErrors,
   }));
-<<<<<<< HEAD
-=======
   const router = useRouter();
->>>>>>> ce6f310b
   const showTooltip =
     username.length < MIN_CODE_LENGTH && password.length < MIN_CODE_LENGTH;
   async function registerNewAccount(): Promise<void> {
@@ -52,16 +46,10 @@
       content_type: undefined,
     };
     googleAnalytics(analytics);
-<<<<<<< HEAD
-    window.open(await getConfig('REGISTER_NEW_ACCOUNT'), '_self');
-  }
-  const loginAnalytics = () => {
-=======
     router.replace(process.env.NEXT_PUBLIC_REGISTER_NEW_ACCOUNT ?? '');
   }
   const loginAnalytics = (e?: FormEvent<HTMLFormElement>) => {
     e?.preventDefault();
->>>>>>> ce6f310b
     const analytics: AnalyticsData = {
       click_text: 'log in',
       click_url: window.location.href,
@@ -87,30 +75,6 @@
   };
 
   return (
-<<<<<<< HEAD
-    <div id="mainSection" className="dark:text-black">
-      <h1 className="self-start">Member Login</h1>
-      <Spacer size={32} />
-      <div>
-        <TextField
-          label="Username"
-          valueCallback={(val) => updateUsername(val)}
-        />
-        <Spacer size={32} />
-        <TextField
-          type="password"
-          label="Password"
-          valueCallback={(val) => {
-            updatePassword(val);
-          }}
-          onFocusCallback={() => {
-            resetApiErrors();
-          }}
-          highlightError={false}
-          errors={apiErrors}
-          isSuffixNeeded={true}
-        />
-=======
     <form onSubmit={(e) => loginAnalytics(e)}>
       <div id="mainSection" className="dark:text-black">
         <h1 className="self-start">Member Login</h1>
@@ -134,7 +98,6 @@
             errors={apiErrors}
             isSuffixNeeded={true}
           />
->>>>>>> ce6f310b
 
           <Spacer size={32} />
           <ToolTip
@@ -161,39 +124,6 @@
           callback={forgotAuthAnalytics}
         />
         <Spacer size={32} />
-<<<<<<< HEAD
-        <ToolTip
-          showTooltip={showTooltip}
-          className="flex flex-row justify-center items-center tooltip"
-          label="Enter a username and password."
-        >
-          <Button
-            callback={
-              username.length > 0 && password.length > 0
-                ? loginAnalytics
-                : undefined
-            }
-            label={loginProg == AppProg.loading ? 'Logging In...' : 'Log In'}
-          />
-        </ToolTip>
-      </div>
-      <Spacer size={16} />
-      <AppLink
-        label="Forgot Username/Password?"
-        className="m-auto"
-        url={process.env.NEXT_PUBLIC_PASSWORD_RESET}
-        callback={forgotAuthAnalytics}
-      />
-      <Spacer size={32} />
-      <Divider />
-      <Spacer size={32} />
-      <Button
-        type="secondary"
-        label="Register a New Account"
-        callback={() => registerNewAccount()}
-      />
-    </div>
-=======
         <Divider />
         <Spacer size={32} />
         <Button
@@ -203,6 +133,5 @@
         />
       </div>
     </form>
->>>>>>> ce6f310b
   );
 };