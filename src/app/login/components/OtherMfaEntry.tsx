import { AppLink } from '@/components/foundation/AppLink';
import { Button } from '@/components/foundation/Button';
import { Divider } from '@/components/foundation/Divider';
import { Spacer } from '@/components/foundation/Spacer';
import { TextBox } from '@/components/foundation/TextBox';
import { TextField } from '@/components/foundation/TextField';
import { ToolTip } from '@/components/foundation/Tooltip';
import { AnalyticsData } from '@/models/app/analyticsData';
import { googleAnalytics } from '@/utils/analytics';
<<<<<<< HEAD
=======
import { FormEvent } from 'react';
>>>>>>> 80d87df0
import { AppProg } from '../models/app/app_prog';
import {
  INVALID_CODE_LENGTH,
  MIN_CODE_LENGTH,
} from '../models/app/login_constants';
import { MfaModeState } from '../models/app/mfa_mode_state';
import { useLoginStore } from '../stores/loginStore';
import { useMfaStore } from '../stores/mfaStore';

export type OtherMfaEntryProps = {
  authMethod: string;
};

export const OtherMfaEntry = ({ authMethod }: OtherMfaEntryProps) => {
  const {
    code,
    resend,
    completeMfaProg,
    submitMfaAuth,
    updateCode,
    resendMfa,
    updateMfaStage,
    availMfaModes,
  } = useMfaStore((state) => ({
    code: state.code,
    resend: state.resend,
    completeMfaProg: state.completeMfaProg,
    submitMfaAuth: state.submitMfaAuth,
    updateCode: state.updateCode,
    resendMfa: state.resendMfa,
    updateMfaStage: state.updateMfaStage,
    availMfaModes: state.availMfaModes,
  }));
  const { resetApiErrors, apiErrors } = useLoginStore();
  const showTooltip = code.length < MIN_CODE_LENGTH;

<<<<<<< HEAD
  function validateSecurityCode() {
=======
  function validateSecurityCode(e?: FormEvent<HTMLFormElement>) {
    e?.preventDefault();
>>>>>>> 80d87df0
    const analytics: AnalyticsData = {
      click_text: 'confirm',
      click_url: process.env.NEXT_PUBLIC_LOGIN_REDIRECT_URL,
      element_category: 'login',
      action: undefined,
      event: 'login',
      content_type: undefined,
    };

    if (code.length > INVALID_CODE_LENGTH) {
      return () => {
        submitMfaAuth();
        googleAnalytics(analytics);
      };
    }
    return undefined;
  }

  const updateSecurityCode = (value: string) => {
    updateCode(value);
    if (apiErrors.length) {
      resetApiErrors();
    }
  };

  const updateCodeResentText = () => {
    const analytics: AnalyticsData = {
      click_text: 'resend code',
      click_url: undefined,
      element_category: 'content interaction',
      action: 'select',
      event: 'select_content',
      content_type: 'select',
    };
    googleAnalytics(analytics);
    resendMfa();
  };

  const chooseDifferentMfaMethod = () => {
    const analytics: AnalyticsData = {
      click_text: 'choose a different method',
      click_url: window.location.href,
      element_category: 'content interaction',
      action: 'click',
      event: 'internal_link_click',
      content_type: undefined,
    };
    googleAnalytics(analytics);
    updateMfaStage(MfaModeState.selection);
  };

  const trackContactUsAnalytics = () => {
    const analytics: AnalyticsData = {
      click_text: 'contact us',
      click_url: process.env.NEXT_PUBLIC_PORTAL_CONTACT_US_URL,
      element_category: 'content interaction',
      action: 'click',
      event: 'internal_link_click',
      content_type: undefined,
    };
    googleAnalytics(analytics);
  };

  return (
<<<<<<< HEAD
    <section id="mainSection">
      <TextBox type="title-2" text="Let's Confirm Your Identity" />
      <Spacer size={16} />
      <p>We&apos;ve sent a code to:</p>
      <span aria-label="authentication-method">{authMethod}</span>
      <Spacer size={32} />
      <TextField
        label="Enter Security Code"
        valueCallback={(val) => updateSecurityCode(val)}
        errors={apiErrors}
      />
      <Spacer size={24} />
      {resend && <TextBox className="text-lime-700" text="Code resent!" />}
      {!resend && (
        <AppLink
          className="self-start"
          callback={() => updateCodeResentText()}
          label="Resend Code"
        />
      )}
      <Spacer size={32} />
      <ToolTip
        showTooltip={showTooltip}
        className="flex flex-row justify-center items-center tooltip"
        label="Enter a Security Code."
      >
        <Button
          callback={validateSecurityCode()}
          label={
            completeMfaProg == AppProg.loading ||
            completeMfaProg == AppProg.success
              ? 'Confirming'
              : 'Confirm'
          }
=======
    <form onSubmit={(e) => validateSecurityCode(e)}>
      <section id="mainSection">
        <TextBox type="title-2" text="Let's Confirm Your Identity" />
        <Spacer size={16} />
        <p>We&apos;ve sent a code to:</p>
        <span aria-label="authentication-method">{authMethod}</span>
        <Spacer size={32} />
        <TextField
          label="Enter Security Code"
          valueCallback={(val) => updateSecurityCode(val)}
          errors={apiErrors}
>>>>>>> 80d87df0
        />
        <Spacer size={24} />
        {resend && <TextBox className="text-lime-700" text="Code resent!" />}
        {!resend && (
          <AppLink
            className="self-start"
            callback={() => updateCodeResentText()}
            label="Resend Code"
          />
        )}
        <Spacer size={32} />
        <ToolTip
          showTooltip={showTooltip}
          className="flex flex-row justify-center items-center tooltip"
          label="Enter a Security Code."
        >
          <Button
            style="submit"
            callback={validateSecurityCode()}
            label={
              completeMfaProg == AppProg.loading ||
              completeMfaProg == AppProg.success
                ? 'Confirming'
                : 'Confirm'
            }
          />
        </ToolTip>

<<<<<<< HEAD
      <Spacer size={16} />
      {availMfaModes.length > 1 && (
        <AppLink
          label="Choose a Different Method"
          callback={chooseDifferentMfaMethod}
          className="m-auto"
        />
      )}
      <Spacer size={32} />
      <Divider />
      <Spacer size={32} />
      <h3>Need Help?</h3>
      <Spacer size={8} />
      <p>
        Give us a call using the number listed on the back of your Member ID
        card or{' '}
        <AppLink
          className="pl-0 pt-0 pr-0"
          url="https://www.bcbst.com/contact-us"
          label="contact us"
          displayStyle="inline"
          callback={trackContactUsAnalytics}
        />
        .
      </p>
    </section>
=======
        <Spacer size={16} />
        {availMfaModes.length > 1 && (
          <AppLink
            label="Choose a Different Method"
            callback={chooseDifferentMfaMethod}
            className="m-auto"
          />
        )}
        <Spacer size={32} />
        <Divider />
        <Spacer size={32} />
        <h3>Need Help?</h3>
        <Spacer size={8} />
        <p>
          Give us a call using the number listed on the back of your Member ID
          card or{' '}
          <AppLink
            className="pl-0 pt-0 pr-0"
            url="https://www.bcbst.com/contact-us"
            label="contact us"
            displayStyle="inline"
            callback={trackContactUsAnalytics}
          />
          .
        </p>
      </section>
    </form>
>>>>>>> 80d87df0
  );
};<|MERGE_RESOLUTION|>--- conflicted
+++ resolved
@@ -7,10 +7,7 @@
 import { ToolTip } from '@/components/foundation/Tooltip';
 import { AnalyticsData } from '@/models/app/analyticsData';
 import { googleAnalytics } from '@/utils/analytics';
-<<<<<<< HEAD
-=======
 import { FormEvent } from 'react';
->>>>>>> 80d87df0
 import { AppProg } from '../models/app/app_prog';
 import {
   INVALID_CODE_LENGTH,
@@ -47,12 +44,8 @@
   const { resetApiErrors, apiErrors } = useLoginStore();
   const showTooltip = code.length < MIN_CODE_LENGTH;
 
-<<<<<<< HEAD
-  function validateSecurityCode() {
-=======
   function validateSecurityCode(e?: FormEvent<HTMLFormElement>) {
     e?.preventDefault();
->>>>>>> 80d87df0
     const analytics: AnalyticsData = {
       click_text: 'confirm',
       click_url: process.env.NEXT_PUBLIC_LOGIN_REDIRECT_URL,
@@ -117,42 +110,6 @@
   };
 
   return (
-<<<<<<< HEAD
-    <section id="mainSection">
-      <TextBox type="title-2" text="Let's Confirm Your Identity" />
-      <Spacer size={16} />
-      <p>We&apos;ve sent a code to:</p>
-      <span aria-label="authentication-method">{authMethod}</span>
-      <Spacer size={32} />
-      <TextField
-        label="Enter Security Code"
-        valueCallback={(val) => updateSecurityCode(val)}
-        errors={apiErrors}
-      />
-      <Spacer size={24} />
-      {resend && <TextBox className="text-lime-700" text="Code resent!" />}
-      {!resend && (
-        <AppLink
-          className="self-start"
-          callback={() => updateCodeResentText()}
-          label="Resend Code"
-        />
-      )}
-      <Spacer size={32} />
-      <ToolTip
-        showTooltip={showTooltip}
-        className="flex flex-row justify-center items-center tooltip"
-        label="Enter a Security Code."
-      >
-        <Button
-          callback={validateSecurityCode()}
-          label={
-            completeMfaProg == AppProg.loading ||
-            completeMfaProg == AppProg.success
-              ? 'Confirming'
-              : 'Confirm'
-          }
-=======
     <form onSubmit={(e) => validateSecurityCode(e)}>
       <section id="mainSection">
         <TextBox type="title-2" text="Let's Confirm Your Identity" />
@@ -164,7 +121,6 @@
           label="Enter Security Code"
           valueCallback={(val) => updateSecurityCode(val)}
           errors={apiErrors}
->>>>>>> 80d87df0
         />
         <Spacer size={24} />
         {resend && <TextBox className="text-lime-700" text="Code resent!" />}
@@ -193,34 +149,6 @@
           />
         </ToolTip>
 
-<<<<<<< HEAD
-      <Spacer size={16} />
-      {availMfaModes.length > 1 && (
-        <AppLink
-          label="Choose a Different Method"
-          callback={chooseDifferentMfaMethod}
-          className="m-auto"
-        />
-      )}
-      <Spacer size={32} />
-      <Divider />
-      <Spacer size={32} />
-      <h3>Need Help?</h3>
-      <Spacer size={8} />
-      <p>
-        Give us a call using the number listed on the back of your Member ID
-        card or{' '}
-        <AppLink
-          className="pl-0 pt-0 pr-0"
-          url="https://www.bcbst.com/contact-us"
-          label="contact us"
-          displayStyle="inline"
-          callback={trackContactUsAnalytics}
-        />
-        .
-      </p>
-    </section>
-=======
         <Spacer size={16} />
         {availMfaModes.length > 1 && (
           <AppLink
@@ -248,6 +176,5 @@
         </p>
       </section>
     </form>
->>>>>>> 80d87df0
   );
 };