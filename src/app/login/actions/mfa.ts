--- conflicted
+++ resolved
@@ -40,29 +40,18 @@
     logger.info('Selected Mfa Device');
     args.policyId = process.env.ES_API_POLICY_ID;
     args.appId = process.env.ES_API_APP_ID;
-<<<<<<< HEAD
-=======
     username = verifyUserId(args.userToken);
->>>>>>> 80d87df0
     const resp = await esApi.post<ESResponse<SelectMfaDeviceResponse>>(
       '/mfAuthentication/loginAuthentication/selectDevice',
       args,
     );
-<<<<<<< HEAD
-    logger.info('Select Device API - Success', resp);
-=======
     logger.info('Select Device API - Success', resp, username);
->>>>>>> 80d87df0
     return {
       status: SelectMFAStatus.OK,
       data: resp.data?.data,
     };
   } catch (err) {
-<<<<<<< HEAD
-    logger.error('Select Device API - Failure', err);
-=======
     logger.error('Select Device API - Failure', err, username);
->>>>>>> 80d87df0
     if (err instanceof AxiosError) {
       return {
         status: SelectMFAStatus.ERROR,
@@ -84,20 +73,12 @@
   try {
     params.policyId = process.env.ES_API_POLICY_ID;
     params.appId = process.env.ES_API_APP_ID;
-<<<<<<< HEAD
-=======
     username = verifyUserId(params.userToken);
->>>>>>> 80d87df0
     const resp = await esApi.post<ESResponse<LoginResponse>>(
       '/mfAuthentication/loginAuthentication/provideOtp',
       params,
     );
-<<<<<<< HEAD
-    logger.info('Submit MFA OTP API - Success', resp);
-    const username = verifyUserId(params.userToken);
-=======
     logger.info('Submit MFA OTP API - Success', resp, username);
->>>>>>> 80d87df0
     if (!username) {
       throw 'Failed to verify username';
     }
@@ -110,11 +91,7 @@
       data: resp.data.data,
     };
   } catch (err) {
-<<<<<<< HEAD
-    logger.error('Submit MFA OTP API - Failure', err);
-=======
     logger.error('Submit MFA OTP API - Failure', err, username);
->>>>>>> 80d87df0
     if (err instanceof AxiosError) {
       if (slideErrorCodes.includes(err.response?.data.data.errorCode)) {
         if (err.response?.data.data.errorCode == 'MF-405') {
