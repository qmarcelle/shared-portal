--- conflicted
+++ resolved
@@ -22,11 +22,7 @@
           <Title
             className="body-bold primary-color"
             text={providedBy}
-<<<<<<< HEAD
-            suffix={<img src="/assets/external.svg" alt="external" />}
-=======
             suffix={<Image src={externalIcon} alt="" />}
->>>>>>> 8c3b801a
           />
         ) : (
           <TextBox text={providedBy} className="body-1 body-bold" />
