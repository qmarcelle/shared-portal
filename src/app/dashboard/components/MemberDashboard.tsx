'use client';

import { BenefitsAndCoverageSection } from '@/app/dashboard/components/BenefitsAndCoverageSection';
import { EmployeeProvidedBenefitsTile } from '@/app/dashboard/components/EmployeeProvidedBenefitsTile';
import { MedicalBalanceSection } from '@/app/dashboard/components/MedicalBalanceSection';
import { PayPremiumSection } from '@/app/dashboard/components/PayPremium';
import { PillBox } from '@/app/dashboard/components/PillBox';
import { PriorAuthSection } from '@/app/dashboard/components/PriorAuthSection';
import { SpendingAccountSummary } from '@/app/dashboard/components/SpendingAccountSummary';
import { RecentClaimSection } from '@/components/composite/RecentClaimSection';
import { Column } from '@/components/foundation/Column';
import { Header } from '@/components/foundation/Header';
import { bcbstBlueLogo } from '@/components/foundation/Icons';
import { Spacer } from '@/components/foundation/Spacer';
import { VisibilityRules } from '@/visibilityEngine/rules';
import Image from 'next/image';
import EstimateCost from '../../../../public/assets/estimate_cost.svg';
import FindCare from '../../../../public/assets/find_care_search.svg';
import { AmplifyHealthAdvisorBanner } from '../components/AmplifyHealthAdvisorBanner';
import { AmplifyHealthCard } from '../components/AmplifyHealthCard';
import { FindMedicalProvidersComponent } from './FindMedicalProvidersComponent';

export type DashboardProps = {
  visibilityRules?: VisibilityRules;
};

const MemberDashboard = ({ visibilityRules }: DashboardProps) => {
  return (
    <div className="flex flex-col w-full justify-center items-center page">
      <Column className="app-content app-base-font-color">
        <section className="sm:flex sm:flex-row items-start">
          <AmplifyHealthAdvisorBanner />
        </section>
        <Spacer size={32}></Spacer>
        <section className="flex flex-row items-start app-body">
          <Column className="flex-grow page-section-63_33 items-stretch">
            <RecentClaimSection
              className="large-section"
              title="Recent Claims"
              linkText="View All Claims"
              claims={[
                {
                  id: 'Claim98',
                  claimStatus: 'Processed',
                  claimType: 'Medical',
                  claimTotal: '67',
                  issuer: 'John Doe',
                  memberName: 'Chris James',
                  serviceDate: '02/06/2024',
                  isMiniCard: true,
                  claimInfo: {},
                },
                {
                  id: 'Claim76',
                  claimStatus: 'Pending',
                  claimType: 'Pharmacy',
                  claimTotal: '30.24',
                  issuer: 'John Doe',
                  memberName: 'Aly Jame',
                  serviceDate: '01/06/2024',
                  claimInfo: {},
                  isMiniCard: true,
                },
                {
                  id: 'Claim54',
                  claimStatus: 'Denied',
                  claimType: 'Dental',
                  claimTotal: '65.61',
                  issuer: 'John Doe',
                  memberName: 'Aly Jame',
                  serviceDate: '01/16/2024',
                  claimInfo: {},
                  isMiniCard: true,
                },
              ]}
            />
            <MedicalBalanceSection
              className="large-section"
              members={[
                {
                  label: 'Chris Hall',
                  value: '0',
                },
                {
                  label: 'Megan Chaler',
                  value: '43',
                },
              ]}
              balanceNetworks={[
                {
                  label: 'In-Network',
                  value: '0',
                },
                { label: 'Out-of-Network', value: '1' },
              ]}
              deductibleLimit={2000}
              deductibleSpent={1800}
              onSelectedMemberChange={() => {}}
              onSelectedNetworkChange={() => {}}
              outOfPocketLimit={3000}
              outOfPocketSpent={1500}
              selectedMemberId="43"
              selectedNetworkId="1"
              displayDisclaimerText={false}
            />
          </Column>
          <Column className=" flex-grow page-section-36_67 items-stretch">
            <PayPremiumSection
              className="large-section"
              dueDate="08/10/2023"
              amountDue={1000.46}
            />
            <SpendingAccountSummary
              className="large-section"
              title="Spending Summary"
              linkLabel="View Spending Summary"
              subTitle={'October 12, 2023'}
              amountPaid={1199.19}
              totalBilledAmount={9804.31}
              amountSaved={8605.12}
              amountSavedPercentage={89}
              color1={'#005EB9'}
              color2={'#5DC1FD'}
            />
            <PriorAuthSection
              className="large-section"
              priorauth={[
                {
                  priorAuthStatus: 'Approved',
                  priorAuthName: 'Magnetic Resonance Images(MRI)',
                  member: 'Chris Hall',
                  dateOfVisit: '01/23/23',
                  priorAuthType: 'Medical',
                },
              ]}
            />
          </Column>
        </section>
        <Header
          text="Find Care & Costs"
          type="title-2"
          className="!font-light !text-[32px]/[40px]"
        />
        <section className="flex flex-row items-start app-body">
          <Column className="flex-grow page-section-63_33 items-stretch">
            <BenefitsAndCoverageSection
              className="large-section"
              benefits={[
                {
                  benefitName: 'Medical Benefits',
                  benefitURL: '#',
                },
                {
                  benefitName: 'Pharmacy Benefits',
                  benefitURL: '#',
                },
                {
                  benefitName: 'Dental Benefits',
                  benefitURL: '#',
                },
                {
                  benefitName: 'Vision Benefits',
                  benefitURL: '#',
                },
                {
                  benefitName: 'Other Benefits',
                  benefitURL: '#',
                },
              ]}
            />
          </Column>
          <Column className="page-section-36_67 items-stretch">
            <FindMedicalProvidersComponent />
            <PillBox
              title="Looking for Care? Find A:"
              icon={
                <Image src={FindCare} className="w-[50px] h-[50px]" alt="" />
              }
              pillObjects={[
                {
                  label: 'Primary Care Provider',
                  callback: () => {
                    console.log('Clicked Pill PCP');
                  },
                },
                {
                  label: 'Dentist',
                  callback: () => {
                    console.log('Clicked Pill Dentist');
                  },
                },
                {
                  label: 'Mental Health Provider',
                  callback: () => {
                    console.log('Clicked Pill Mental Health Provider');
                  },
                },
                {
                  label: 'Eye Doctor',
                  callback: () => {
                    console.log('Clicked Pill Eye Doctor');
                  },
                },
                {
                  label: 'Pharmacy',
                  callback: () => {
                    console.log('Clicked Pill Pharmacy');
                  },
                },
                {
                  label: 'Virtual Care',
                  callback: () => {
                    console.log('Clicked Pill Virtual Care');
                  },
                },
              ]}
            ></PillBox>
            <PillBox
              title="Planning for a procedure? You can estimate costs for:"
              icon={
                <Image
                  src={EstimateCost}
                  className="w-[50px] h-[50px]"
                  alt=""
                />
              }
              pillObjects={[
                {
                  label: 'Medical',
                  callback: () => {
                    console.log('Clicked Pill Medical');
                  },
                },
                {
                  label: 'Dental',
                  callback: () => {
                    console.log('Clicked Pill Dental');
                  },
                },
                {
                  label: 'Prescription Drugs',
                  callback: () => {
                    console.log('Clicked Pill Prescription Drugs');
                  },
                },
                {
                  label: 'Vision',
                  callback: () => {
                    console.log('Clicked Pill Vision');
                  },
                },
              ]}
            ></PillBox>
          </Column>
        </section>
        <section>
          <AmplifyHealthCard />
        </section>
        <section>
<<<<<<< HEAD
          {visibilityRules?.employerBenefits && (
            <EmployeeProvidedBenefitsTile
              className="large-section"
              employer="Ben Cole Co"
              benefits={[
                {
                  id: '45',
                  providedBy: 'Davis Vision',
                  contact: '1-800-456-9876',
                  url: 'https://davis-vision.com',
                },
                {
                  id: '87',
                  providedBy: 'Nirmal Dental',
                  contact: '1-800-367-9676',
                  url: 'https://nirmaldental.com',
                },
                {
                  id: '25',
                  providedBy: 'Low Pharm',
                  contact: '1-800-834-2465',
                },
                {
                  id: '289',
                  providedBy: 'Quant Labs',
                  contact: '1-800-834-3465',
                },
              ]}
            />
          )}
=======
          <EmployeeProvidedBenefitsTile
            className="large-section"
            employer="Ben Cole Co"
            employerLogo={bcbstBlueLogo}
            benefits={[
              {
                id: '45',
                providedBy: 'Davis Vision',
                contact: '1-800-456-9876',
                url: 'https://davis-vision.com',
              },
              {
                id: '87',
                providedBy: 'Nirmal Dental',
                contact: '1-800-367-9676',
                url: 'https://nirmaldental.com',
              },
              {
                id: '25',
                providedBy: 'Low Pharm',
                contact: '1-800-834-2465',
              },
              {
                id: '289',
                providedBy: 'Quant Labs',
                contact: '1-800-834-3465',
              },
            ]}
          />
>>>>>>> 036190e1
        </section>
        <Spacer size={32}></Spacer>
      </Column>
    </div>
  );
};

export default MemberDashboard;<|MERGE_RESOLUTION|>--- conflicted
+++ resolved
@@ -257,11 +257,11 @@
           <AmplifyHealthCard />
         </section>
         <section>
-<<<<<<< HEAD
           {visibilityRules?.employerBenefits && (
             <EmployeeProvidedBenefitsTile
               className="large-section"
               employer="Ben Cole Co"
+              employerLogo={bcbstBlueLogo}
               benefits={[
                 {
                   id: '45',
@@ -288,37 +288,6 @@
               ]}
             />
           )}
-=======
-          <EmployeeProvidedBenefitsTile
-            className="large-section"
-            employer="Ben Cole Co"
-            employerLogo={bcbstBlueLogo}
-            benefits={[
-              {
-                id: '45',
-                providedBy: 'Davis Vision',
-                contact: '1-800-456-9876',
-                url: 'https://davis-vision.com',
-              },
-              {
-                id: '87',
-                providedBy: 'Nirmal Dental',
-                contact: '1-800-367-9676',
-                url: 'https://nirmaldental.com',
-              },
-              {
-                id: '25',
-                providedBy: 'Low Pharm',
-                contact: '1-800-834-2465',
-              },
-              {
-                id: '289',
-                providedBy: 'Quant Labs',
-                contact: '1-800-834-3465',
-              },
-            ]}
-          />
->>>>>>> 036190e1
         </section>
         <Spacer size={32}></Spacer>
       </Column>
