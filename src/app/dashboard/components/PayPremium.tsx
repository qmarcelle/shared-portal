import { IComponent } from '@/components/IComponent';
import { useAppModalStore } from '@/components/foundation/AppModal';
import { Button } from '@/components/foundation/Button';
import { Card } from '@/components/foundation/Card';
import { externalOffsiteWhiteIcon } from '@/components/foundation/Icons';
import { Row } from '@/components/foundation/Row';
import { Spacer } from '@/components/foundation/Spacer';
import { TextBox } from '@/components/foundation/TextBox';
import { ReactNode } from 'react';
import { ViewPayPremium } from './viewPayPremium';
import { VisibilityRules } from '@/visibilityEngine/rules';
import { payMyPremiumMedicareEligible } from '@/visibilityEngine/computeVisibilityRules';

interface PayPremiumProps extends IComponent {
  dueDate: string;
  amountDue: number;
  icon?: ReactNode;
  visibilityRules?:VisibilityRules;
}

export const PayPremiumSection = ({
  dueDate,
  amountDue,
  className,
<<<<<<< HEAD
  icon = <img alt="external icon" src={externalOffsiteWhiteIcon} />,
=======
  visibilityRules,
  icon = <Image alt="external icon" src={externalOffsiteWhiteIcon} />,
>>>>>>> aa810ab0
}: PayPremiumProps) => {
  const { showAppModal,dismissModal } = useAppModalStore();  
  return (
    <Card className={className}>
      <div>
        <h2 className="title-2">Pay Premium</h2>
        <Spacer size={32} />
        <Row>
          <TextBox text="Payment Due Date" />
          <p className="body-bold ml-auto">{dueDate}</p>
        </Row>
        <Spacer size={12} />
        <Row>
          <TextBox text="Amount Due" />
          <p className="body-bold ml-auto">${amountDue}</p>
        </Row>
        <Spacer size={32} />
        {!payMyPremiumMedicareEligible(visibilityRules) ? (
                <Button icon={icon} label="View or Pay Premium" callback={() => null} />
        ): (
        <Button
          icon={icon}
          label="View or Pay Premium"
          callback={() =>
            showAppModal({
              content: 
                      <ViewPayPremium
                        key="first"
                        label="Open External Website"
                        subLabelOne="Use this service as an easy and secure way to pay your premium with a debit card or electronic check. Setup recurring bank drafts, manage future payments, and view payment history."
                        subLabelTwo="By continuing, you agree to leave the BlueCross website and view the content of an external website. If you choose not to leave the BlueCross website, simply cancel."
                        primaryButtonLabel="Cancel"
                        secondaryButtonLabel="Continue"
                        primaryButtonCallback={dismissModal}
                        secondaryButtonCallback={dismissModal}
                      />,
            })
          }
        />)
        }
      </div>
    </Card>
  );
};<|MERGE_RESOLUTION|>--- conflicted
+++ resolved
@@ -6,6 +6,7 @@
 import { Row } from '@/components/foundation/Row';
 import { Spacer } from '@/components/foundation/Spacer';
 import { TextBox } from '@/components/foundation/TextBox';
+import Image from 'next/image';
 import { ReactNode } from 'react';
 import { ViewPayPremium } from './viewPayPremium';
 import { VisibilityRules } from '@/visibilityEngine/rules';
@@ -22,12 +23,8 @@
   dueDate,
   amountDue,
   className,
-<<<<<<< HEAD
-  icon = <img alt="external icon" src={externalOffsiteWhiteIcon} />,
-=======
   visibilityRules,
   icon = <Image alt="external icon" src={externalOffsiteWhiteIcon} />,
->>>>>>> aa810ab0
 }: PayPremiumProps) => {
   const { showAppModal,dismissModal } = useAppModalStore();  
   return (
