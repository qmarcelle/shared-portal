import { getPremiumPayInfo } from '@/actions/premiumPayInfo';
import { auth } from '@/auth';
import { Metadata } from 'next';
import Dashboard from '.';
import { getDashboardData } from './actions/getDashboardData';

export const dynamic = 'force-dynamic';

export const metadata: Metadata = {
  title: 'Dashboard',
};

const DashboardPage = async () => {
<<<<<<< HEAD
  console.log('[DashboardPage] Starting to fetch dashboard data');
  const result = await getDashboardData();
  console.log('[DashboardPage] Dashboard data fetched', {
    hasData: !!result.data,
    hasMemberDetails: !!result.data?.memberDetails,
    memberDetailsProps: result.data?.memberDetails
      ? Object.keys(result.data.memberDetails)
      : [],
    hasPlans: !!result.data?.memberDetails?.plans,
    plansLength: result.data?.memberDetails?.plans?.length,
    timestamp: new Date().toISOString(),
  });

  const memberDetails = result.data?.memberDetails;

  console.log('[DashboardPage] Rendering Dashboard component', {
    hasData: !!result.data,
    timestamp: new Date().toISOString(),
  });

  return <Dashboard data={result.data!} />;
=======
  const session = await auth();
  const [result, premiumPayResponse] = await Promise.all([
    getDashboardData(),
    getPremiumPayInfo(session?.user.currUsr.plan?.memCk ?? ''),
  ]);

  const dashboardData = {
    ...result.data!,
    premiumPayResponse,
  };

  return <Dashboard data={dashboardData} />;
>>>>>>> 8c3b801a
};

export default DashboardPage;<|MERGE_RESOLUTION|>--- conflicted
+++ resolved
@@ -11,29 +11,6 @@
 };
 
 const DashboardPage = async () => {
-<<<<<<< HEAD
-  console.log('[DashboardPage] Starting to fetch dashboard data');
-  const result = await getDashboardData();
-  console.log('[DashboardPage] Dashboard data fetched', {
-    hasData: !!result.data,
-    hasMemberDetails: !!result.data?.memberDetails,
-    memberDetailsProps: result.data?.memberDetails
-      ? Object.keys(result.data.memberDetails)
-      : [],
-    hasPlans: !!result.data?.memberDetails?.plans,
-    plansLength: result.data?.memberDetails?.plans?.length,
-    timestamp: new Date().toISOString(),
-  });
-
-  const memberDetails = result.data?.memberDetails;
-
-  console.log('[DashboardPage] Rendering Dashboard component', {
-    hasData: !!result.data,
-    timestamp: new Date().toISOString(),
-  });
-
-  return <Dashboard data={result.data!} />;
-=======
   const session = await auth();
   const [result, premiumPayResponse] = await Promise.all([
     getDashboardData(),
@@ -46,7 +23,6 @@
   };
 
   return <Dashboard data={dashboardData} />;
->>>>>>> 8c3b801a
 };
 
 export default DashboardPage;