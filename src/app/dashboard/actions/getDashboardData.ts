--- conflicted
+++ resolved
@@ -19,24 +19,12 @@
 export const getDashboardData = async (): Promise<
   ActionResponse<number, DashboardData>
 > => {
-  logger.info('[getDashboardData] ENTRY');
   try {
     const session = await auth();
-    logger.info('[getDashboardData] Session fetched', {
-      userId: session?.user.id,
-      role: session?.user.currUsr.role,
-    });
     // Check if current user is non member
     if (session?.user.currUsr.role == UserRole.NON_MEM) {
-      logger.info(
-        '[getDashboardData] User is NON_MEM, calling getPersonBusinessEntity',
-        { userId: session!.user!.id },
-      );
+      // Get the name of the non member and send off
       const pbe = await getPersonBusinessEntity(session!.user!.id);
-      logger.info('[getDashboardData] PBE fetched', {
-        pbeSummary:
-          pbe && pbe.getPBEDetails ? pbe.getPBEDetails.length : 'none',
-      });
       return {
         status: 200,
         data: {
@@ -49,32 +37,17 @@
         },
       };
     } else if (session?.user.currUsr.plan == null) {
-      logger.info(
-        '[getDashboardData] User has no plan, calling getPersonBusinessEntity',
-        { userId: session!.user!.id },
-      );
       const pbe = await getPersonBusinessEntity(session!.user!.id);
-      logger.info('[getDashboardData] PBE fetched', {
-        pbeSummary:
-          pbe && pbe.getPBEDetails ? pbe.getPBEDetails.length : 'none',
-      });
       const profiles = computeUserProfilesFromPbe(
         pbe,
         session?.user.currUsr.umpi,
       );
       const selectedProfile = profiles.find((item) => item.selected == true);
-      logger.info('[getDashboardData] Selected profile', { selectedProfile });
       const plans = await getPolicyInfo(
         selectedProfile!.plans.map((item) => item.memCK),
       );
-<<<<<<< HEAD
-      logger.info('[getDashboardData] Plans fetched', {
-        plansCount: Array.isArray(plans) ? plans.length : typeof plans,
-      });
-=======
       if (plans.currentPolicies.length == 0 && plans.pastPolicies.length == 0)
         throw 'NoPlansAvailable';
->>>>>>> aa810ab0
       return {
         status: 200,
         data: {
@@ -87,7 +60,7 @@
         },
       };
     }
-    logger.info('[getDashboardData] Fetching additional dashboard data');
+
     const [
       loggedUserDetails,
       primaryCareProviderData,
@@ -99,6 +72,7 @@
       getEmployerProvidedBenefits(session?.user.currUsr?.plan.memCk ?? ''),
       getPolicyInfo((session?.user.currUsr?.plan.memCk ?? '').split(',')),
     ]);
+
     let loggedUserInfo;
     if (
       loggedUserDetails.status !== 'fulfilled' ||
@@ -107,15 +81,6 @@
       throw error;
     else {
       loggedUserInfo = loggedUserDetails.value;
-<<<<<<< HEAD
-    else {
-      logger.error('[getDashboardData] loggedUserDetails failed', {
-        error: loggedUserDetails.reason,
-      });
-      throw error;
-    }
-    logger.info('[getDashboardData] EXIT success');
-=======
       if (
         planDetails.value.currentPolicies.length == 0 &&
         planDetails.value.pastPolicies.length == 0
@@ -123,7 +88,6 @@
         throw 'NoPlansAvailable';
     }
 
->>>>>>> aa810ab0
     return {
       status: 200,
       data: {
@@ -153,13 +117,9 @@
       },
     };
   } catch (error) {
-<<<<<<< HEAD
-    logger.error('[getDashboardData] ERROR', { error });
-=======
     logger.error('getDashboardData failed{}', error);
->>>>>>> aa810ab0
     return {
-      status: 500,
+      status: 400,
       data: {
         memberDetails: null,
         primaryCareProvider: null,
