'use server';

import { getPolicyInfo } from '@/actions/getPolicyInfo';
import { getLoggedInMember } from '@/actions/memberDetails';
import { getDedAndOOPBalanceForSubscriberAndDep } from '@/app/benefits/balances/actions/getDedAndOOPBalance';
import { getEmployerProvidedBenefits } from '@/app/benefits/employerProvidedBenefits/actions/getEmployerProvidedBenefits';
import { getAllClaimsData } from '@/app/claims/actions/getClaimsData';
import { getPCPInfo } from '@/app/findcare/primaryCareOptions/actions/pcpInfo';
import { auth } from '@/auth';
import { ActionResponse } from '@/models/app/actionResponse';
import { CoverageType } from '@/models/member/api/loggedInUserInfo';
import { CoverageTypes } from '@/userManagement/models/coverageType';
import { UserRole } from '@/userManagement/models/sessionUser';
import { getPersonBusinessEntity } from '@/utils/api/client/get_pbe';
import { logger } from '@/utils/logger';
import { transformPolicyToPlans } from '@/utils/policy_computer';
import { computeUserProfilesFromPbe } from '@/utils/profile_computer';
import { error } from 'console';
import { DashboardData } from '../models/dashboardData';
import { getDashboardPriorAuthData } from './getDashboardPriorAuthData';

export const getDashboardData = async (): Promise<
  ActionResponse<number, DashboardData>
> => {
  try {
    const session = await auth();
    // Check if current user is non member
    if (session?.user.currUsr.role == UserRole.NON_MEM) {
      // Get the name of the non member and send off
      const pbe = await getPersonBusinessEntity(session!.user!.id);
      return {
        status: 200,
        data: {
          memberDetails: {
            firstName: pbe.getPBEDetails[0].firstName,
            lastName: pbe.getPBEDetails[0].lastName,
          },
          role: UserRole.NON_MEM,
          profiles: computeUserProfilesFromPbe(pbe),
        },
      };
    } else if (session?.user.currUsr.plan == null) {
      const pbe = await getPersonBusinessEntity(session!.user!.id);
      const profiles = computeUserProfilesFromPbe(
        pbe,
        session?.user.currUsr.umpi,
      );
      const selectedProfile = profiles.find((item) => item.selected == true);
      const plans = await getPolicyInfo(
        selectedProfile!.plans.map((item) => item.memCK),
      );
      if (plans.currentPolicies.length == 0 && plans.pastPolicies.length == 0)
        throw 'NoPlansAvailable';
      return {
        status: 200,
        data: {
          memberDetails: {
            firstName: selectedProfile!.firstName,
            lastName: selectedProfile!.lastName,
            plans: transformPolicyToPlans(plans),
          },
          role: session!.user.currUsr.role,
        },
      };
    }

    const [
      loggedUserDetails,
      primaryCareProviderData,
      employerProvidedBenefits,
      planDetails,
      claims,
      balanceData,
    ] = await Promise.allSettled([
      getLoggedInMember(session),
      getPCPInfo(session),
      getEmployerProvidedBenefits(session?.user.currUsr?.plan.memCk ?? ''),
      getPolicyInfo((session?.user.currUsr?.plan.memCk ?? '').split(',')),
      getAllClaimsData(),
      getDedAndOOPBalanceForSubscriberAndDep(),
    ]);

    let loggedUserInfo;
    if (
      loggedUserDetails.status !== 'fulfilled' ||
      planDetails.status !== 'fulfilled'
    )
      throw error;
    else {
      loggedUserInfo = loggedUserDetails.value;
      if (
        planDetails.value.currentPolicies.length == 0 &&
        planDetails.value.pastPolicies.length == 0
      )
        throw 'NoPlansAvailable';
    }
    const priorAuthResponse = await getDashboardPriorAuthData();
    return {
      status: 200,
      data: {
        memberDetails: {
          firstName: loggedUserInfo.firstName,
          lastName: loggedUserInfo.lastName,
          planName: loggedUserInfo.groupName,
          coverageType: computeCoverageType(loggedUserInfo.coverageTypes),
          subscriberId: loggedUserInfo.subscriberId,
          groupId: loggedUserInfo.groupId,
          selectedPlan:
            planDetails.status === 'fulfilled'
              ? transformPolicyToPlans(planDetails.value)[0]
              : undefined,
        },
        primaryCareProvider:
          primaryCareProviderData.status === 'fulfilled'
            ? primaryCareProviderData.value
            : null,
        employerProvidedBenefits:
          employerProvidedBenefits.status === 'fulfilled' &&
          employerProvidedBenefits.value.status === 200
            ? employerProvidedBenefits.value.data
            : null,
        role: session?.user.currUsr?.role,
        visibilityRules: session?.user.vRules,
        memberClaims:
          claims.status === 'fulfilled' && claims.value.status === 200
            ? claims.value.data?.claims
            : undefined,
<<<<<<< HEAD
        priorAuthDetail: priorAuthResponse ?? null,
=======
        balanceData:
          balanceData.status === 'fulfilled'
            ? balanceData.value.data
            : undefined,
>>>>>>> bfa8ec53
      },
    };
  } catch (error) {
    logger.error('getDashboardData failed{}', error);
    return {
      status: 400,
      data: {
        memberDetails: null,
        primaryCareProvider: null,
        role: null,
      },
    };
  }
};

const computeCoverageType = (coverageTypes: CoverageType[]): string[] => {
  const policies: string[] = [];
  coverageTypes.map((coverage) => {
    if (CoverageTypes.get(coverage.productType)) {
      policies.push(CoverageTypes.get(coverage.productType)!);
    }
  });
  return policies;
};<|MERGE_RESOLUTION|>--- conflicted
+++ resolved
@@ -71,6 +71,7 @@
       planDetails,
       claims,
       balanceData,
+      priorAuthResponse,
     ] = await Promise.allSettled([
       getLoggedInMember(session),
       getPCPInfo(session),
@@ -78,6 +79,7 @@
       getPolicyInfo((session?.user.currUsr?.plan.memCk ?? '').split(',')),
       getAllClaimsData(),
       getDedAndOOPBalanceForSubscriberAndDep(),
+      getDashboardPriorAuthData(),
     ]);
 
     let loggedUserInfo;
@@ -94,7 +96,7 @@
       )
         throw 'NoPlansAvailable';
     }
-    const priorAuthResponse = await getDashboardPriorAuthData();
+
     return {
       status: 200,
       data: {
@@ -125,14 +127,14 @@
           claims.status === 'fulfilled' && claims.value.status === 200
             ? claims.value.data?.claims
             : undefined,
-<<<<<<< HEAD
-        priorAuthDetail: priorAuthResponse ?? null,
-=======
+        priorAuthDetail:
+          priorAuthResponse.status === 'fulfilled'
+            ? priorAuthResponse.value
+            : null,
         balanceData:
           balanceData.status === 'fulfilled'
             ? balanceData.value.data
             : undefined,
->>>>>>> bfa8ec53
       },
     };
   } catch (error) {
