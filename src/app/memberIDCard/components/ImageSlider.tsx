/* eslint-disable @typescript-eslint/no-explicit-any */
import { Column } from '@/components/foundation/Column';
import { Spacer } from '@/components/foundation/Spacer';
import { TextBox } from '@/components/foundation/TextBox';
import { IComponent } from '@/components/IComponent';
import { useRef } from 'react';
import Slider from 'react-slick';
import AlertIcon from '../../../../public/assets/alert_gray.svg';
import leftIcon from '../../../../public/assets/left_large.svg';
import rightIcon from '../../../../public/assets/right_large.svg';

const PreviousArrow = (props: any) => {
  const { className, onClick } = props;
  return (
    <>
      <div className={className} onClick={onClick}>
<<<<<<< HEAD
        <img className="icon-sm" src={leftIcon} alt="scroll left" />
=======
        <Image className="icon-sm" src={leftIcon} alt="" />
>>>>>>> 8c3b801a
      </div>
    </>
  );
};

const NextArrow = (props: any) => {
  const { className, onClick } = props;
  return (
    <>
      <>
        <div className={className} onClick={onClick}>
<<<<<<< HEAD
          <img className="icon-sm ml-20px" src={rightIcon} alt="scroll left" />
=======
          <Image className="icon-sm ml-20px" src={rightIcon} alt="" />
>>>>>>> 8c3b801a
        </div>
      </>
    </>
  );
};

export type ImageSliderProps = {
  svgFrontData: string | null;
  svgBackData: string | null;
} & IComponent;

export const ImageSlider = ({
  svgFrontData,
  svgBackData,
}: ImageSliderProps) => {
  const sliderRef = useRef<any>(null);

  const settings = {
    dots: true,
    infinite: true,
    speed: 100,
    slidesToShow: 1,
    slidesToScroll: 1,
    autoplay: false,
    nextArrow: <NextArrow />,
    prevArrow: <PreviousArrow />,
    beforeChange: (current: any, next: any) => {
      sliderRef.current.slickGoTo(next);
    },
  };

  function iDCardFront() {
    return (
      <Column>
        {svgFrontData == null && idCardErrorMessage()}
        {svgFrontData && (
          <img
            src={`data:image/svg+xml;charset=utf8,${encodeURIComponent(svgFrontData)}`}
<<<<<<< HEAD
            alt="FrontCard"
=======
            alt=""
            fill={true}
>>>>>>> 8c3b801a
            className="!relative m-auto"
            style={{ width: '100%', height: 'auto' }}
          />
        )}
      </Column>
    );
  }

  function iDCardBack() {
    return (
      <Column>
        {svgBackData == null && idCardErrorMessage()}
        {svgBackData && (
          <img
            src={`data:image/svg+xml;charset=utf8,${encodeURIComponent(svgBackData)}`}
<<<<<<< HEAD
            alt="BackCard"
=======
            alt=""
            fill={true}
>>>>>>> 8c3b801a
            className="!relative m-auto"
            style={{ width: '100%', height: 'auto' }}
          />
        )}
      </Column>
    );
  }

  function idCardErrorMessage() {
    return (
      <Column className="neutral container rounded-[0.5rem]">
        <Column className="items-center  p-4 m-[65px]">
<<<<<<< HEAD
          <img src={AlertIcon} className="w-[33px] h-[33px]" alt="alert" />
=======
          <Image src={AlertIcon} className="w-[33px] h-[33px]" alt="" />
>>>>>>> 8c3b801a
          <Spacer size={16} />
          <TextBox
            className="text-center"
            text="There was a problem loading your ID Card. Try refreshing the page or returning to this page later."
          />
        </Column>
      </Column>
    );
  }

  return (
    <Column
      className={
        'w-[250px] md:w-[450px] lg:w-[420px] justify-center ml-[30px] mt-10 mb-10 '
      }
    >
      <Slider ref={sliderRef} {...settings}>
        <Column className="slider-container carousel flex flex-col">
          {iDCardFront()}
        </Column>
        <Column>{iDCardBack()}</Column>
      </Slider>
    </Column>
  );
};<|MERGE_RESOLUTION|>--- conflicted
+++ resolved
@@ -14,11 +14,7 @@
   return (
     <>
       <div className={className} onClick={onClick}>
-<<<<<<< HEAD
-        <img className="icon-sm" src={leftIcon} alt="scroll left" />
-=======
         <Image className="icon-sm" src={leftIcon} alt="" />
->>>>>>> 8c3b801a
       </div>
     </>
   );
@@ -30,11 +26,7 @@
     <>
       <>
         <div className={className} onClick={onClick}>
-<<<<<<< HEAD
-          <img className="icon-sm ml-20px" src={rightIcon} alt="scroll left" />
-=======
           <Image className="icon-sm ml-20px" src={rightIcon} alt="" />
->>>>>>> 8c3b801a
         </div>
       </>
     </>
@@ -73,12 +65,8 @@
         {svgFrontData && (
           <img
             src={`data:image/svg+xml;charset=utf8,${encodeURIComponent(svgFrontData)}`}
-<<<<<<< HEAD
-            alt="FrontCard"
-=======
             alt=""
             fill={true}
->>>>>>> 8c3b801a
             className="!relative m-auto"
             style={{ width: '100%', height: 'auto' }}
           />
@@ -94,12 +82,8 @@
         {svgBackData && (
           <img
             src={`data:image/svg+xml;charset=utf8,${encodeURIComponent(svgBackData)}`}
-<<<<<<< HEAD
-            alt="BackCard"
-=======
             alt=""
             fill={true}
->>>>>>> 8c3b801a
             className="!relative m-auto"
             style={{ width: '100%', height: 'auto' }}
           />
@@ -112,11 +96,7 @@
     return (
       <Column className="neutral container rounded-[0.5rem]">
         <Column className="items-center  p-4 m-[65px]">
-<<<<<<< HEAD
-          <img src={AlertIcon} className="w-[33px] h-[33px]" alt="alert" />
-=======
           <Image src={AlertIcon} className="w-[33px] h-[33px]" alt="" />
->>>>>>> 8c3b801a
           <Spacer size={16} />
           <TextBox
             className="text-center"
