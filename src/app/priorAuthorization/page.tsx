'use client';

import { PriorAuthorizationCardSection } from '@/app/priorAuthorization/components/PriorAuthorizationCardSection';
import { AppLink } from '@/components/foundation/AppLink';
import { Column } from '@/components/foundation/Column';
import { Filter } from '@/components/foundation/Filter';
import { Header } from '@/components/foundation/Header';
import { externalIcon } from '@/components/foundation/Icons';
import { RichText } from '@/components/foundation/RichText';
import { Row } from '@/components/foundation/Row';
import Image from 'next/image';
import { useEffect } from 'react';
import usePriorAuthStore from './stores/priorAuthStore';

const PriorAuthorization = () => {
  const getData = usePriorAuthStore();

  useEffect(() => {
    getData.execute();
  }, []);
  return (
    <main className="flex flex-col justify-center items-center page">
      <Column className="app-content app-base-font-color">
        <Header
          text="Prior Authorization"
          className="m-4 mb-0 !font-light !text-[32px]/[40px]"
        />
        <section className="flex justify-start self-start">
          <RichText
            spans={[
              <Row className="m-4 mb-0" key={0}>
                If you need more than two years of prior authorizations, call
                [1-800-000-000]. If your authorization is not fully approved, we
                will send you a letter explaining why and details on how to ask
                for an appeal.
              </Row>,
              <Row
                className="body-1 flex-grow align-top mt-4 ml-4 md:!flex !block"
                key={1}
              >
                Looking for a prescription drug pre-approval? Go to your{' '}
                <AppLink
                  label="caremark.com account"
<<<<<<< HEAD
                  className="link !flex caremark pt-0"
                  icon={<Image src={extrenalIcon} alt="external" />}
=======
                  className="link flex caremark"
                  icon={<Image src={externalIcon} alt="external" />}
>>>>>>> 22e5bca5
                />
              </Row>,
            ]}
          />
        </section>

        <section
          className="flex flex-row items-start app-body mt-8"
          id="Filter"
        >
          <Column className=" flex-grow page-section-36_67 items-stretch">
            <Filter
              className="large-section px-0 m-0"
              filterHeading="Filter Prior Authorizations"
              filterItems={[
                {
                  type: 'dropdown',
                  label: 'Connected Plans',
                  value: [
                    {
                      label: 'All Plans',
                      value: '1',
                      id: '1',
                    },
                    {
                      label: 'Plans',
                      value: '2',
                      id: '2',
                    },
                  ],
                  selectedValue: { label: 'All Plans', value: '1', id: '1' },
                },
                {
                  type: 'dropdown',
                  label: 'Member',
                  value: [
                    {
                      label: 'All Members',
                      value: '1',
                      id: '1',
                    },
                    {
                      label: 'Chris Hall',
                      value: '2',
                      id: '2',
                    },
                    {
                      label: 'Madission Hall',
                      value: '3',
                      id: '3',
                    },
                    {
                      label: 'Forest Hall',
                      value: '4',
                      id: '4',
                    },
                    {
                      label: 'Telly Hall',
                      value: '5',
                      id: '5',
                    },
                    {
                      label: 'Janie Hall',
                      value: '6',
                      id: '6',
                    },
                  ],
                  selectedValue: { label: 'All Members', value: '1', id: '1' },
                },
                {
                  type: 'dropdown',
                  label: 'Date Range',
                  value: [
                    {
                      label: 'Last 30 days',
                      value: '1',
                      id: '1',
                    },
                    {
                      label: 'Last 60 days',
                      value: '2',
                      id: '2',
                    },
                    {
                      label: 'Last 90 days',
                      value: '3',
                      id: '3',
                    },
                    {
                      label: 'Last 120 days',
                      value: '4',
                      id: '4',
                    },
                    {
                      label: 'Last calender Years',
                      value: '5',
                      id: '5',
                    },
                    {
                      label: 'Last two Years',
                      value: '6',
                      id: '6',
                    },
                  ],
                  selectedValue: {
                    label: 'Last two Years',
                    value: '6',
                    id: '6',
                  },
                },
              ]}
            />
          </Column>

          <Column className="flex-grow page-section-63_33 items-stretch">
            {getData.data && (
              <PriorAuthorizationCardSection
                sortBy={[
                  {
                    label: 'Date (Most Recent)',
                    value: '43',
                    id: '1',
                  },
                  {
                    label: 'Status (Denied First)',
                    value: '2',
                    id: '2',
                  },
                ]}
                onSelectedDateChange={() => {}}
                selectedDate={{
                  label: 'Date (Most Recent)',
                  value: '43',
                  id: '1',
                }}
                claims={getData.data}
              />
            )}
            <section className="flex justify-center self-center">
              <Row className="m-2 mt-0">
                Viewing 5 of 5 Prior Authorizations
              </Row>
            </section>
          </Column>
        </section>
      </Column>
    </main>
  );
};

export default PriorAuthorization;<|MERGE_RESOLUTION|>--- conflicted
+++ resolved
@@ -5,7 +5,6 @@
 import { Column } from '@/components/foundation/Column';
 import { Filter } from '@/components/foundation/Filter';
 import { Header } from '@/components/foundation/Header';
-import { externalIcon } from '@/components/foundation/Icons';
 import { RichText } from '@/components/foundation/RichText';
 import { Row } from '@/components/foundation/Row';
 import Image from 'next/image';
@@ -41,13 +40,8 @@
                 Looking for a prescription drug pre-approval? Go to your{' '}
                 <AppLink
                   label="caremark.com account"
-<<<<<<< HEAD
                   className="link !flex caremark pt-0"
                   icon={<Image src={extrenalIcon} alt="external" />}
-=======
-                  className="link flex caremark"
-                  icon={<Image src={externalIcon} alt="external" />}
->>>>>>> 22e5bca5
                 />
               </Row>,
             ]}
