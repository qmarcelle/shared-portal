--- conflicted
+++ resolved
@@ -4,19 +4,15 @@
 import { Card } from '@/components/foundation/Card';
 import { Column } from '@/components/foundation/Column';
 import {
-<<<<<<< HEAD
-  downloadIcon,
-  externalIcon,
-  rightIcon,
-=======
   costIcon,
   cvsCaremarkIcon,
+  downloadIcon,
   externalIcon,
   mailOrderPharmacyIcon,
   prescriptionIcon,
+  rightIcon,
   searchPharmacyIcon,
   shoppingCreditIcon,
->>>>>>> e3f231d4
 } from '@/components/foundation/Icons';
 import { RichText } from '@/components/foundation/RichText';
 import { Spacer } from '@/components/foundation/Spacer';
@@ -24,11 +20,8 @@
 import { Title } from '@/components/foundation/Title';
 import Image from 'next/image';
 import { useRouter } from 'next/navigation';
-<<<<<<< HEAD
+import { CVSCaremarkInformationCard } from './components/CVSCaremarkInformation';
 import { PharmacyDocuments } from './components/PharmacyDocuments';
-=======
-import { CVSCaremarkInformationCard } from './components/CVSCaremarkInformation';
->>>>>>> e3f231d4
 import { PharmacyFAQ } from './components/PharmacyFAQ';
 import { PharmacySpendingSummary } from './components/PharmacySpendingSummary';
 import { ShopOverCounterItemsCard } from './components/ShopOverCounterItems';
