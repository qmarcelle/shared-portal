--- conflicted
+++ resolved
@@ -39,13 +39,8 @@
             <span className="!font-bold title-3">{`${name} ${strengthMG}MG`}</span>
           }
           initialOpen={false}
-<<<<<<< HEAD
-          openIcon={<img className="w-6" src={Down} alt="Down Chevron" />}
-          closeIcon={<img className="w-6" src={Up} alt="Up Chevron" />}
-=======
           openIcon={<Image className="w-6" src={Down} alt=""></Image>}
           closeIcon={<Image className="w-6" src={Up} alt=""></Image>}
->>>>>>> 8c3b801a
           child={
             <>
               <Spacer size={16} />
