import { InitModalSlide } from '@/components/composite/InitModalSlide';
import { InputModalSlide } from '@/components/composite/InputModalSlide';
import { SuccessSlide } from '@/components/composite/SuccessSlide';
import { AppLink } from '@/components/foundation/AppLink';
import {
  ModalChildProps,
  useAppModalStore,
} from '@/components/foundation/AppModal';
import { Column } from '@/components/foundation/Column';
import { Radio } from '@/components/foundation/Radio';
import { Spacer } from '@/components/foundation/Spacer';
import { TextBox } from '@/components/foundation/TextBox';
import { TextField } from '@/components/foundation/TextField';
import { useEffect, useRef } from 'react';

const bottomNote =
  'By sending the code I agree to receive a one-time security code. Message and data rates may apply, Subject to terms and condition.';

/* eslint-disable */

interface InviteToRegisterProps {
  phoneNumber: string;
}

export const UpdatePhoneNumberJourney = ({
  changePage,
  pageIndex,
  phoneNumber,
}: ModalChildProps & InviteToRegisterProps) => {
  const { dismissModal } = useAppModalStore();
  const phoneInputRef = useRef<HTMLInputElement>(null);
<<<<<<< HEAD
  const securityCodeRef = useRef<HTMLInputElement>(null);

  // Focus the appropriate input field when the modal page changes
  useEffect(() => {
    if (pageIndex === 0 && phoneInputRef.current) {
      // Focus phone input on first page
      setTimeout(() => phoneInputRef.current?.focus(), 100);
    } else if (pageIndex === 2 && securityCodeRef.current) {
      // Focus security code input on verification page
      setTimeout(() => securityCodeRef.current?.focus(), 100);
=======
  const verificationInputRef = useRef<HTMLInputElement>(null);

  useEffect(() => {
    if (pageIndex === 0) {
      // Focus phone input on first page
      phoneInputRef.current?.focus();
    } else if (pageIndex === 2) {
      // Focus verification code input on verification page
      verificationInputRef.current?.focus();
>>>>>>> b170eda3
    }
  }, [pageIndex]);

  const pages = [
    <InputModalSlide
      key={0}
      label="Update Phone Number"
      subLabel="Enter the new phone number you'd like to use for communications and security settings."
      buttonLabel="Next"
      actionArea={
        <Column className="items-center">
          <Spacer size={32} />
          <TextField
<<<<<<< HEAD
            label="Phone Number"
            inputRef={phoneInputRef}
            aria-label="Enter new phone number"
=======
            ref={phoneInputRef}
            label="Phone Number"
            ariaLabel="Enter your new phone number"
            ariaDescribedBy="phone-number-description"
          />
          <TextBox
            id="phone-number-description"
            className="sr-only"
            text="Enter your new phone number in the format (XXX) XXX-XXXX"
>>>>>>> b170eda3
          />
          <Spacer size={24} />
        </Column>
      }
      nextCallback={() => changePage?.(1, true)}
      cancelCallback={() => dismissModal()}
    />,
    <InitModalSlide
      key={1}
      label="Confirm Phone Number"
      subLabel={
        <Column>
          <TextBox
            className="text-center"
            text="We just need to verify your phone number. How would you like to receive the security code?"
          />
          <Spacer size={24} />
          <Column>
            <Radio
              label="Text a code to (123) 456-0000"
              selected={true}
<<<<<<< HEAD
              id="text-code-option"
=======
              ariaLabel="Receive verification code via text message"
>>>>>>> b170eda3
            />
            <Radio
              label="Call with a code to (123) 456-0000"
              selected={false}
<<<<<<< HEAD
              id="call-code-option"
=======
              ariaLabel="Receive verification code via phone call"
>>>>>>> b170eda3
            />
          </Column>
        </Column>
      }
      changeAuthButton={undefined}
      bottomNote={<TextBox className="body-2" text={bottomNote} />}
      buttonLabel="Send Code"
      nextCallback={() => changePage?.(2, true)}
      cancelCallback={() => dismissModal()}
    />,
    <InputModalSlide
      key={2}
      label="Confirm Phone Number"
      subLabel="Enter the security code we sent to:"
      actionArea={
        <Column className="items-center">
          <TextBox className="font-bold" text={phoneNumber} />
          <Spacer size={32} />
          <TextField
<<<<<<< HEAD
            label="Enter Security Code"
            inputRef={securityCodeRef}
            aria-label="Enter security code"
          />
          <AppLink className="self-start" label="Resend Code" />
=======
            ref={verificationInputRef}
            label="Enter Security Code"
            ariaLabel="Enter the verification code sent to your phone"
            ariaDescribedBy="verification-code-description"
          />
          <TextBox
            id="verification-code-description"
            className="sr-only"
            text="Enter the 6-digit verification code sent to your phone number"
          />
          <AppLink
            className="self-start"
            label="Resend Code"
            ariaLabel="Click to resend the verification code"
          />
>>>>>>> b170eda3
          <Spacer size={32} />
        </Column>
      }
      nextCallback={() => changePage?.(3, true)}
      cancelCallback={() => dismissModal()}
    />,
    <SuccessSlide
      key={3}
      label="Phone Number Updated"
      body={
        <Column className="items-center">
          <TextBox className="text-center" text="Your phone number is:" />
          <Spacer size={16} />
          <TextBox
            className="font-bold"
            text={phoneNumber}
            aria-live="polite"
            aria-atomic="true"
          />
        </Column>
      }
      doneCallBack={() => dismissModal()}
    />,
  ];

  return pages[pageIndex!];
};<|MERGE_RESOLUTION|>--- conflicted
+++ resolved
@@ -29,28 +29,16 @@
 }: ModalChildProps & InviteToRegisterProps) => {
   const { dismissModal } = useAppModalStore();
   const phoneInputRef = useRef<HTMLInputElement>(null);
-<<<<<<< HEAD
-  const securityCodeRef = useRef<HTMLInputElement>(null);
+  const verificationInputRef = useRef<HTMLInputElement>(null);
 
   // Focus the appropriate input field when the modal page changes
   useEffect(() => {
-    if (pageIndex === 0 && phoneInputRef.current) {
+    if (pageIndex === 0) {
       // Focus phone input on first page
       setTimeout(() => phoneInputRef.current?.focus(), 100);
-    } else if (pageIndex === 2 && securityCodeRef.current) {
-      // Focus security code input on verification page
-      setTimeout(() => securityCodeRef.current?.focus(), 100);
-=======
-  const verificationInputRef = useRef<HTMLInputElement>(null);
-
-  useEffect(() => {
-    if (pageIndex === 0) {
-      // Focus phone input on first page
-      phoneInputRef.current?.focus();
     } else if (pageIndex === 2) {
       // Focus verification code input on verification page
-      verificationInputRef.current?.focus();
->>>>>>> b170eda3
+      setTimeout(() => verificationInputRef.current?.focus(), 100);
     }
   }, [pageIndex]);
 
@@ -64,11 +52,6 @@
         <Column className="items-center">
           <Spacer size={32} />
           <TextField
-<<<<<<< HEAD
-            label="Phone Number"
-            inputRef={phoneInputRef}
-            aria-label="Enter new phone number"
-=======
             ref={phoneInputRef}
             label="Phone Number"
             ariaLabel="Enter your new phone number"
@@ -78,7 +61,6 @@
             id="phone-number-description"
             className="sr-only"
             text="Enter your new phone number in the format (XXX) XXX-XXXX"
->>>>>>> b170eda3
           />
           <Spacer size={24} />
         </Column>
@@ -100,20 +82,14 @@
             <Radio
               label="Text a code to (123) 456-0000"
               selected={true}
-<<<<<<< HEAD
               id="text-code-option"
-=======
               ariaLabel="Receive verification code via text message"
->>>>>>> b170eda3
             />
             <Radio
               label="Call with a code to (123) 456-0000"
               selected={false}
-<<<<<<< HEAD
               id="call-code-option"
-=======
               ariaLabel="Receive verification code via phone call"
->>>>>>> b170eda3
             />
           </Column>
         </Column>
@@ -130,16 +106,13 @@
       subLabel="Enter the security code we sent to:"
       actionArea={
         <Column className="items-center">
-          <TextBox className="font-bold" text={phoneNumber} />
+          <TextBox
+            className="font-bold"
+            text={phoneNumber}
+            aria-live="polite"
+          />
           <Spacer size={32} />
           <TextField
-<<<<<<< HEAD
-            label="Enter Security Code"
-            inputRef={securityCodeRef}
-            aria-label="Enter security code"
-          />
-          <AppLink className="self-start" label="Resend Code" />
-=======
             ref={verificationInputRef}
             label="Enter Security Code"
             ariaLabel="Enter the verification code sent to your phone"
@@ -155,7 +128,6 @@
             label="Resend Code"
             ariaLabel="Click to resend the verification code"
           />
->>>>>>> b170eda3
           <Spacer size={32} />
         </Column>
       }
