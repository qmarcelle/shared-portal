// src/stores/planStore.ts
<<<<<<< HEAD
import { createWithEqualityFn } from 'zustand/traditional';
import { MemberPlan } from '../models/plan';

=======
import { logger } from '@/utils/logger'; // Assuming logger is available
import { createWithEqualityFn } from 'zustand/traditional';
import { MemberPlan } from '../models/plan';

const LOG_PREFIX_STORE = '[PlanStore]';

>>>>>>> 8c3b801a
export type PlanStore = {
  // == Existing ==
  plans: MemberPlan[];
  selectedPlanId: string;
  isLoading: boolean;
  error: string | null;
  setPlans: (plans: MemberPlan[]) => void;
  setSelectedPlanId: (id: string) => void;
  setError: (error: string | null) => void;

  // == New: plan-switch locking ==
  isPlanSwitcherLocked: boolean;
  planSwitcherTooltip: string;
  setLocked: (locked: boolean) => void;
  showHover: (message: string) => void;
  hideHover: () => void;
  openPlanSwitcher: () => void;
};

<<<<<<< HEAD
export const usePlanStore = createWithEqualityFn<PlanStore>((set) => ({
  // == Existing initial state ==
  plans: [],
  selectedPlanId: '',
  isLoading: false,
  error: null,

  // == Existing actions ==
  setPlans: (plans) => set({ plans }),
  setSelectedPlanId: (id) => set({ selectedPlanId: id }),
  setError: (error) => set({ error }),

  // == New initial state ==
  isPlanSwitcherLocked: false,
  planSwitcherTooltip: '',

  // == New actions ==
  setLocked: (locked) => set({ isPlanSwitcherLocked: locked }),
  showHover: (message) => set({ planSwitcherTooltip: message }),
  hideHover: () => set({ planSwitcherTooltip: '' }),
  openPlanSwitcher: () => {
    // e.g. focus your plan dropdown or open a modal:
    const el = document.getElementById('plan-select');
    if (el) el.focus();
  },
}));
=======
export const usePlanStore = createWithEqualityFn<PlanStore>((set) => {
  logger.info(
    `${LOG_PREFIX_STORE} Initializing. Initial isLoading state: false`,
  );
  return {
    // == Existing initial state ==
    plans: [],
    selectedPlanId: '',
    isLoading: false, // Initial state
    error: null,

    // == Existing actions ==
    setPlans: (plans) => {
      logger.info(
        `${LOG_PREFIX_STORE} setPlans called. Number of plans: ${plans?.length}. First plan ID (if any): ${plans?.[0]?.id}`,
      );
      set({ plans });
    },
    setSelectedPlanId: (id) => {
      logger.info(`${LOG_PREFIX_STORE} setSelectedPlanId called. ID: ${id}`);
      set({ selectedPlanId: id });
    },
    setError: (error) => {
      logger.info(`${LOG_PREFIX_STORE} setError called. Error: ${error}`);
      set({ error });
    },

    // == New initial state ==
    isPlanSwitcherLocked: false,
    planSwitcherTooltip: '',

    // == New actions ==
    setLocked: (locked) => set({ isPlanSwitcherLocked: locked }),
    showHover: (message) => set({ planSwitcherTooltip: message }),
    hideHover: () => set({ planSwitcherTooltip: '' }),
    openPlanSwitcher: () => {
      // e.g. focus your plan dropdown or open a modal:
      const el = document.getElementById('plan-select');
      if (el) el.focus();
    },
  };
});
>>>>>>> 8c3b801a
<|MERGE_RESOLUTION|>--- conflicted
+++ resolved
@@ -1,16 +1,10 @@
 // src/stores/planStore.ts
-<<<<<<< HEAD
-import { createWithEqualityFn } from 'zustand/traditional';
-import { MemberPlan } from '../models/plan';
-
-=======
 import { logger } from '@/utils/logger'; // Assuming logger is available
 import { createWithEqualityFn } from 'zustand/traditional';
 import { MemberPlan } from '../models/plan';
 
 const LOG_PREFIX_STORE = '[PlanStore]';
 
->>>>>>> 8c3b801a
 export type PlanStore = {
   // == Existing ==
   plans: MemberPlan[];
@@ -30,34 +24,6 @@
   openPlanSwitcher: () => void;
 };
 
-<<<<<<< HEAD
-export const usePlanStore = createWithEqualityFn<PlanStore>((set) => ({
-  // == Existing initial state ==
-  plans: [],
-  selectedPlanId: '',
-  isLoading: false,
-  error: null,
-
-  // == Existing actions ==
-  setPlans: (plans) => set({ plans }),
-  setSelectedPlanId: (id) => set({ selectedPlanId: id }),
-  setError: (error) => set({ error }),
-
-  // == New initial state ==
-  isPlanSwitcherLocked: false,
-  planSwitcherTooltip: '',
-
-  // == New actions ==
-  setLocked: (locked) => set({ isPlanSwitcherLocked: locked }),
-  showHover: (message) => set({ planSwitcherTooltip: message }),
-  hideHover: () => set({ planSwitcherTooltip: '' }),
-  openPlanSwitcher: () => {
-    // e.g. focus your plan dropdown or open a modal:
-    const el = document.getElementById('plan-select');
-    if (el) el.focus();
-  },
-}));
-=======
 export const usePlanStore = createWithEqualityFn<PlanStore>((set) => {
   logger.info(
     `${LOG_PREFIX_STORE} Initializing. Initial isLoading state: false`,
@@ -99,5 +65,4 @@
       if (el) el.focus();
     },
   };
-});
->>>>>>> 8c3b801a
+});