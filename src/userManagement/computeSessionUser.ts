import { getLoggedInUserInfo } from '@/actions/loggedUserInfo';
import { getMemberNetworkId } from '@/actions/memberNetwork';
import { revalidateUser } from '@/actions/revalidateUser';
import { PBEData } from '@/models/member/api/pbeData';
import { UserProfile } from '@/models/user_profile';
import { getPersonBusinessEntity } from '@/utils/api/client/get_pbe';
import { logger } from '@/utils/logger';
import { computeUserProfilesFromPbe } from '@/utils/profile_computer';
import { computeVisibilityRules } from '@/visibilityEngine/computeVisibilityRules';
import { SessionUser } from './models/sessionUser';

export async function computeSessionUser(
  userId: string,
  selectedUserId?: string,
  planId?: string,
  impersonator?: string,
): Promise<SessionUser> {
  logger.info('[computeSessionUser] ENTRY', { userId, selectedUserId, planId });
  try {
    logger.info('[computeSessionUser] Calling revalidateUser', { userId });
    revalidateUser(userId);
    logger.info('[computeSessionUser] Fetching PBE', { userId });
    const pbe = await getPersonBusinessEntity(userId, true, true, true);
    logger.info('[computeSessionUser] PBE fetched', {
      pbeSummary: pbe && pbe.getPBEDetails ? pbe.getPBEDetails.length : 'none',
    });
    logger.info('[computeSessionUser] Getting current user', {
      selectedUserId,
      planId,
    });

    // Get the current user
    const currentUser = getCurrentUser(pbe, selectedUserId, planId);
    logger.info('[computeSessionUser] Current user determined', {
      currentUser,
    });

    // Always determine the subscriber profile
    const subscriberProfile = getSubscriberProfile(pbe);
    logger.info('[computeSessionUser] Subscriber profile determined', {
      subscriberId: subscriberProfile?.id,
      isCurrentUserSubscriber: subscriberProfile?.id === currentUser?.id,
    });

    if (currentUser) {
      const plans = currentUser.plans;

      if (planId) {
<<<<<<< HEAD
        return computeTokenWithPlan(userId, currentUser, planId, subscriberProfile);
      } else {
        const selectedPlan = plans.length == 1 ? plans[0] : null;
        if (selectedPlan) {
          return computeTokenWithPlan(userId, currentUser, selectedPlan.memCK, subscriberProfile);
=======
        return computeTokenWithPlan(userId, currentUser, planId, impersonator);
      } else {
        const selectedPlan = plans.length == 1 ? plans[0] : null;
        if (selectedPlan) {
          return computeTokenWithPlan(
            userId,
            currentUser,
            selectedPlan.memCK,
            impersonator,
          );
>>>>>>> aa810ab0
        }
        return {
          id: userId,
          currUsr: {
            fhirId: currentUser.personFhirId,
            umpi: currentUser.id,
            role: currentUser.type,
            plan: undefined,
          },
<<<<<<< HEAD
          subscriberId: subscriberProfile?.id, // Always include subscriber ID
=======
          impersonated: !!impersonator,
          impersonator,
>>>>>>> aa810ab0
        };
      }
    } else {
      logger.error('User of given id not found');
      throw 'User Not Found';
    }
  } catch (error) {
    logger.error('[computeSessionUser] ERROR', { error });
    throw error;
  }
}

function getCurrentUser(
  pbe: PBEData,
  selectedUserId: string | undefined,
  selectedPlanId: string | undefined,
): UserProfile {
  const userProfiles = computeUserProfilesFromPbe(
    pbe,
    selectedUserId,
    selectedPlanId,
  );

  // For chat functionality, we need to ensure we're using the subscriber profile
  // This will be used for subscriber ID determination in chat API calls
  if (selectedUserId) {
    const selectedProfile = userProfiles.find((item) => item.selected == true);
    
    // Log the selected profile and whether it's a subscriber
    logger.info('[getCurrentUser] Selected profile', {
      isSubscriber: selectedProfile?.relationshipType === 'Subscriber',
      profileId: selectedProfile?.id,
      relationshipType: selectedProfile?.relationshipType,
    });
    
    return selectedProfile!;
  } else {
    // If no profile is specifically selected, prioritize returning the subscriber if available
    const subscriberProfile = userProfiles.find(
      (profile) => profile.type === 'MEM' && profile.relationshipType === 'Subscriber'
    );
    
    if (subscriberProfile) {
      logger.info('[getCurrentUser] No specific user selected, returning subscriber profile', {
        subscriberId: subscriberProfile.id,
      });
      return subscriberProfile;
    }
    
    logger.info('[getCurrentUser] No specific user selected and no subscriber found, returning first profile', {
      profileId: userProfiles[0]?.id,
      relationshipType: userProfiles[0]?.relationshipType,
    });
    
    return userProfiles[0];
  }
}

/**
 * Get the subscriber profile from the PBE data
 * The subscriber is always the primary policyholder
 */
function getSubscriberProfile(pbe: PBEData): UserProfile | undefined {
  const userProfiles = computeUserProfilesFromPbe(pbe);
  // Find the subscriber profile (type MEM with relationshipType "Subscriber")
  return userProfiles.find(
    (profile) => profile.type === 'MEM' && profile.relationshipType === 'Subscriber'
  );
}

// Computes the session token with user and plan details added
async function computeTokenWithPlan(
  userId: string,
  currentUser: UserProfile,
  planId: string,
<<<<<<< HEAD
  subscriberProfile?: UserProfile,
=======
  impersonator?: string,
>>>>>>> aa810ab0
): Promise<SessionUser> {
  const loggedUserInfo = await getLoggedInUserInfo(planId, true, userId);
  const memberNetworks = await getMemberNetworkId(loggedUserInfo.networkPrefix);
  
  return {
    id: userId,
    currUsr: {
      fhirId: currentUser.personFhirId,
      umpi: currentUser.id,
      role: currentUser.type,
      plan: {
        fhirId: currentUser.plans.find((item) => item.memCK == planId)!
          .patientFhirId,
        grgrCk: loggedUserInfo.groupData.groupCK,
        grpId: loggedUserInfo.groupData.groupID,
        memCk: planId,
        sbsbCk: loggedUserInfo.subscriberCK,
        subId: loggedUserInfo.subscriberID,
        ntwkId:
          memberNetworks[0].allowable_networks.default[0]?.id.toString() ?? '',
      },
    },
    rules: computeVisibilityRules(loggedUserInfo),
<<<<<<< HEAD
    subscriberId: subscriberProfile?.id, // Always include the subscriber ID
=======
    impersonated: !!impersonator,
    impersonator: impersonator,
>>>>>>> aa810ab0
  };
}<|MERGE_RESOLUTION|>--- conflicted
+++ resolved
@@ -15,44 +15,23 @@
   planId?: string,
   impersonator?: string,
 ): Promise<SessionUser> {
-  logger.info('[computeSessionUser] ENTRY', { userId, selectedUserId, planId });
   try {
-    logger.info('[computeSessionUser] Calling revalidateUser', { userId });
+    logger.info('Calling computeSessionUser');
     revalidateUser(userId);
-    logger.info('[computeSessionUser] Fetching PBE', { userId });
+    // Get the PBE of the loggedIn user
+    // The loggedIn user here is the user who has logged in
+    // and not the user role to which user has switched to.
     const pbe = await getPersonBusinessEntity(userId, true, true, true);
-    logger.info('[computeSessionUser] PBE fetched', {
-      pbeSummary: pbe && pbe.getPBEDetails ? pbe.getPBEDetails.length : 'none',
-    });
-    logger.info('[computeSessionUser] Getting current user', {
-      selectedUserId,
-      planId,
-    });
 
-    // Get the current user
+    // Get the current user to which user has either switched to or
+    // their actual role with the selected plan.
+    // if user has only one plan, it is default selected.
+    // if multiple plans with no selected planId, no plan is selected.
     const currentUser = getCurrentUser(pbe, selectedUserId, planId);
-    logger.info('[computeSessionUser] Current user determined', {
-      currentUser,
-    });
-
-    // Always determine the subscriber profile
-    const subscriberProfile = getSubscriberProfile(pbe);
-    logger.info('[computeSessionUser] Subscriber profile determined', {
-      subscriberId: subscriberProfile?.id,
-      isCurrentUserSubscriber: subscriberProfile?.id === currentUser?.id,
-    });
-
     if (currentUser) {
       const plans = currentUser.plans;
 
       if (planId) {
-<<<<<<< HEAD
-        return computeTokenWithPlan(userId, currentUser, planId, subscriberProfile);
-      } else {
-        const selectedPlan = plans.length == 1 ? plans[0] : null;
-        if (selectedPlan) {
-          return computeTokenWithPlan(userId, currentUser, selectedPlan.memCK, subscriberProfile);
-=======
         return computeTokenWithPlan(userId, currentUser, planId, impersonator);
       } else {
         const selectedPlan = plans.length == 1 ? plans[0] : null;
@@ -63,7 +42,6 @@
             selectedPlan.memCK,
             impersonator,
           );
->>>>>>> aa810ab0
         }
         return {
           id: userId,
@@ -73,21 +51,17 @@
             role: currentUser.type,
             plan: undefined,
           },
-<<<<<<< HEAD
-          subscriberId: subscriberProfile?.id, // Always include subscriber ID
-=======
           impersonated: !!impersonator,
           impersonator,
->>>>>>> aa810ab0
         };
       }
     } else {
       logger.error('User of given id not found');
       throw 'User Not Found';
     }
-  } catch (error) {
-    logger.error('[computeSessionUser] ERROR', { error });
-    throw error;
+  } catch (err) {
+    logger.error('Compute Session Error occurred', err);
+    throw err;
   }
 }
 
@@ -101,52 +75,12 @@
     selectedUserId,
     selectedPlanId,
   );
-
-  // For chat functionality, we need to ensure we're using the subscriber profile
-  // This will be used for subscriber ID determination in chat API calls
   if (selectedUserId) {
     const selectedProfile = userProfiles.find((item) => item.selected == true);
-    
-    // Log the selected profile and whether it's a subscriber
-    logger.info('[getCurrentUser] Selected profile', {
-      isSubscriber: selectedProfile?.relationshipType === 'Subscriber',
-      profileId: selectedProfile?.id,
-      relationshipType: selectedProfile?.relationshipType,
-    });
-    
     return selectedProfile!;
   } else {
-    // If no profile is specifically selected, prioritize returning the subscriber if available
-    const subscriberProfile = userProfiles.find(
-      (profile) => profile.type === 'MEM' && profile.relationshipType === 'Subscriber'
-    );
-    
-    if (subscriberProfile) {
-      logger.info('[getCurrentUser] No specific user selected, returning subscriber profile', {
-        subscriberId: subscriberProfile.id,
-      });
-      return subscriberProfile;
-    }
-    
-    logger.info('[getCurrentUser] No specific user selected and no subscriber found, returning first profile', {
-      profileId: userProfiles[0]?.id,
-      relationshipType: userProfiles[0]?.relationshipType,
-    });
-    
     return userProfiles[0];
   }
-}
-
-/**
- * Get the subscriber profile from the PBE data
- * The subscriber is always the primary policyholder
- */
-function getSubscriberProfile(pbe: PBEData): UserProfile | undefined {
-  const userProfiles = computeUserProfilesFromPbe(pbe);
-  // Find the subscriber profile (type MEM with relationshipType "Subscriber")
-  return userProfiles.find(
-    (profile) => profile.type === 'MEM' && profile.relationshipType === 'Subscriber'
-  );
 }
 
 // Computes the session token with user and plan details added
@@ -154,15 +88,10 @@
   userId: string,
   currentUser: UserProfile,
   planId: string,
-<<<<<<< HEAD
-  subscriberProfile?: UserProfile,
-=======
   impersonator?: string,
->>>>>>> aa810ab0
 ): Promise<SessionUser> {
   const loggedUserInfo = await getLoggedInUserInfo(planId, true, userId);
   const memberNetworks = await getMemberNetworkId(loggedUserInfo.networkPrefix);
-  
   return {
     id: userId,
     currUsr: {
@@ -171,7 +100,7 @@
       role: currentUser.type,
       plan: {
         fhirId: currentUser.plans.find((item) => item.memCK == planId)!
-          .patientFhirId,
+          .patientFhirId, //plan.patientFHIRID,
         grgrCk: loggedUserInfo.groupData.groupCK,
         grpId: loggedUserInfo.groupData.groupID,
         memCk: planId,
@@ -182,11 +111,7 @@
       },
     },
     rules: computeVisibilityRules(loggedUserInfo),
-<<<<<<< HEAD
-    subscriberId: subscriberProfile?.id, // Always include the subscriber ID
-=======
     impersonated: !!impersonator,
     impersonator: impersonator,
->>>>>>> aa810ab0
   };
 }