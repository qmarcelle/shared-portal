@import './text_field.css';
@import './button.css';
@import './link.css';
@import './radio.css';
@import './cards.css';
@import './link_row.css';
@import './status_label.css';
@import './dropdown.css';
@import './carousel.css';
@import './search.css';
@import './modal.css';
@import './accordion.css';
@import './update_row_with_status.css';
@import './alert_bar.css';
@import './checkbox.css';
@import './switch-filter.css';
@import './pagination.css';
@import './side_bar_modal.css';
@import './plan_details.css';
@import './tooltip.css';
@import './filter.css';
<<<<<<< HEAD
=======
@import './search_typeahead.css';
>>>>>>> 4ef8dace

:root {
  --primary-color: #005eb9;
  --primary-color-inactive: #7faedc;

  --secondary-color-1: #5dc1fd;
  --secondary-color-1-accent: #e7f6ff;
  --secondary-color-2: #00497e;
  --secondary-color-3: #067dac;
  --secondary-color-3-accent: #008cc9;

  --tertiary-color-1: #333333;
  --tertiary-color-3: #737373;
  --tertiary-color-4: #cccccc;
  --tertiary-color-5: #f2f2f2;
  --tertiary-color-6: #fafafa;

  --color-status-error: #eb001b;
  --color-status-success: #508316;
  --color-label-success: #e2f0d3;
  --color-label-error: #efdddf;
  --color-label-neutral: #f2f2f2;
}

* {
  font-family: 'Univers-45';
}

.app-base-font-color {
  color: var(--tertiary-color-1);
}

.primary-color {
  color: var(--primary-color);
}

.primary-bg-color {
  background-color: var(--primary-color);
}

.primary-bg-color2 {
  background-color: var(--primary-color-);
}

.secondary-color2 {
  color: var(--secondary-color-2);
}

.secondary-bg-color1 {
  background-color: var(--secondary-color-1);
}

.secondary-bg-color1-accent {
  background-color: var(--secondary-color-1-accent);
}

.secondary-bg-color2 {
  background-color: var(--secondary-color-2);
}

.secondary-bg-color3 {
  background-color: var(--secondary-color-3);
}

.secondary-bg-color3-accent {
  background-color: var(--secondary-color-3-accent);
}

/* Class for the width of the body content of the App */
.app-content {
  max-width: 992px;
  width: 100%;
}

.page {
  background-color: var(--tertiary-color-6);
}

.brand-gradient {
  background: radial-gradient(
      ellipse farthest-corner at right top,
      #5dc1fd 0%,
      #0000 60%
    ),
    linear-gradient(245deg, #067dac 0%, #00497e 70%);
}

.page-section-63_33 {
  flex-basis: 63.33%;
  flex-shrink: 1;
}

.page-section-36_67 {
  flex-basis: 36.67%;
  flex-shrink: 1;
}

.section {
  margin: 16px;
  padding: 32px;
}

.small-section {
  margin: 16px;
  padding: 32px;
}

.large-section {
  margin: 16px;
  padding: 32px;
}

.title-1 {
  font-weight: lighter;
  font-size: 2.5rem;
  line-height: 3rem;
}

.title-2 {
  font-weight: 500;
  font-size: 1.5rem;
  line-height: 2rem;
}

.title-3 {
  font-weight: 500;
  font-size: 1.25rem;
  line-height: 1.75rem;
}

.find-care-costs-title {
  height: 40px;
  color: #333333;
  font-size: 32px;
  letter-spacing: 0;
  line-height: 40px;
}

.body {
  font-weight: 400;
  font-size: 1rem;
  line-height: 1.5rem;
}

.body-2 {
  font-weight: 300;
  font-size: 0.75rem;
  line-height: 1rem;
}

.link {
  color: #005eb9;
  font-weight: bold;
  text-decoration: underline;
  cursor: pointer;
}

.link:hover {
  text-decoration: none;
  color: var(--secondary-color-2);
}

.button-text {
  color: #005eb9;
  font-weight: bold;
  font-size: 1rem;
  line-height: 1.5rem;
}

/* Dividers */
.divider {
  height: 1px;
  background-color: var(--tertiary-color-4);
}

.icon {
  width: 24px;
  height: 24px;
}

.icon-sm {
  width: 18px;
  height: 18px;
}

.icon-document {
  width: 35px;
  height: auto;
}

@media (768px < width) {
  .app-content {
    max-width: 992px;
  }

  .section {
    flex-shrink: 1;
    margin: 16px;
    padding: 32px;
  }

  .small-section {
    flex-basis: 37.5%;
    flex-shrink: 1;
    margin: 16px;
    padding: 32px;
  }

  .large-section {
    flex-basis: 62.5%;
    flex-shrink: 1;
    margin: 16px;
    padding: 32px;
  }
}

@media (width <=768px) {
  .app-content {
    max-width: 768px;
  }

  .page-section-63_33 {
    flex-basis: initial;
  }

  .page-section-36_67 {
    flex-basis: initial;
  }

  .section {
    flex-basis: initial;
    padding: 12px;
  }

  .small-section {
    flex-basis: initial;
    padding: 12px;
  }

  .large-section {
    flex-basis: initial;
    padding: 12px;
  }

  .app-body {
    flex-wrap: wrap;
  }
}

.on-dot {
  height: 12px;
  width: 12px;
  background-color: #508316;
  border-radius: 50%;
  display: block;
  margin-right: 3px;
}

.off-dot {
  height: 12px;
  width: 12px;
  background-color: #cccccc;
  border-radius: 50%;
  display: block;
  margin-right: 3px;
}

.on-off {
  width: 55px;
  height: 24px;
}

.doughnutText {
  margin-left: 45px;
  margin-top: 75px;
}

.spendingSummaryChart {
  width: 260px;
  height: 260px;
  max-width: 260px;
  max-height: 260px;
}

@media (width<=768px) {
  .doughnutText {
    margin: 75px auto;
    width: 85%;
    padding-left: 0;
  }
  .spendingSummaryChart {
    margin: auto;
  }
  .chartTextDivider {
    width: 132px;
    margin: auto;
  }
  .chartText {
    padding-left: 0px;
  }
}

@media (width>768px) {
  .statementSummary .chartSection {
    float: left;
  }
  .statementSummary .sectionAlignment {
    margin-top: 120px;
  }
  .statementSummary .sectionAlignment p {
    margin-left: 9px;
  }
  .statementSummary .sectionAlignment {
    display: inline-block;
    margin-left: 30px;
  }
}

.card-end {
  align-self: flex-end;
}
.caremark button {
  padding-top: 0;
}<|MERGE_RESOLUTION|>--- conflicted
+++ resolved
@@ -19,10 +19,7 @@
 @import './plan_details.css';
 @import './tooltip.css';
 @import './filter.css';
-<<<<<<< HEAD
-=======
 @import './search_typeahead.css';
->>>>>>> 4ef8dace
 
 :root {
   --primary-color: #005eb9;
