@import './text_field.css';
@import './button.css';
@import './link.css';
@import './radio.css';
@import './cards.css';
@import './link_row.css';
@import './status_label.css';
@import './dropdown.css';
@import './carousel.css';
@import './search.css';
@import './modal.css';
@import './accordion.css';
@import './update_row_with_status.css';
@import './alert_bar.css';
@import './checkbox.css';
@import './switch-filter.css';
@import './pagination.css';
@import './side_bar_modal.css';
@import './plan_details.css';
@import './tooltip.css';
@import './filter.css';
@import './search_typeahead.css';
<<<<<<< HEAD
@import './my_health.css';
=======
@import './dashboard.css';
@import './toggle_switch.css';
@import './my_health_programs.css';
>>>>>>> ef489155

:root {
  --primary-color: #005eb9;
  --primary-color-inactive: #7faedc;

  --secondary-color-1: #5dc1fd;
  --secondary-color-1-accent: #e7f6ff;
  --secondary-color-2: #00497e;
  --secondary-color-3: #067dac;
  --secondary-color-3-accent: #008cc9;

  --tertiary-color-1: #333333;
  --tertiary-color-3: #737373;
  --tertiary-color-4: #cccccc;
  --tertiary-color-5: #f2f2f2;
  --tertiary-color-6: #fafafa;

  --color-status-error: #eb001b;
  --color-status-success: #508316;
  --color-label-success: #e2f0d3;
  --color-label-error: #efdddf;
  --color-label-neutral: #f2f2f2;
}

* {
  font-family: 'Univers-45';
}

input::-ms-reveal,
input::-ms-clear {
  display: none;
}

.app-base-font-color {
  color: var(--tertiary-color-1);
}

.primary-color {
  color: var(--primary-color);
}

.primary-bg-color {
  background-color: var(--primary-color);
}

.primary-bg-color2 {
  background-color: var(--primary-color-);
}

.secondary-color2 {
  color: var(--secondary-color-2);
}

.secondary-bg-color1 {
  background-color: var(--secondary-color-1);
}

.secondary-bg-color1-accent {
  background-color: var(--secondary-color-1-accent);
}

.secondary-bg-color2 {
  background-color: var(--secondary-color-2);
}

.secondary-bg-color3 {
  background-color: var(--secondary-color-3);
}

.secondary-bg-color3-accent {
  background-color: var(--secondary-color-3-accent);
}

/* Class for the width of the body content of the App */
.app-content {
  max-width: 992px;
  width: 100%;
}

.page {
  background-color: var(--tertiary-color-6);
}

.brand-gradient {
  background: radial-gradient(
      ellipse farthest-corner at right top,
      #5dc1fd 0%,
      #0000 60%
    ),
    linear-gradient(245deg, #067dac 0%, #00497e 70%);
}

.surface-gradient-flipped {
  background: radial-gradient(
      farthest-corner at bottom right,
      rgba(93, 193, 253, 0.3) 0%,
      transparent 60%
    ),
    linear-gradient(90deg, rgba(0, 73, 126, 1) 20%, rgba(6, 125, 172, 1) 120%);
}

.surface-gradient-amplify {
  background: radial-gradient(
      farthest-corner at top right,
      rgba(0, 94, 185, 0.6),
      transparent
    ),
    linear-gradient(146deg, rgba(0, 94, 185, 1) 30%, rgba(93, 193, 253, 1) 120%);
}

.surface-gradient-amplify-flipped {
  background: radial-gradient(
      farthest-corner at bottom right,
      rgba(0, 94, 185, 0.6),
      transparent
    ),
    linear-gradient(39deg, rgba(0, 94, 185, 1) 30%, rgba(93, 193, 253, 1) 120%);
}

.page-section-63_33 {
  flex-basis: 63.33%;
  flex-shrink: 1;
}

.page-section-36_67 {
  flex-basis: 36.67%;
  flex-shrink: 1;
}

.section {
  margin: 16px;
  padding: 32px;
}

.small-section {
  margin: 16px;
  padding: 32px;
}

.large-section {
  margin: 16px;
  padding: 32px;
}

.rich-text > * {
  display: inline;
}

.title-1 {
  font-weight: lighter;
  font-size: 2.5rem;
  line-height: 3rem;
}

.title-2 {
  font-weight: 500;
  font-size: 1.5rem;
  line-height: 2rem;
}

.title-3 {
  font-weight: 500;
  font-size: 1.25rem;
  line-height: 1.75rem;
}

.find-care-costs-title {
  height: 40px;
  color: #333333;
  font-size: 32px;
  letter-spacing: 0;
  line-height: 40px;
}

.body {
  font-weight: 400;
  font-size: 1rem;
  line-height: 1.5rem;
}

.body-2 {
  font-weight: 300;
  font-size: 0.75rem;
  line-height: 1rem;
}

.link {
  color: #005eb9;
  font-weight: bold;
  text-decoration: underline;
  cursor: pointer;
}

.link:hover {
  text-decoration: none;
  color: var(--secondary-color-2);
}

.button-text {
  color: #005eb9;
  font-weight: bold;
  font-size: 1rem;
  line-height: 1.5rem;
}

/* Dividers */
.divider {
  height: 1px;
  background-color: var(--tertiary-color-4);
}

.icon {
  width: 24px;
  height: 24px;
}

.icon-sm {
  width: 18px;
  height: 18px;
}

.icon-document {
  width: 35px;
  height: auto;
}

@media (768px < width) {
  .app-content {
    max-width: 992px;
  }

  .section {
    flex-shrink: 1;
    margin: 16px;
    padding: 32px;
  }

  .small-section {
    flex-basis: 37.5%;
    flex-shrink: 1;
    margin: 16px;
    padding: 32px;
  }

  .large-section {
    flex-basis: 62.5%;
    flex-shrink: 1;
    margin: 16px;
    padding: 32px;
  }
}

@media (width <=768px) {
  .app-content {
    max-width: 768px;
  }

  .page-section-63_33 {
    flex-basis: initial;
  }

  .page-section-36_67 {
    flex-basis: initial;
  }

  .section {
    flex-basis: initial;
    padding: 12px;
  }

  .small-section {
    flex-basis: initial;
    padding: 12px;
  }

  .large-section {
    flex-basis: initial;
    padding: 12px;
  }

  .app-body {
    flex-wrap: wrap;
  }
}

.on-dot {
  height: 12px;
  width: 12px;
  background-color: #508316;
  border-radius: 50%;
  display: block;
  margin-right: 3px;
}

.off-dot {
  height: 12px;
  width: 12px;
  background-color: #cccccc;
  border-radius: 50%;
  display: block;
  margin-right: 3px;
}

.on-off {
  width: 55px;
  height: 24px;
}

.doughnutText {
  margin-left: 45px;
  margin-top: 75px;
}

.doughnutTextWellness {
  margin-left: 21px;
  margin-top: 108px;
}

.spendingSummaryChart {
  width: 260px;
  height: 260px;
  max-width: 260px;
  max-height: 260px;
}

.card-small {
  flex-basis: 37.5%;
  flex-shrink: 1;
  margin: 7px;
  padding: 12px;
  max-width: 31%;
}

.card-small p {
  color: #005eb9;
  font-weight: bold;
  cursor: pointer;
}

.card-section {
  flex-wrap: wrap;
}

@media (width<=768px) {
  .doughnutText {
    margin: 75px auto;
    width: 85%;
    padding-left: 0;
  }
  .doughnutTextWellness {
    margin: 100px auto;
    width: 85%;
    padding-left: 0;
  }
  .spendingSummaryChart {
    margin: auto;
  }
  .chartTextDivider {
    width: 132px;
    margin: auto;
  }
  .chartText {
    padding-left: 0px;
  }
  .card-small {
    flex-basis: 96%;
    flex-shrink: 1;
    margin: 7px;
    padding: 15px;
    max-width: 96%;
  }
}

@media (width>768px) {
  .statementSummary .chartSection {
    float: left;
  }
  .statementSummary .sectionAlignment {
    margin-top: 120px;
  }
  .statementSummary .sectionAlignment p {
    margin-left: 9px;
  }
  .statementSummary .sectionAlignment {
    display: inline-block;
    margin-left: 30px;
  }
}

.card-end {
  align-self: flex-end;
}
.caremark button {
  padding-top: 0;
}
<<<<<<< HEAD
.skip-underscore .link {
  text-decoration: none;
=======
.manage-underline .link {
  text-decoration: none;
}
.cardColor {
  height: 56px;
  width: 672px;
  border-radius: 8px;
  background-color: rgba(0, 0, 0, 0.05);
}

.overlap-bottom {
  margin-bottom: -21px;
}

.accessCodeBackground {
  background-color: #e7f6ff;
  border-radius: 7px;
  width: 40%;
  margin: auto;
}

.stepSection .stepRoundBlue {
  border-radius: 9999px;
  background-color: #005eb9;
  display: inline-block;
  width: 30px;
  padding-top: 5px;
  text-align: center;
  color: #ffffff;
}

.stepSection .stepRoundGrey {
  border-radius: 9999px;
  border: 1px solid rgb(204, 204, 204);
  background-color: #ffffff;
  display: inline-block;
  width: 30px;
  padding-top: 5px;
  text-align: center;
  color: rgb(204, 204, 204);
}

.stepSection .stepLineGrey {
  width: 32% !important;
  height: 2px !important;
  background-color: rgb(204, 204, 204) !important;
  margin-bottom: 5px !important;
  display: inline-block;
}

.stepSection .stepLineBlue {
  width: 32% !important;
  height: 2px !important;
  background-color: #005eb9 !important;
  margin-bottom: 5px !important;
  display: inline-block;
>>>>>>> ef489155
}<|MERGE_RESOLUTION|>--- conflicted
+++ resolved
@@ -20,13 +20,10 @@
 @import './tooltip.css';
 @import './filter.css';
 @import './search_typeahead.css';
-<<<<<<< HEAD
-@import './my_health.css';
-=======
 @import './dashboard.css';
 @import './toggle_switch.css';
 @import './my_health_programs.css';
->>>>>>> ef489155
+@import './my_health.css';
 
 :root {
   --primary-color: #005eb9;
@@ -422,10 +419,6 @@
 .caremark button {
   padding-top: 0;
 }
-<<<<<<< HEAD
-.skip-underscore .link {
-  text-decoration: none;
-=======
 .manage-underline .link {
   text-decoration: none;
 }
@@ -482,5 +475,7 @@
   background-color: #005eb9 !important;
   margin-bottom: 5px !important;
   display: inline-block;
->>>>>>> ef489155
+}
+.skip-underscore .link {
+  text-decoration: none;
 }