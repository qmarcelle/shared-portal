--- conflicted
+++ resolved
@@ -20,12 +20,9 @@
 @import './tooltip.css';
 @import './filter.css';
 @import './search_typeahead.css';
-<<<<<<< HEAD
-@import './my_health_programs.css';
-=======
 @import './dashboard.css';
 @import './toggle_switch.css';
->>>>>>> 7ccf3aa0
+@import './my_health_programs.css';
 
 :root {
   --primary-color: #005eb9;
@@ -386,7 +383,15 @@
 .caremark button {
   padding-top: 0;
 }
-<<<<<<< HEAD
+.manage-underline .link {
+  text-decoration: none;
+}
+.cardColor {
+  height: 56px;
+  width: 672px;
+  border-radius: 8px;
+  background-color: rgba(0, 0, 0, 0.05);
+}
 
 .overlap-bottom {
   margin-bottom: -21px;
@@ -434,14 +439,4 @@
   background-color: #005eb9 !important;
   margin-bottom: 5px !important;
   display: inline-block;
-=======
-.manage-underline .link {
-  text-decoration: none;
-}
-.cardColor {
-  height: 56px;
-  width: 672px;
-  border-radius: 8px;
-  background-color: rgba(0, 0, 0, 0.05);
->>>>>>> 7ccf3aa0
 }