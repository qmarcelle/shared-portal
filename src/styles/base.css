--- conflicted
+++ resolved
@@ -20,11 +20,8 @@
 @import './tooltip.css';
 @import './filter.css';
 @import './search_typeahead.css';
-<<<<<<< HEAD
 @import './dashboard.css';
-=======
 @import './toggle_switch.css';
->>>>>>> bd37109f
 
 :root {
   --primary-color: #005eb9;
@@ -385,12 +382,9 @@
 .caremark button {
   padding-top: 0;
 }
-<<<<<<< HEAD
-=======
 .manage-underline .link {
   text-decoration: none;
 }
->>>>>>> bd37109f
 .cardColor {
   height: 56px;
   width: 672px;
