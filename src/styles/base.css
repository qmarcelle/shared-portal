@import './text_field.css';
@import './button.css';
@import './link.css';
@import './radio.css';
@import './cards.css';
@import './link_row.css';
@import './status_label.css';
@import './dropdown.css';
@import './carousel.css';
@import './search.css';
@import './modal.css';
@import './accordion.css';
@import './update_row_with_status.css';
@import './alert_bar.css';
@import './checkbox.css';
@import './switch-filter.css';
@import './pagination.css';
@import './side_bar_modal.css';
@import './plan_details.css';
@import './tooltip.css';
@import './filter.css';
@import './search_typeahead.css';
@import './dashboard.css';
@import './toggle_switch.css';
@import './my_health_programs.css';
@import './my_health.css';

:root {
  --primary-color: #005eb9;
  --primary-color-inactive: #7faedc;

  --secondary-color-1: #5dc1fd;
  --secondary-color-1-accent: #e7f6ff;
  --secondary-color-2: #00497e;
  --secondary-color-3: #067dac;
  --secondary-color-3-accent: #008cc9;

  --tertiary-color-1: #333333;
  --tertiary-color-3: #737373;
  --tertiary-color-4: #cccccc;
  --tertiary-color-5: #f2f2f2;
  --tertiary-color-6: #fafafa;

  --color-status-error: #eb001b;
  --color-status-success: #508316;
  --color-label-success: #e2f0d3;
  --color-label-error: #efdddf;
  --color-label-neutral: #f2f2f2;
}

* {
  font-family: 'Univers-45';
}

input::-ms-reveal,
input::-ms-clear {
  display: none;
}

.app-base-font-color {
  color: var(--tertiary-color-1);
}

.primary-color {
  color: var(--primary-color);
}

.primary-bg-color {
  background-color: var(--primary-color);
}

.primary-bg-color2 {
  background-color: var(--primary-color-);
}

.secondary-color2 {
  color: var(--secondary-color-2);
}

.secondary-bg-color1 {
  background-color: var(--secondary-color-1);
}

.secondary-bg-color1-accent {
  background-color: var(--secondary-color-1-accent);
}

.secondary-bg-color2 {
  background-color: var(--secondary-color-2);
}

.secondary-bg-color3 {
  background-color: var(--secondary-color-3);
}

.secondary-bg-color3-accent {
  background-color: var(--secondary-color-3-accent);
}

/* Class for the width of the body content of the App */
.app-content {
  max-width: 992px;
  width: 100%;
}

.page {
  background-color: var(--tertiary-color-6);
}

.brand-gradient {
  background: radial-gradient(
      ellipse farthest-corner at right top,
      #5dc1fd 0%,
      #0000 60%
    ),
    linear-gradient(245deg, #067dac 0%, #00497e 70%);
}

.surface-gradient-flipped {
  background: radial-gradient(
      farthest-corner at bottom right,
      rgba(93, 193, 253, 0.3) 0%,
      transparent 60%
    ),
    linear-gradient(90deg, rgba(0, 73, 126, 1) 20%, rgba(6, 125, 172, 1) 120%);
}

.surface-gradient-amplify {
  background: radial-gradient(
      farthest-corner at top right,
      rgba(0, 94, 185, 0.6),
      transparent
    ),
    linear-gradient(146deg, rgba(0, 94, 185, 1) 30%, rgba(93, 193, 253, 1) 120%);
}

.surface-gradient-amplify-flipped {
  background: radial-gradient(
      farthest-corner at bottom right,
      rgba(0, 94, 185, 0.6),
      transparent
    ),
    linear-gradient(39deg, rgba(0, 94, 185, 1) 30%, rgba(93, 193, 253, 1) 120%);
}

.page-section-63_33 {
  flex-basis: 63.33%;
  flex-shrink: 1;
}

.page-section-36_67 {
  flex-basis: 36.67%;
  flex-shrink: 1;
}

.section {
  margin: 16px;
  padding: 32px;
}

.small-section {
  margin: 16px;
  padding: 32px;
}

.large-section {
  margin: 16px;
  padding: 32px;
}

.rich-text > * {
  display: inline;
}

.title-1 {
  font-weight: lighter;
  font-size: 2.5rem;
  line-height: 3rem;
}

.title-2 {
  font-weight: 500;
  font-size: 1.5rem;
  line-height: 2rem;
}

.title-3 {
  font-weight: 500;
  font-size: 1.25rem;
  line-height: 1.75rem;
}

.find-care-costs-title {
  height: 40px;
  color: #333333;
  font-size: 32px;
  letter-spacing: 0;
  line-height: 40px;
}

.body {
  font-weight: 400;
  font-size: 1rem;
  line-height: 1.5rem;
}

.body-2 {
  font-weight: 300;
  font-size: 0.75rem;
  line-height: 1rem;
}

.link {
  color: #005eb9;
  font-weight: bold;
  text-decoration: underline;
  cursor: pointer;
}

.link:hover {
  text-decoration: none;
  color: var(--secondary-color-2);
}

.button-text {
  color: #005eb9;
  font-weight: bold;
  font-size: 1rem;
  line-height: 1.5rem;
}

/* Dividers */
.divider {
  height: 1px;
  background-color: var(--tertiary-color-4);
}

.icon {
  width: 24px;
  height: 24px;
}

.icon-sm {
  width: 18px;
  height: 18px;
}

.icon-document {
  width: 35px;
  height: auto;
}

@media (768px < width) {
  .app-content {
    max-width: 992px;
  }

  .section {
    flex-shrink: 1;
    margin: 16px;
    padding: 32px;
  }

  .small-section {
    flex-basis: 37.5%;
    flex-shrink: 1;
    margin: 16px;
    padding: 32px;
  }

  .large-section {
    flex-basis: 62.5%;
    flex-shrink: 1;
    margin: 16px;
    padding: 32px;
  }
}

@media (width <=768px) {
  .app-content {
    max-width: 768px;
  }

  .page-section-63_33 {
    flex-basis: initial;
  }

  .page-section-36_67 {
    flex-basis: initial;
  }

  .section {
    flex-basis: initial;
    padding: 12px;
  }

  .small-section {
    flex-basis: initial;
    padding: 12px;
  }

  .large-section {
    flex-basis: initial;
    padding: 12px;
  }

  .app-body {
    flex-wrap: wrap;
  }
}

.on-dot {
  height: 12px;
  width: 12px;
  background-color: #508316;
  border-radius: 50%;
  display: block;
  margin-right: 3px;
}

.off-dot {
  height: 12px;
  width: 12px;
  background-color: #cccccc;
  border-radius: 50%;
  display: block;
  margin-right: 3px;
}

.on-off {
  width: 55px;
  height: 24px;
}

.doughnutText {
  margin-left: 45px;
  margin-top: 75px;
}

.doughnutTextWellness {
  margin-left: 21px;
  margin-top: 108px;
}

.spendingSummaryChart {
  width: 260px;
  height: 260px;
  max-width: 260px;
  max-height: 260px;
}

.card-small {
  flex-basis: 37.5%;
  flex-shrink: 1;
  margin: 7px;
  padding: 12px;
  max-width: 31%;
}

.card-small p {
  color: #005eb9;
  font-weight: bold;
  cursor: pointer;
}

.card-section {
  flex-wrap: wrap;
}

@media (width<=768px) {
  .doughnutText {
    margin: 75px auto;
    width: 85%;
    padding-left: 0;
  }
  .doughnutTextWellness {
    margin: 100px auto;
    width: 85%;
    padding-left: 0;
  }
  .spendingSummaryChart {
    margin: auto;
  }
  .chartTextDivider {
    width: 132px;
    margin: auto;
  }
  .chartText {
    padding-left: 0px;
  }
  .card-small {
    flex-basis: 96%;
    flex-shrink: 1;
    margin: 7px;
    padding: 15px;
    max-width: 96%;
  }
}

@media (width>768px) {
  .statementSummary .chartSection {
    float: left;
  }
  .statementSummary .sectionAlignment {
    margin-top: 120px;
  }
  .statementSummary .sectionAlignment p {
    margin-left: 9px;
  }
  .statementSummary .sectionAlignment {
    display: inline-block;
    margin-left: 30px;
  }
}

.card-end {
  align-self: flex-end;
}
.caremark button {
  padding-top: 0;
}
<<<<<<< HEAD
=======
.manage-underline .link {
  text-decoration: none;
}
>>>>>>> 34d92bb6
.cardColor {
  height: 56px;
  width: 672px;
  border-radius: 8px;
  background-color: rgba(0, 0, 0, 0.05);
}

<<<<<<< HEAD
.manage-benefit {
  div .flex.flex-row.m-2 {
    margin: 0px;
  }
  div .link-row-head.mr-2 {
    margin-left: 8px;
  }
}
=======
.overlap-bottom {
  margin-bottom: -21px;
}

.accessCodeBackground {
  background-color: #e7f6ff;
  border-radius: 7px;
  width: 40%;
  margin: auto;
}

.stepSection .stepRoundBlue {
  border-radius: 9999px;
  background-color: #005eb9;
  display: inline-block;
  width: 30px;
  padding-top: 5px;
  text-align: center;
  color: #ffffff;
}

.stepSection .stepRoundGrey {
  border-radius: 9999px;
  border: 1px solid rgb(204, 204, 204);
  background-color: #ffffff;
  display: inline-block;
  width: 30px;
  padding-top: 5px;
  text-align: center;
  color: rgb(204, 204, 204);
}

.stepSection .stepLineGrey {
  width: 32% !important;
  height: 2px !important;
  background-color: rgb(204, 204, 204) !important;
  margin-bottom: 5px !important;
  display: inline-block;
}

.stepSection .stepLineBlue {
  width: 32% !important;
  height: 2px !important;
  background-color: #005eb9 !important;
  margin-bottom: 5px !important;
  display: inline-block;
}
.skip-underscore .link {
  text-decoration: none;
}
>>>>>>> 34d92bb6
<|MERGE_RESOLUTION|>--- conflicted
+++ resolved
@@ -419,12 +419,6 @@
 .caremark button {
   padding-top: 0;
 }
-<<<<<<< HEAD
-=======
-.manage-underline .link {
-  text-decoration: none;
-}
->>>>>>> 34d92bb6
 .cardColor {
   height: 56px;
   width: 672px;
@@ -432,7 +426,6 @@
   background-color: rgba(0, 0, 0, 0.05);
 }
 
-<<<<<<< HEAD
 .manage-benefit {
   div .flex.flex-row.m-2 {
     margin: 0px;
@@ -441,7 +434,11 @@
     margin-left: 8px;
   }
 }
-=======
+
+.manage-underline .link {
+  text-decoration: none;
+}
+
 .overlap-bottom {
   margin-bottom: -21px;
 }
@@ -491,5 +488,4 @@
 }
 .skip-underscore .link {
   text-decoration: none;
-}
->>>>>>> 34d92bb6
+}