.sidebar-overlay {
  background: rgba(73, 73, 73, 0.747);
}

.sideBar-Container {
  position: absolute !important;
  padding-left: 0px !important;
  margin: 0px !important;
  bottom: 0;
  right: 0;
  height: 100%;
  transition: 0.5s ease;
<<<<<<< HEAD
  width: 320px;
  /* overflow: hidden; */
=======
  width: 20%;
>>>>>>> 523393c4
}

.sideBar-content {
  position: absolute;
  top: 0;
  bottom: 80px;
  overflow: auto;
  width: 100%;
}
.switchFilter .overflow-auto {
  max-height: 100% !important;
}
.switchFilter .divider-bottom {
  box-sizing: border-box;
  height: 105px;
  width: auto;
}
.switchFilter .switch-filter.default,
.switchFilter .switch-filter.default:hover {
  box-shadow: unset !important;
  border: 1px solid #cccccc !important;
  border-radius: 8px;
  background-color: #ffffff;
  box-shadow:
    0 1px 4px 0 rgba(0, 73, 126, 0.24),
    0 1px 8px 0 rgba(0, 73, 126, 0.16) !important;
}
.switch-filter .grow {
  font-weight: bold;
}
.sideBar-content .modal-header-logo {
  display: none !important;
}
@media (768px >= width) {
  .react-responsive-modal-modal.sideBar-Container {
    width: 100% !important;
  }
}<|MERGE_RESOLUTION|>--- conflicted
+++ resolved
@@ -10,12 +10,7 @@
   right: 0;
   height: 100%;
   transition: 0.5s ease;
-<<<<<<< HEAD
-  width: 320px;
-  /* overflow: hidden; */
-=======
   width: 20%;
->>>>>>> 523393c4
 }
 
 .sideBar-content {
