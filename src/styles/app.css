@tailwind utilities;

@layer utilities {
  .text-balance {
    text-wrap: balance;
  }
}

.App {
  text-align: center;
}

.App-logo {
  height: 40vmin;
  pointer-events: none;
}

@media (prefers-reduced-motion: no-preference) {
  .App-logo {
    animation: App-logo-spin infinite 20s linear;
  }
}

.App-header {
  background-color: #282c34;
  min-height: 100vh;
  display: flex;
  flex-direction: column;
  align-items: center;
  justify-content: center;
  font-size: calc(10px + 2vmin);
  color: white;
}

.App-link {
  color: #61dafb;
}

@keyframes App-logo-spin {
  from {
    transform: rotate(0deg);
  }

  to {
    transform: rotate(360deg);
  }
}

@font-face {
  font-family: 'Univers-45';
  src: url(./UniversLTPro-55Roman.woff2);
}

#blueback {
  background: radial-gradient(
      ellipse farthest-corner at right top,
      #5dc1fd 0%,
      #0000 60%
    ),
    linear-gradient(245deg, #067dac 0%, #00497e 70%);
  padding-bottom: 18%;
}

#logo {
  width: 175px;
  margin: 15px;
  display: inline-block;
}

#blueback #mainSection h1 {
  font-size: 24px;
  margin-top: 5px;
}

#blueback h3 {
  font-size: 20px;
  margin-top: 25px;
}

#marginSection {
  width: 416px;
  margin: 0 auto;
}

#mainSection {
  border: 1px solid #cccccc;
  border-radius: 8px;
  background-color: #ffffff;
  padding: 25px 25px;
  margin-top: 18px;
}

.buttonlink {
  color: #ffffff;
  background-color: unset;
  border: none;
  text-decoration: underline;
  margin-top: 25px;
}

#backButton::before {
  content: url('../../public/assets/icon-link_pointer_white.png');
  transform: rotate(180deg);
  display: inline-block;
  margin-right: 5px;
}

#signoutButton::after {
  content: url('/assets/Signout.svg');
  display: inline-block;
  margin-left: 7px;
}

#signoutButton:hover::after {
  content: url('/assets/signout-white.svg');
  display: inline-block;
  margin-left: 7px;
}

#contactbutton,
#resendbutton,
#choosebutton {
  color: #005eb9;
  font-weight: bold;
}

#confirmbutton {
  margin-top: 30px;
  width: 100%;
  height: 36px;
  background-color: #7faedc;
  border: 1px solid #7faedc;
  color: #ffffff;
  border-radius: 3px;
  opacity: 0.7;
}

#choosebutton {
  margin: 0 auto;
  margin-top: 30px;
  margin-bottom: 39px;
  width: 98%;
}

#contactbutton {
  margin: 0px;
  display: inline-block;
  padding: 0;
}

.headerbutton {
  float: right;
  margin: 21px !important;
}

@media (max-width: 767.9px) {
  #marginSection {
    width: 90%;
  }
}
.priorAuthDetail .success,
.priorAuthDetail .error,
.priorAuthDetail .partialapproval,
.priorAuthDetail .neutral {
  width: -moz-fit-content;
  width: fit-content;
}
.priorAuthDetail .statusDetail {
  margin-left: 70px;
}

<<<<<<< HEAD
.sliderdots-active .slick-dots li.slick-active button:before {
  color: #005eb9;
  font-size: 12px;
}

.sliderdots .slick-dots li button:before {
  border-color: #005eb9;
  font-size: 12px;
=======
.access-code {
  width: 114px;
  height: 63px;
  background-color: #e7f6ff;
}
.prior-auth-card {
  width: 39%;
}
.prior-auth-card .absolute {
  right: -9px;
  top: -4px;
}
.download-pdf .gap-1 div.flex-col {
  margin: 0.25rem;
>>>>>>> 67c7547e
}<|MERGE_RESOLUTION|>--- conflicted
+++ resolved
@@ -169,7 +169,6 @@
   margin-left: 70px;
 }
 
-<<<<<<< HEAD
 .sliderdots-active .slick-dots li.slick-active button:before {
   color: #005eb9;
   font-size: 12px;
@@ -178,7 +177,8 @@
 .sliderdots .slick-dots li button:before {
   border-color: #005eb9;
   font-size: 12px;
-=======
+}
+
 .access-code {
   width: 114px;
   height: 63px;
@@ -193,5 +193,4 @@
 }
 .download-pdf .gap-1 div.flex-col {
   margin: 0.25rem;
->>>>>>> 67c7547e
 }