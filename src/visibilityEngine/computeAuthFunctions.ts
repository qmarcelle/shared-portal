import { LoggedInUserInfo } from '@/models/member/api/loggedInUserInfo';

import { VisibilityRules } from './rules';

export function computeAuthFunctions(
  loggedUserInfo: LoggedInUserInfo,
  rules: VisibilityRules,
): void {
  console.log(
    `Auth Functions: ${JSON.stringify(loggedUserInfo.authFunctions)}`,
  );
  rules.delinquent = loggedUserInfo.authFunctions.find(
    (f) => f.functionName == 'CLAIMSHOLD',
  )?.available;

  rules.katieBeckNoBenefitsElig = loggedUserInfo.authFunctions.find(
    (f) => f.functionName == 'KB_NO_BENEFITS',
  )?.available;

  rules.myPCPElig = loggedUserInfo.authFunctions.find(
    (f) => f.functionName == 'MYPCPELIGIBLE',
  )?.available;

  rules.identityProtectionServices = loggedUserInfo.authFunctions.find(
    (f) => f.functionName == 'IDPROTECTELIGIBLE',
  )?.available;

  rules.otcEnable = loggedUserInfo.authFunctions.find(
    (f) => f.functionName == 'OTCEnable',
  )?.available;

  rules.showPharmacyTab = loggedUserInfo.authFunctions.find(
    (f) => f.functionName == 'ENABLE_PHAR_TAB',
  )?.available;

  rules.bluePerksEligible = loggedUserInfo.authFunctions.find(
    (f) => f.functionName == 'BLUEPRKS',
  )?.available;

  rules.chipRewardsEligible = loggedUserInfo.authFunctions.find(
    (f) => f.functionName == 'CHIPELIGIBLE',
  )?.available;

  rules.blueHealthRewardsEligible = loggedUserInfo.authFunctions.find(
    (f) => f.functionName == 'BLUEHEALTHREWARDS',
  )?.available;
<<<<<<< HEAD
=======

  rules.bluePerksElig = loggedUserInfo.authFunctions.find(
    (f) => f.functionName == 'BLUEPRKS',
  )?.available;

  rules.individualSBCEligible = loggedUserInfo.authFunctions.find(
    (f) => f.functionName == 'INDIVIDUAL_SBC_ELIGIBLE',
  )?.available;

  rules.medicareAdvantageGroupIndicator = loggedUserInfo.authFunctions.find(
    (f) => f.functionName == 'MedicareAdvantageGroupIndicator',
  )?.available;

  rules.isCondensedExperience = loggedUserInfo.authFunctions.find(
    (f) => f.functionName == 'CONDENSED_EXPERIENCE',
  )?.available;

  rules.enRollEligible = loggedUserInfo.authFunctions.find(
    (f) => f.functionName == 'ENROLLELIGIBLE',
  )?.available;

  rules.enableBenefitChange = loggedUserInfo.authFunctions.find(
    (f) => f.functionName == 'ENABLE_BENEFIT_CHANGE_TAB',
  )?.available;
>>>>>>> 033bd560
}<|MERGE_RESOLUTION|>--- conflicted
+++ resolved
@@ -33,10 +33,6 @@
     (f) => f.functionName == 'ENABLE_PHAR_TAB',
   )?.available;
 
-  rules.bluePerksEligible = loggedUserInfo.authFunctions.find(
-    (f) => f.functionName == 'BLUEPRKS',
-  )?.available;
-
   rules.chipRewardsEligible = loggedUserInfo.authFunctions.find(
     (f) => f.functionName == 'CHIPELIGIBLE',
   )?.available;
@@ -44,8 +40,6 @@
   rules.blueHealthRewardsEligible = loggedUserInfo.authFunctions.find(
     (f) => f.functionName == 'BLUEHEALTHREWARDS',
   )?.available;
-<<<<<<< HEAD
-=======
 
   rules.bluePerksElig = loggedUserInfo.authFunctions.find(
     (f) => f.functionName == 'BLUEPRKS',
@@ -70,5 +64,4 @@
   rules.enableBenefitChange = loggedUserInfo.authFunctions.find(
     (f) => f.functionName == 'ENABLE_BENEFIT_CHANGE_TAB',
   )?.available;
->>>>>>> 033bd560
 }