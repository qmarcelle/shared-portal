--- conflicted
+++ resolved
@@ -77,13 +77,10 @@
   'isEmboldHealth',
   'diabetesManagementEligible',
   'questSelectEligible',
-<<<<<<< HEAD
   'isCondensedExperienceProfileHorizon',
   'isWellnessProfileWellnessOnly',
   'ncqaEligible',
-=======
   'phaMemberEligible',
->>>>>>> 77b05300
 ] as const;
 
 export type VisibilityRule = (typeof MEMBER_ATTRIBUTES_LIST)[number];
