--- conflicted
+++ resolved
@@ -491,17 +491,12 @@
   if (rules?.isWellnessProfileWellnessOnly) return 'IsWellnessOnly';
 }
 
-<<<<<<< HEAD
-export function isTeladocEligible(rules: VisibilityRules | undefined) {
-  return rules?.teladoc && activeAndHealthPlanMember(rules);
+export function isMemberWellnessCenterEligible(
+  rules: VisibilityRules | undefined,
+) {
+  return isActiveAndNotFSAOnly(rules) && rules?.phaMemberEligible;
 }
 
 export function isNCQAEligible(rules: VisibilityRules | undefined) {
   return rules?.ncqaEligible && rules?.active;
-=======
-export function isMemberWellnessCenterEligible(
-  rules: VisibilityRules | undefined,
-) {
-  return isActiveAndNotFSAOnly(rules) && rules?.phaMemberEligible;
->>>>>>> ece943aa
 }