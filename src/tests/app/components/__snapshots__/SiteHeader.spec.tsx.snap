// Jest Snapshot v1, https://goo.gl/fbAQLP

exports[`SiteHeader And Navigation Menu should navigate my Plan - Manage my Plan menu link correctly Enroll eligibility members 1`] = `
<body
  style=""
>
  <div>
    <div>
      <nav
        class="primary-color sm:pt-[74px] lg:pt-[134px]"
      >
        <div
<<<<<<< HEAD
          class="h-18 w-full fixed top-0 left-0 right-0 flex justify-between border-b bg-white z-50"
=======
          class="h-18 w-full lg:static flex justify-between border-b bg-white z-30"
>>>>>>> ce6f310b
        >
          <div
            class="flex items-center"
          >
            <div
              class="flex lg:hidden h-18 w-18 items-center justify-center border-r"
            >
              <button
                aria-controls="menu-bar"
                aria-expanded="false"
                class="p-0 justify-center"
                data-collapse-toggle="menu-bar"
                type="button"
              >
                <span
                  class="sr-only"
                >
                  Close main menu
                </span>
                <img
                  alt="Close icon"
                  data-nimg="1"
                  decoding="async"
                  height="18"
                  loading="lazy"
                  src="/_next/image?url=%2Fimg.jpg&w=48&q=75"
                  srcset="/_next/image?url=%2Fimg.jpg&w=32&q=75 1x, /_next/image?url=%2Fimg.jpg&w=48&q=75 2x"
                  style="color: transparent;"
                  width="18"
                />
              </button>
            </div>
            <a
              class="ml-5 lg:px-0"
              href="/dashboard"
            >
              <img
                alt="BCBST Logo"
                data-nimg="1"
                decoding="async"
                height="35"
                loading="lazy"
                src="/_next/image?url=%2Fimg.jpg&w=384&q=75"
                srcset="/_next/image?url=%2Fimg.jpg&w=256&q=75 1x, /_next/image?url=%2Fimg.jpg&w=384&q=75 2x"
                style="color: transparent;"
                width="174"
              />
            </a>
            <div
              class="mx-4 w-[268px] hidden md:block"
            >
              <div
                class="rich-dropdown"
              >
                <div
                  class="flex flex-col switch-filter default"
                  tabindex="1"
                >
                  <div>
                    <div
                      class="flex flex-row px-4 py-2 items-center justify-between"
                    >
                      <div
                        class="flex flex-col max-w-[90%]"
                      >
                        <p
                          class="body-2 app-base-font-color"
                        >
                          View Plan:
                        </p>
                        <p
                          class="body-1 font-bold text-ellipsis overflow-hidden whitespace-nowrap"
                        >
                          BlueCross BlueShield of Tennessee
                        </p>
                      </div>
                      <img
                        alt="switch"
                        class="size-5 head-icon m-[4px]"
                        data-nimg="1"
                        decoding="async"
                        height="40"
                        loading="lazy"
                        src="/_next/image?url=%2Fimg.jpg&w=96&q=75"
                        srcset="/_next/image?url=%2Fimg.jpg&w=48&q=75 1x, /_next/image?url=%2Fimg.jpg&w=96&q=75 2x"
                        style="color: transparent;"
                        width="40"
                      />
                    </div>
                  </div>
                </div>
              </div>
            </div>
          </div>
          <div
            class="flex items-center"
          >
            <a
              class="flex mr-5 items-center justify-center font-bold hover:bg-secondary-focus h-[40px] w-[40px] sm:h-[56px] sm:w-[102px] lg:h-[56px] lg:w-[134px] rounded-[4px] focus:outline-none focus:ring-2 focus:ring-primary-color  box-border"
              href="inbox"
            >
              <img
                alt="Inbox"
                data-nimg="1"
                decoding="async"
                height="40"
                loading="lazy"
                src="/_next/image?url=%2Fimg.jpg&w=96&q=75"
                srcset="/_next/image?url=%2Fimg.jpg&w=48&q=75 1x, /_next/image?url=%2Fimg.jpg&w=96&q=75 2x"
                style="color: transparent;"
                width="40"
              />
              <span
                class="hidden lg:inline px-2 pt-2"
              >
                Inbox
              </span>
            </a>
            <a
              class="flex mr-5 items-center justify-center font-bold hover:bg-secondary-focus h-[40px] w-[40px] sm:h-[56px] sm:w-[102px] lg:h-[56px] lg:w-[134px] rounded-[4px] focus:outline-none focus:ring-2 focus:ring-primary-color  box-border"
              href="/memberIDCard"
            >
              <img
                alt="ID Card"
                data-nimg="1"
                decoding="async"
                height="40"
                loading="lazy"
                src="/_next/image?url=%2Fimg.jpg&w=96&q=75"
                srcset="/_next/image?url=%2Fimg.jpg&w=48&q=75 1x, /_next/image?url=%2Fimg.jpg&w=96&q=75 2x"
                style="color: transparent;"
                width="40"
              />
              <span
                class="hidden lg:inline px-2 pt-2"
              >
                ID Card
              </span>
            </a>
            <div
              aria-label="Profile Card"
              class="flex h-full secondary-bg-color2 text-white px-4 py-1 hover:bg-info focus:bg-info focus:mr-1 focus:outline-none focus:ring-2 focus:ring-offset-2 focus:ring-primary focus:h-[90%] "
              tabindex="0"
            >
              <img
                alt="Profile Icon"
                data-nimg="1"
                decoding="async"
                height="40"
                loading="lazy"
                src="/_next/image?url=%2Fimg.jpg&w=96&q=75"
                srcset="/_next/image?url=%2Fimg.jpg&w=48&q=75 1x, /_next/image?url=%2Fimg.jpg&w=96&q=75 2x"
                style="color: transparent;"
                width="40"
              />
              <div
                class="hidden lg:block p-2"
              >
                <span
                  class="text-xs"
                >
                  My Profile
                </span>
                <p />
              </div>
            </div>
          </div>
        </div>
        <div
          class="fixed inset-0 top-[72px] bg-black bg-opacity-40 z-20"
        />
        <div
          class="fixed top-[72px] h-full md:h-fit shadow-lg transition-transform duration-300 ease-in-out lg:block w-full md:w-1/2 lg:w-full bg-white z-20 overflow-auto block"
          data-accordion="collapse"
          id="menu-bar"
        >
          <div
            class="flex font-bold"
          >
            <div
              class="flex flex-col w-full lg:flex-row mt-1 border-b border-r lg:border-r-0"
            >
              <div
                class="flex px-5 lg:px-1"
                id="accordion-collapse-heading-1"
              >
                <div
                  class="w-full"
                >
                  <button
                    aria-controls="accordion-collapse-body-1"
                    aria-expanded="false"
                    class="items-center px-0 lg:p-4 py-4 h-[56px] rounded-[4px] hover:bg-secondary-focus focus:outline-none focus:ring-2 focus:ring-primary box-border group  "
                    data-accordion-target="#accordion-collapse-body-1"
                    type="button"
                  >
                    <span
                      class="flex lg:pr-2 primary-color"
                    >
                      Find Care & Costs
                    </span>
                    <img
                      alt="Chevron icon"
                      class="block lg:hidden ml-auto"
                      data-nimg="1"
                      decoding="async"
                      height="40"
                      loading="lazy"
                      src="/_next/image?url=%2Fimg.jpg&w=96&q=75"
                      srcset="/_next/image?url=%2Fimg.jpg&w=48&q=75 1x, /_next/image?url=%2Fimg.jpg&w=96&q=75 2x"
                      style="color: transparent;"
                      width="40"
                    />
                    <img
                      alt="Chevron icon"
                      aria-expanded="false"
                      class="hidden lg:block ml-auto rotate-180 group-hover:rotate-0 group-focus:rotate-0"
                      data-accordion-icon="true"
                      data-nimg="1"
                      decoding="async"
                      height="40"
                      loading="lazy"
                      src="/_next/image?url=%2Fimg.jpg&w=96&q=75"
                      srcset="/_next/image?url=%2Fimg.jpg&w=48&q=75 1x, /_next/image?url=%2Fimg.jpg&w=96&q=75 2x"
                      style="color: transparent;"
                      width="40"
                    />
                  </button>
                </div>
              </div>
              <div
                class="flex px-5 lg:px-1"
                id="accordion-collapse-heading-2"
              >
                <div
                  class="w-full border-t lg:border-0"
                >
                  <button
                    aria-controls="accordion-collapse-body-2"
                    aria-expanded="false"
                    class="items-center px-0 lg:p-4 py-4 h-[56px] rounded-[4px] hover:bg-secondary-focus focus:outline-none focus:ring-2 focus:ring-primary box-border group border-b-4 rounded-bl-none rounded-br-none border-primary active"
                    data-accordion-target="#accordion-collapse-body-2"
                    type="button"
                  >
                    <span
                      class="flex lg:pr-2 primary-color"
                    >
                      My Plan
                    </span>
                    <img
                      alt="Chevron icon"
                      class="block lg:hidden ml-auto"
                      data-nimg="1"
                      decoding="async"
                      height="40"
                      loading="lazy"
                      src="/_next/image?url=%2Fimg.jpg&w=96&q=75"
                      srcset="/_next/image?url=%2Fimg.jpg&w=48&q=75 1x, /_next/image?url=%2Fimg.jpg&w=96&q=75 2x"
                      style="color: transparent;"
                      width="40"
                    />
                    <img
                      alt="Chevron icon"
                      aria-expanded="false"
                      class="hidden lg:block ml-auto rotate-180 group-hover:rotate-0 group-focus:rotate-0"
                      data-accordion-icon="true"
                      data-nimg="1"
                      decoding="async"
                      height="40"
                      loading="lazy"
                      src="/_next/image?url=%2Fimg.jpg&w=96&q=75"
                      srcset="/_next/image?url=%2Fimg.jpg&w=48&q=75 1x, /_next/image?url=%2Fimg.jpg&w=96&q=75 2x"
                      style="color: transparent;"
                      width="40"
                    />
                  </button>
                </div>
              </div>
              <div
                class="flex px-5 lg:px-1"
                id="accordion-collapse-heading-3"
              >
                <div
                  class="w-full border-t lg:border-0"
                >
                  <button
                    aria-controls="accordion-collapse-body-3"
                    aria-expanded="false"
                    class="items-center px-0 lg:p-4 py-4 h-[56px] rounded-[4px] hover:bg-secondary-focus focus:outline-none focus:ring-2 focus:ring-primary box-border group  "
                    data-accordion-target="#accordion-collapse-body-3"
                    type="button"
                  >
                    <span
                      class="flex lg:pr-2 primary-color"
                    >
                      My Health
                    </span>
                    <img
                      alt="Chevron icon"
                      class="block lg:hidden ml-auto"
                      data-nimg="1"
                      decoding="async"
                      height="40"
                      loading="lazy"
                      src="/_next/image?url=%2Fimg.jpg&w=96&q=75"
                      srcset="/_next/image?url=%2Fimg.jpg&w=48&q=75 1x, /_next/image?url=%2Fimg.jpg&w=96&q=75 2x"
                      style="color: transparent;"
                      width="40"
                    />
                    <img
                      alt="Chevron icon"
                      aria-expanded="false"
                      class="hidden lg:block ml-auto rotate-180 group-hover:rotate-0 group-focus:rotate-0"
                      data-accordion-icon="true"
                      data-nimg="1"
                      decoding="async"
                      height="40"
                      loading="lazy"
                      src="/_next/image?url=%2Fimg.jpg&w=96&q=75"
                      srcset="/_next/image?url=%2Fimg.jpg&w=48&q=75 1x, /_next/image?url=%2Fimg.jpg&w=96&q=75 2x"
                      style="color: transparent;"
                      width="40"
                    />
                  </button>
                </div>
              </div>
              <div
                class="flex px-5 lg:px-1"
                id="accordion-collapse-heading-4"
              >
                <div
                  class="w-full border-t lg:border-0"
                >
                  <button
                    aria-controls="accordion-collapse-body-4"
                    aria-expanded="false"
                    class="items-center px-0 lg:p-4 py-4 h-[56px] rounded-[4px] hover:bg-secondary-focus focus:outline-none focus:ring-2 focus:ring-primary box-border group  "
                    data-accordion-target="#accordion-collapse-body-4"
                    type="button"
                  >
                    <span
                      class="flex lg:pr-2 primary-color"
                    >
                      Pharmacy
                    </span>
                    <img
                      alt="Chevron icon"
                      class="block lg:hidden ml-auto"
                      data-nimg="1"
                      decoding="async"
                      height="40"
                      loading="lazy"
                      src="/_next/image?url=%2Fimg.jpg&w=96&q=75"
                      srcset="/_next/image?url=%2Fimg.jpg&w=48&q=75 1x, /_next/image?url=%2Fimg.jpg&w=96&q=75 2x"
                      style="color: transparent;"
                      width="40"
                    />
                    <img
                      alt="Chevron icon"
                      aria-expanded="false"
                      class="hidden lg:block ml-auto rotate-180 group-hover:rotate-0 group-focus:rotate-0"
                      data-accordion-icon="true"
                      data-nimg="1"
                      decoding="async"
                      height="40"
                      loading="lazy"
                      src="/_next/image?url=%2Fimg.jpg&w=96&q=75"
                      srcset="/_next/image?url=%2Fimg.jpg&w=48&q=75 1x, /_next/image?url=%2Fimg.jpg&w=96&q=75 2x"
                      style="color: transparent;"
                      width="40"
                    />
                  </button>
                </div>
              </div>
              <div
                class="flex px-5 lg:px-1"
                id="accordion-collapse-heading-5"
              >
                <div
                  class="w-full border-t lg:border-0"
                >
                  <button
                    aria-controls="accordion-collapse-body-5"
                    aria-expanded="false"
                    class="items-center px-0 lg:p-4 py-4 h-[56px] rounded-[4px] hover:bg-secondary-focus focus:outline-none focus:ring-2 focus:ring-primary box-border group  "
                    data-accordion-target="#accordion-collapse-body-5"
                    type="button"
                  >
                    <span
                      class="flex lg:pr-2 primary-color"
                    >
                      Support
                    </span>
                    <img
                      alt="Chevron icon"
                      class="block lg:hidden ml-auto"
                      data-nimg="1"
                      decoding="async"
                      height="40"
                      loading="lazy"
                      src="/_next/image?url=%2Fimg.jpg&w=96&q=75"
                      srcset="/_next/image?url=%2Fimg.jpg&w=48&q=75 1x, /_next/image?url=%2Fimg.jpg&w=96&q=75 2x"
                      style="color: transparent;"
                      width="40"
                    />
                    <img
                      alt="Chevron icon"
                      aria-expanded="false"
                      class="hidden lg:block ml-auto rotate-180 group-hover:rotate-0 group-focus:rotate-0"
                      data-accordion-icon="true"
                      data-nimg="1"
                      decoding="async"
                      height="40"
                      loading="lazy"
                      src="/_next/image?url=%2Fimg.jpg&w=96&q=75"
                      srcset="/_next/image?url=%2Fimg.jpg&w=48&q=75 1x, /_next/image?url=%2Fimg.jpg&w=96&q=75 2x"
                      style="color: transparent;"
                      width="40"
                    />
                  </button>
                </div>
              </div>
              <div
                class="order-first lg:order-last px-0 mx-0 lg:mx-auto lg:mr-0 lg:pl-5"
              >
                <div
                  class="flex flex-col self-stretch font-bold focus:outline-none hover:bg-secondary-focus focus:ring-2 focus:ring-primary-color w-full  items-end h-[40px] w-[40px] sm:h-[56px] sm:w-[102px] lg:h-[56px] lg:w-[134px] "
                >
                  <div
                    class="flex flex-row align-top"
                  >
                    <div
                      class="flex flex-row rounded-[4px] m-4 box-border items-end focus:outline-none focus:ring-2 focus:ring-primary-color"
                      tabindex="0"
                    >
                      <a>
                        <p
                          class="body-1 link-row-head"
                        >
                          Search
                        </p>
                      </a>
                      <span
                        style="display: block; width: 1px; min-width: 1px; height: 8px; min-height: 8px;"
                      />
                      <img
                        alt="Search"
                        class="icon items-end ml-1"
                        data-nimg="1"
                        decoding="async"
                        height="40"
                        loading="lazy"
                        src="/_next/image?url=%2Fimg.jpg&w=96&q=75"
                        srcset="/_next/image?url=%2Fimg.jpg&w=48&q=75 1x, /_next/image?url=%2Fimg.jpg&w=96&q=75 2x"
                        style="color: transparent;"
                        width="40"
                      />
                    </div>
                  </div>
                </div>
              </div>
            </div>
          </div>
          <div
            class="absolute top-0 lg:static w-full lg:w-full bg-white z-50 border-r lg:border-0"
          >
            <div />
            <div>
              <div
                aria-labelledby="accordion-collapse-heading-2"
                class="block border-b grid p-5 grid-cols-4 gap-1 font-bold"
                id="accordion-collapse-body-2"
              >
                <button
                  class="lg:hidden items-center p-0 mb-4"
                  data-accordion-target="#accordion-collapse-body-2"
                  type="button"
                >
                  <svg
                    aria-hidden="true"
                    class="w-4 h-4 rotate-270 shrink-0 primary-color"
                    data-accordion-icon="true"
                    fill="none"
                    viewBox="0 0 10 6"
                    xmlns="http://www.w3.org/2000/svg"
                  >
                    <path
                      d="M9 5 5 1 1 5"
                      stroke="currentColor"
                      stroke-linecap="round"
                      stroke-linejoin="round"
                      stroke-width="1"
                    />
                  </svg>
                  <span
                    class="primary-color underline pl-1"
                  >
                    Back
                  </span>
                </button>
                <div
                  class="pb-5 border-b col-start-1 col-end-5 ..."
                >
                  <a
                    class="flex text-2xl w-max focus:outline-none focus:text-primary focus:rounded focus-visible:ring-2 focus-visible:ring-primary focus:ring-2 focus:ring-primary box-border underline-offset-4 focus:p-1 focus-visible:p-1"
                    href="/myPlan"
                  >
                    <span
                      class="underline underline-offset-4 hover:no-underline hover:text-primary-focus focus:no-underline pr-2"
                    >
                      My Plan
                    </span>
                    <img
                      alt="Parent Page Arrow"
                      data-nimg="1"
                      decoding="async"
                      height="32"
                      loading="lazy"
                      src="/_next/image?url=%2Fimg.jpg&w=64&q=75"
                      srcset="/_next/image?url=%2Fimg.jpg&w=32&q=75 1x, /_next/image?url=%2Fimg.jpg&w=64&q=75 2x"
                      style="color: transparent;"
                      width="32"
                    />
                  </a>
                </div>
                <div
                  class="col-start-1 col-end-5 lg:col-start-1 lg:col-end-2 py-4 border-b lg:border-0"
                >
                  <div
                    class="lg:grid-rows-4"
                  >
                    <h1
                      class="title-1 py-2 tertiary-color font-thin !text-2xl"
                    >
                      Plan Details
                    </h1>
                    <a
                      style="display: block;"
                      tabindex="-1"
                    >
                      <button
                        class="flex flex-row link-container pl-0 underline-offset-4 manage-underline flex hover:primary-focus focus:p-1 w-max hover:underline focus:rounded focus:underline focus:ring-2 focus:ring-primary box-border"
                        style="max-width: max-content; height: auto; display: block;"
                        tabindex="0"
                      >
                        <p
                          class="link undefined"
                          style="display: block;"
                        >
                          Benefits & Coverage
                        </p>
                      </button>
                    </a>
                    <a
                      style="display: block;"
                      tabindex="-1"
                    >
                      <button
                        class="flex flex-row link-container pl-0 underline-offset-4 manage-underline flex hover:primary-focus focus:p-1 w-max hover:underline focus:rounded focus:underline focus:ring-2 focus:ring-primary box-border"
                        style="max-width: max-content; height: auto; display: block;"
                        tabindex="0"
                      >
                        <p
                          class="link undefined"
                          style="display: block;"
                        >
                          Plan Documents
                        </p>
                      </button>
                    </a>
                    <a
                      style="display: block;"
                      tabindex="-1"
                    >
                      <button
                        class="flex flex-row link-container pl-0 underline-offset-4 manage-underline flex hover:primary-focus focus:p-1 w-max hover:underline focus:rounded focus:underline focus:ring-2 focus:ring-primary box-border"
                        style="max-width: max-content; height: auto; display: block;"
                        tabindex="0"
                      >
                        <p
                          class="link undefined"
                          style="display: block;"
                        >
                          Services Used
                        </p>
                      </button>
                    </a>
                  </div>
                </div>
                <div
                  class="col-start-1 col-end-5 lg:col-start-2 lg:col-end-3 py-4 border-b lg:border-0"
                >
                  <div
                    class="lg:grid-rows-4"
                  >
                    <h1
                      class="title-1 py-2 tertiary-color font-thin !text-2xl"
                    >
                      Claims
                    </h1>
                    <a
                      style="display: block;"
                      tabindex="-1"
                    >
                      <button
                        class="flex flex-row link-container pl-0 underline-offset-4 manage-underline flex hover:primary-focus focus:p-1 w-max hover:underline focus:rounded focus:underline focus:ring-2 focus:ring-primary box-border"
                        style="max-width: max-content; height: auto; display: block;"
                        tabindex="0"
                      >
                        <p
                          class="link undefined"
                          style="display: block;"
                        >
                          View Claims
                        </p>
                      </button>
                    </a>
                    <a
                      style="display: block;"
                      tabindex="-1"
                    >
                      <button
                        class="flex flex-row link-container pl-0 underline-offset-4 manage-underline flex hover:primary-focus focus:p-1 w-max hover:underline focus:rounded focus:underline focus:ring-2 focus:ring-primary box-border"
                        style="max-width: max-content; height: auto; display: block;"
                        tabindex="0"
                      >
                        <p
                          class="link undefined"
                          style="display: block;"
                        >
                          Prior Authorizations
                        </p>
                      </button>
                    </a>
                    <a
                      style="display: block;"
                      tabindex="-1"
                    >
                      <button
                        class="flex flex-row link-container pl-0 underline-offset-4 manage-underline flex hover:primary-focus focus:p-1 w-max hover:underline focus:rounded focus:underline focus:ring-2 focus:ring-primary box-border"
                        style="max-width: max-content; height: auto; display: block;"
                        tabindex="0"
                      >
                        <p
                          class="link undefined"
                          style="display: block;"
                        >
                          Submit a Claim
                        </p>
                      </button>
                    </a>
                  </div>
                </div>
                <div
                  class="col-start-1 col-end-5 lg:col-start-3 lg:col-end-4 py-4 border-b lg:border-0"
                >
                  <div
                    class="lg:grid-rows-4"
                  >
                    <h1
                      class="title-1 py-2 tertiary-color font-thin !text-2xl"
                    >
                      Spending
                    </h1>
                    <a
                      style="display: block;"
                      tabindex="-1"
                    >
                      <button
                        class="flex flex-row link-container pl-0 underline-offset-4 manage-underline flex hover:primary-focus focus:p-1 w-max hover:underline focus:rounded focus:underline focus:ring-2 focus:ring-primary box-border"
                        style="max-width: max-content; height: auto; display: block;"
                        tabindex="0"
                      >
                        <p
                          class="link undefined"
                          style="display: block;"
                        >
                          Balances
                        </p>
                      </button>
                    </a>
                    <a
                      style="display: block;"
                      tabindex="-1"
                    >
                      <button
                        class="flex flex-row link-container pl-0 underline-offset-4 manage-underline flex hover:primary-focus focus:p-1 w-max hover:underline focus:rounded focus:underline focus:ring-2 focus:ring-primary box-border"
                        style="max-width: max-content; height: auto; display: block;"
                        tabindex="0"
                      >
                        <p
                          class="link undefined"
                          style="display: block;"
                        >
                          Spending Accounts (HSA, FSA)
                        </p>
                      </button>
                    </a>
                    <a
                      style="display: block;"
                      tabindex="-1"
                    >
                      <button
                        class="flex flex-row link-container pl-0 underline-offset-4 manage-underline flex hover:primary-focus focus:p-1 w-max hover:underline focus:rounded focus:underline focus:ring-2 focus:ring-primary box-border"
                        style="max-width: max-content; height: auto; display: block;"
                        tabindex="0"
                      >
                        <p
                          class="link undefined"
                          style="display: block;"
                        >
                          Spending Summary
                        </p>
                      </button>
                    </a>
                  </div>
                </div>
                <div
                  class="col-start-1 col-end-5 lg:col-start-4 lg:col-end-5 py-4"
                >
                  <div
                    class="lg:grid-rows-4"
                  >
                    <h1
                      class="title-1 py-2 tertiary-color font-thin !text-2xl"
                    >
                      Manage My Plan
                    </h1>
                    <a
                      class="flex w-max focus:outline-none focus:rounded focus-visible:ring-2 focus-visible:ring-primary focus:ring-2 focus:ring-primary box-border underline-offset-4 hover:underline focus:underline"
                      href="/balances"
                      target="_blank"
                    >
                      <p
                        class="pb-2 pt-2 pr-1 focus-visible:py-0 focus:py-0 primary-color hover:text-primary-focus"
                      >
                        View or Pay Premium
                      </p>
                      <img
                        alt="External Link"
                        class="pb-2"
                        data-nimg="1"
                        decoding="async"
                        height="40"
                        loading="lazy"
                        src="/_next/image?url=%2Fimg.jpg&w=96&q=75"
                        srcset="/_next/image?url=%2Fimg.jpg&w=48&q=75 1x, /_next/image?url=%2Fimg.jpg&w=96&q=75 2x"
                        style="color: transparent;"
                        width="40"
                      />
                    </a>
                    <a
                      class="flex w-max focus:outline-none focus:rounded focus-visible:ring-2 focus-visible:ring-primary focus:ring-2 focus:ring-primary box-border underline-offset-4 hover:underline focus:underline"
                      href="https://www.bcbst.com/secure/restricted/apps/eNrollWizardWeb/entrypoint.do"
                      target="_blank"
                    >
                      <p
                        class="pb-2 pt-2 pr-1 focus-visible:py-0 focus:py-0 primary-color hover:text-primary-focus"
                      >
                        Enroll in a Health Plan
                      </p>
                      <img
                        alt="External Link"
                        class="pb-2"
                        data-nimg="1"
                        decoding="async"
                        height="40"
                        loading="lazy"
                        src="/_next/image?url=%2Fimg.jpg&w=96&q=75"
                        srcset="/_next/image?url=%2Fimg.jpg&w=48&q=75 1x, /_next/image?url=%2Fimg.jpg&w=96&q=75 2x"
                        style="color: transparent;"
                        width="40"
                      />
                    </a>
                    <a
                      style="display: block;"
                      tabindex="-1"
                    >
                      <button
                        class="flex flex-row link-container pl-0 underline-offset-4 manage-underline flex hover:primary-focus focus:p-1 w-max hover:underline focus:rounded focus:underline focus:ring-2 focus:ring-primary box-border"
                        style="max-width: max-content; height: auto; display: block;"
                        tabindex="0"
                      >
                        <p
                          class="link undefined"
                          style="display: block;"
                        >
                          Manage My Policy
                        </p>
                      </button>
                    </a>
                    <a
                      style="display: block;"
                      tabindex="-1"
                    >
                      <button
                        class="flex flex-row link-container pl-0 underline-offset-4 manage-underline flex hover:primary-focus focus:p-1 w-max hover:underline focus:rounded focus:underline focus:ring-2 focus:ring-primary box-border"
                        style="max-width: max-content; height: auto; display: block;"
                        tabindex="0"
                      >
                        <p
                          class="link undefined"
                          style="display: block;"
                        >
                          Report Other Health Insurance
                        </p>
                      </button>
                    </a>
                  </div>
                </div>
              </div>
            </div>
            <div />
            <div />
            <div />
          </div>
        </div>
      </nav>
      <div
        class="mx-2 py-2 block md:hidden"
      >
        <div
          class="rich-dropdown"
        >
          <div
            class="flex flex-col switch-filter default"
            tabindex="1"
          >
            <div>
              <div
                class="flex flex-row px-4 py-2 items-center justify-between"
              >
                <div
                  class="flex flex-col max-w-[90%]"
                >
                  <p
                    class="body-2 app-base-font-color"
                  >
                    View Plan:
                  </p>
                  <p
                    class="body-1 font-bold text-ellipsis overflow-hidden whitespace-nowrap"
                  >
                    BlueCross BlueShield of Tennessee
                  </p>
                </div>
                <img
                  alt="switch"
                  class="size-5 head-icon m-[4px]"
                  data-nimg="1"
                  decoding="async"
                  height="40"
                  loading="lazy"
                  src="/_next/image?url=%2Fimg.jpg&w=96&q=75"
                  srcset="/_next/image?url=%2Fimg.jpg&w=48&q=75 1x, /_next/image?url=%2Fimg.jpg&w=96&q=75 2x"
                  style="color: transparent;"
                  width="40"
                />
              </div>
            </div>
          </div>
        </div>
      </div>
    </div>
  </div>
</body>
`;

exports[`SiteHeader And Navigation Menu should navigate the menu links correctly 1`] = `
<body
  style=""
>
  <div>
    <div>
      <nav
        class="primary-color sm:pt-[74px] lg:pt-[134px]"
      >
        <div
          class="h-18 w-full fixed top-0 left-0 right-0 flex justify-between border-b bg-white z-50"
        >
          <div
            class="flex items-center"
          >
            <div
              class="flex lg:hidden h-18 w-18 items-center justify-center border-r"
            >
              <button
                aria-controls="menu-bar"
                aria-expanded="false"
                class="p-0 justify-center"
                data-collapse-toggle="menu-bar"
                type="button"
              >
                <span
                  class="sr-only"
                >
                  Close main menu
                </span>
                <img
                  alt="Close icon"
                  data-nimg="1"
                  decoding="async"
                  height="18"
                  loading="lazy"
                  src="/_next/image?url=%2Fimg.jpg&w=48&q=75"
                  srcset="/_next/image?url=%2Fimg.jpg&w=32&q=75 1x, /_next/image?url=%2Fimg.jpg&w=48&q=75 2x"
                  style="color: transparent;"
                  width="18"
                />
              </button>
            </div>
            <a
              class="ml-5 lg:px-0"
              href="/dashboard"
            >
              <img
                alt="BCBST Logo"
                data-nimg="1"
                decoding="async"
                height="35"
                loading="lazy"
                src="/_next/image?url=%2Fimg.jpg&w=384&q=75"
                srcset="/_next/image?url=%2Fimg.jpg&w=256&q=75 1x, /_next/image?url=%2Fimg.jpg&w=384&q=75 2x"
                style="color: transparent;"
                width="174"
              />
            </a>
            <div
              class="mx-4 w-[268px] hidden md:block"
            >
              <div
                class="rich-dropdown"
              >
                <div
                  class="flex flex-col switch-filter default"
                  tabindex="1"
                >
                  <div>
                    <div
                      class="flex flex-row px-4 py-2 items-center justify-between"
                    >
                      <div
                        class="flex flex-col max-w-[90%]"
                      >
                        <p
                          class="body-2 app-base-font-color"
                        >
                          View Plan:
                        </p>
                        <p
                          class="body-1 font-bold text-ellipsis overflow-hidden whitespace-nowrap"
                        >
                          BlueCross BlueShield of Tennessee
                        </p>
                      </div>
                      <img
                        alt="switch"
                        class="size-5 head-icon m-[4px]"
                        data-nimg="1"
                        decoding="async"
                        height="40"
                        loading="lazy"
                        src="/_next/image?url=%2Fimg.jpg&w=96&q=75"
                        srcset="/_next/image?url=%2Fimg.jpg&w=48&q=75 1x, /_next/image?url=%2Fimg.jpg&w=96&q=75 2x"
                        style="color: transparent;"
                        width="40"
                      />
                    </div>
                  </div>
                </div>
              </div>
            </div>
          </div>
          <div
            class="flex items-center"
          >
            <a
              class="flex mr-5 items-center justify-center font-bold hover:bg-secondary-focus h-[40px] w-[40px] sm:h-[56px] sm:w-[102px] lg:h-[56px] lg:w-[134px] rounded-[4px] focus:outline-none focus:ring-2 focus:ring-primary-color  box-border"
              href="inbox"
            >
              <img
                alt="Inbox"
                data-nimg="1"
                decoding="async"
                height="40"
                loading="lazy"
                src="/_next/image?url=%2Fimg.jpg&w=96&q=75"
                srcset="/_next/image?url=%2Fimg.jpg&w=48&q=75 1x, /_next/image?url=%2Fimg.jpg&w=96&q=75 2x"
                style="color: transparent;"
                width="40"
              />
              <span
                class="hidden lg:inline px-2 pt-2"
              >
                Inbox
              </span>
            </a>
            <a
              class="flex mr-5 items-center justify-center font-bold hover:bg-secondary-focus h-[40px] w-[40px] sm:h-[56px] sm:w-[102px] lg:h-[56px] lg:w-[134px] rounded-[4px] focus:outline-none focus:ring-2 focus:ring-primary-color  box-border"
              href="/memberIDCard"
            >
              <img
                alt="ID Card"
                data-nimg="1"
                decoding="async"
                height="40"
                loading="lazy"
                src="/_next/image?url=%2Fimg.jpg&w=96&q=75"
                srcset="/_next/image?url=%2Fimg.jpg&w=48&q=75 1x, /_next/image?url=%2Fimg.jpg&w=96&q=75 2x"
                style="color: transparent;"
                width="40"
              />
              <span
                class="hidden lg:inline px-2 pt-2"
              >
                ID Card
              </span>
            </a>
            <div
              aria-label="Profile Card"
              class="flex h-full secondary-bg-color2 text-white px-4 py-1 hover:bg-info focus:bg-info focus:mr-1 focus:outline-none focus:ring-2 focus:ring-offset-2 focus:ring-primary focus:h-[90%] "
              tabindex="0"
            >
              <img
                alt="Profile Icon"
                data-nimg="1"
                decoding="async"
                height="40"
                loading="lazy"
                src="/_next/image?url=%2Fimg.jpg&w=96&q=75"
                srcset="/_next/image?url=%2Fimg.jpg&w=48&q=75 1x, /_next/image?url=%2Fimg.jpg&w=96&q=75 2x"
                style="color: transparent;"
                width="40"
              />
              <div
                class="hidden lg:block p-2"
              >
                <span
                  class="text-xs"
                >
                  My Profile
                </span>
                <p />
              </div>
            </div>
          </div>
        </div>
        <div
          class="fixed inset-0 top-[72px] bg-black bg-opacity-40 z-20"
        />
        <div
          class="fixed top-[72px] h-full md:h-fit shadow-lg transition-transform duration-300 ease-in-out lg:block w-full md:w-1/2 lg:w-full bg-white z-20 overflow-auto block"
          data-accordion="collapse"
          id="menu-bar"
        >
          <div
            class="flex font-bold"
          >
            <div
              class="flex flex-col w-full lg:flex-row mt-1 border-b border-r lg:border-r-0"
            >
              <div
                class="flex px-5 lg:px-1"
                id="accordion-collapse-heading-1"
              >
                <div
                  class="w-full"
                >
                  <button
                    aria-controls="accordion-collapse-body-1"
                    aria-expanded="false"
                    class="items-center px-0 lg:p-4 py-4 h-[56px] rounded-[4px] hover:bg-secondary-focus focus:outline-none focus:ring-2 focus:ring-primary box-border group  "
                    data-accordion-target="#accordion-collapse-body-1"
                    type="button"
                  >
                    <span
                      class="flex lg:pr-2 primary-color"
                    >
                      Find Care & Costs
                    </span>
                    <img
                      alt="Chevron icon"
                      class="block lg:hidden ml-auto"
                      data-nimg="1"
                      decoding="async"
                      height="40"
                      loading="lazy"
                      src="/_next/image?url=%2Fimg.jpg&w=96&q=75"
                      srcset="/_next/image?url=%2Fimg.jpg&w=48&q=75 1x, /_next/image?url=%2Fimg.jpg&w=96&q=75 2x"
                      style="color: transparent;"
                      width="40"
                    />
                    <img
                      alt="Chevron icon"
                      aria-expanded="false"
                      class="hidden lg:block ml-auto rotate-180 group-hover:rotate-0 group-focus:rotate-0"
                      data-accordion-icon="true"
                      data-nimg="1"
                      decoding="async"
                      height="40"
                      loading="lazy"
                      src="/_next/image?url=%2Fimg.jpg&w=96&q=75"
                      srcset="/_next/image?url=%2Fimg.jpg&w=48&q=75 1x, /_next/image?url=%2Fimg.jpg&w=96&q=75 2x"
                      style="color: transparent;"
                      width="40"
                    />
                  </button>
                </div>
              </div>
              <div
                class="flex px-5 lg:px-1"
                id="accordion-collapse-heading-2"
              >
                <div
                  class="w-full border-t lg:border-0"
                >
                  <button
                    aria-controls="accordion-collapse-body-2"
                    aria-expanded="false"
                    class="items-center px-0 lg:p-4 py-4 h-[56px] rounded-[4px] hover:bg-secondary-focus focus:outline-none focus:ring-2 focus:ring-primary box-border group  "
                    data-accordion-target="#accordion-collapse-body-2"
                    type="button"
                  >
                    <span
                      class="flex lg:pr-2 primary-color"
                    >
                      My Plan
                    </span>
                    <img
                      alt="Chevron icon"
                      class="block lg:hidden ml-auto"
                      data-nimg="1"
                      decoding="async"
                      height="40"
                      loading="lazy"
                      src="/_next/image?url=%2Fimg.jpg&w=96&q=75"
                      srcset="/_next/image?url=%2Fimg.jpg&w=48&q=75 1x, /_next/image?url=%2Fimg.jpg&w=96&q=75 2x"
                      style="color: transparent;"
                      width="40"
                    />
                    <img
                      alt="Chevron icon"
                      aria-expanded="false"
                      class="hidden lg:block ml-auto rotate-180 group-hover:rotate-0 group-focus:rotate-0"
                      data-accordion-icon="true"
                      data-nimg="1"
                      decoding="async"
                      height="40"
                      loading="lazy"
                      src="/_next/image?url=%2Fimg.jpg&w=96&q=75"
                      srcset="/_next/image?url=%2Fimg.jpg&w=48&q=75 1x, /_next/image?url=%2Fimg.jpg&w=96&q=75 2x"
                      style="color: transparent;"
                      width="40"
                    />
                  </button>
                </div>
              </div>
              <div
                class="flex px-5 lg:px-1"
                id="accordion-collapse-heading-3"
              >
                <div
                  class="w-full border-t lg:border-0"
                >
                  <button
                    aria-controls="accordion-collapse-body-3"
                    aria-expanded="false"
                    class="items-center px-0 lg:p-4 py-4 h-[56px] rounded-[4px] hover:bg-secondary-focus focus:outline-none focus:ring-2 focus:ring-primary box-border group  "
                    data-accordion-target="#accordion-collapse-body-3"
                    type="button"
                  >
                    <span
                      class="flex lg:pr-2 primary-color"
                    >
                      My Health
                    </span>
                    <img
                      alt="Chevron icon"
                      class="block lg:hidden ml-auto"
                      data-nimg="1"
                      decoding="async"
                      height="40"
                      loading="lazy"
                      src="/_next/image?url=%2Fimg.jpg&w=96&q=75"
                      srcset="/_next/image?url=%2Fimg.jpg&w=48&q=75 1x, /_next/image?url=%2Fimg.jpg&w=96&q=75 2x"
                      style="color: transparent;"
                      width="40"
                    />
                    <img
                      alt="Chevron icon"
                      aria-expanded="false"
                      class="hidden lg:block ml-auto rotate-180 group-hover:rotate-0 group-focus:rotate-0"
                      data-accordion-icon="true"
                      data-nimg="1"
                      decoding="async"
                      height="40"
                      loading="lazy"
                      src="/_next/image?url=%2Fimg.jpg&w=96&q=75"
                      srcset="/_next/image?url=%2Fimg.jpg&w=48&q=75 1x, /_next/image?url=%2Fimg.jpg&w=96&q=75 2x"
                      style="color: transparent;"
                      width="40"
                    />
                  </button>
                </div>
              </div>
              <div
                class="flex px-5 lg:px-1"
                id="accordion-collapse-heading-4"
              >
                <div
                  class="w-full border-t lg:border-0"
                >
                  <button
                    aria-controls="accordion-collapse-body-4"
                    aria-expanded="false"
                    class="items-center px-0 lg:p-4 py-4 h-[56px] rounded-[4px] hover:bg-secondary-focus focus:outline-none focus:ring-2 focus:ring-primary box-border group  "
                    data-accordion-target="#accordion-collapse-body-4"
                    type="button"
                  >
                    <span
                      class="flex lg:pr-2 primary-color"
                    >
                      Pharmacy
                    </span>
                    <img
                      alt="Chevron icon"
                      class="block lg:hidden ml-auto"
                      data-nimg="1"
                      decoding="async"
                      height="40"
                      loading="lazy"
                      src="/_next/image?url=%2Fimg.jpg&w=96&q=75"
                      srcset="/_next/image?url=%2Fimg.jpg&w=48&q=75 1x, /_next/image?url=%2Fimg.jpg&w=96&q=75 2x"
                      style="color: transparent;"
                      width="40"
                    />
                    <img
                      alt="Chevron icon"
                      aria-expanded="false"
                      class="hidden lg:block ml-auto rotate-180 group-hover:rotate-0 group-focus:rotate-0"
                      data-accordion-icon="true"
                      data-nimg="1"
                      decoding="async"
                      height="40"
                      loading="lazy"
                      src="/_next/image?url=%2Fimg.jpg&w=96&q=75"
                      srcset="/_next/image?url=%2Fimg.jpg&w=48&q=75 1x, /_next/image?url=%2Fimg.jpg&w=96&q=75 2x"
                      style="color: transparent;"
                      width="40"
                    />
                  </button>
                </div>
              </div>
              <div
                class="flex px-5 lg:px-1"
                id="accordion-collapse-heading-5"
              >
                <div
                  class="w-full border-t lg:border-0"
                >
                  <button
                    aria-controls="accordion-collapse-body-5"
                    aria-expanded="false"
                    class="items-center px-0 lg:p-4 py-4 h-[56px] rounded-[4px] hover:bg-secondary-focus focus:outline-none focus:ring-2 focus:ring-primary box-border group border-b-4 rounded-bl-none rounded-br-none border-primary active"
                    data-accordion-target="#accordion-collapse-body-5"
                    type="button"
                  >
                    <span
                      class="flex lg:pr-2 primary-color"
                    >
                      Support
                    </span>
                    <img
                      alt="Chevron icon"
                      class="block lg:hidden ml-auto"
                      data-nimg="1"
                      decoding="async"
                      height="40"
                      loading="lazy"
                      src="/_next/image?url=%2Fimg.jpg&w=96&q=75"
                      srcset="/_next/image?url=%2Fimg.jpg&w=48&q=75 1x, /_next/image?url=%2Fimg.jpg&w=96&q=75 2x"
                      style="color: transparent;"
                      width="40"
                    />
                    <img
                      alt="Chevron icon"
                      aria-expanded="false"
                      class="hidden lg:block ml-auto rotate-180 group-hover:rotate-0 group-focus:rotate-0"
                      data-accordion-icon="true"
                      data-nimg="1"
                      decoding="async"
                      height="40"
                      loading="lazy"
                      src="/_next/image?url=%2Fimg.jpg&w=96&q=75"
                      srcset="/_next/image?url=%2Fimg.jpg&w=48&q=75 1x, /_next/image?url=%2Fimg.jpg&w=96&q=75 2x"
                      style="color: transparent;"
                      width="40"
                    />
                  </button>
                </div>
              </div>
              <div
                class="order-first lg:order-last px-0 mx-0 lg:mx-auto lg:mr-0 lg:pl-5"
              >
                <div
                  class="flex flex-col self-stretch font-bold focus:outline-none hover:bg-secondary-focus focus:ring-2 focus:ring-primary-color w-full  items-end h-[40px] w-[40px] sm:h-[56px] sm:w-[102px] lg:h-[56px] lg:w-[134px] "
                >
                  <div
                    class="flex flex-row align-top"
                  >
                    <div
                      class="flex flex-row rounded-[4px] m-4 box-border items-end focus:outline-none focus:ring-2 focus:ring-primary-color"
                      tabindex="0"
                    >
                      <a>
                        <p
                          class="body-1 link-row-head"
                        >
                          Search
                        </p>
                      </a>
                      <span
                        style="display: block; width: 1px; min-width: 1px; height: 8px; min-height: 8px;"
                      />
                      <img
                        alt="Search"
                        class="icon items-end ml-1"
                        data-nimg="1"
                        decoding="async"
                        height="40"
                        loading="lazy"
                        src="/_next/image?url=%2Fimg.jpg&w=96&q=75"
                        srcset="/_next/image?url=%2Fimg.jpg&w=48&q=75 1x, /_next/image?url=%2Fimg.jpg&w=96&q=75 2x"
                        style="color: transparent;"
                        width="40"
                      />
                    </div>
                  </div>
                </div>
              </div>
            </div>
          </div>
          <div
            class="absolute top-0 lg:static w-full lg:w-full bg-white z-50 border-r lg:border-0"
          >
            <div />
            <div />
            <div />
            <div />
            <div>
              <div
                aria-labelledby="accordion-collapse-heading-5"
                class="block border-b grid p-5 grid-cols-4 gap-1 font-bold"
                id="accordion-collapse-body-5"
              >
                <button
                  class="lg:hidden items-center p-0 mb-4"
                  data-accordion-target="#accordion-collapse-body-5"
                  type="button"
                >
                  <svg
                    aria-hidden="true"
                    class="w-4 h-4 rotate-270 shrink-0 primary-color"
                    data-accordion-icon="true"
                    fill="none"
                    viewBox="0 0 10 6"
                    xmlns="http://www.w3.org/2000/svg"
                  >
                    <path
                      d="M9 5 5 1 1 5"
                      stroke="currentColor"
                      stroke-linecap="round"
                      stroke-linejoin="round"
                      stroke-width="1"
                    />
                  </svg>
                  <span
                    class="primary-color underline pl-1"
                  >
                    Back
                  </span>
                </button>
                <div
                  class="pb-5 border-b col-start-1 col-end-5 ..."
                >
                  <a
                    class="flex text-2xl w-max focus:outline-none focus:text-primary focus:rounded focus-visible:ring-2 focus-visible:ring-primary focus:ring-2 focus:ring-primary box-border underline-offset-4 focus:p-1 focus-visible:p-1"
                    href="/support"
                  >
                    <span
                      class="underline underline-offset-4 hover:no-underline hover:text-primary-focus focus:no-underline pr-2"
                    >
                      Support
                    </span>
                    <img
                      alt="Parent Page Arrow"
                      data-nimg="1"
                      decoding="async"
                      height="32"
                      loading="lazy"
                      src="/_next/image?url=%2Fimg.jpg&w=64&q=75"
                      srcset="/_next/image?url=%2Fimg.jpg&w=32&q=75 1x, /_next/image?url=%2Fimg.jpg&w=64&q=75 2x"
                      style="color: transparent;"
                      width="32"
                    />
                  </a>
                </div>
                <div
                  class="col-start-1 col-end-5 lg:col-start-1 lg:col-end-2 py-4 border-b lg:border-0"
                >
                  <div
                    class="lg:grid-rows-4"
                  >
                    <a
                      href="/support"
                    >
                      <div
                        class="row-span-4 font-normal text-gray-500 lg:w-[256px] secondary-bg-color1-accent p-5 rounded-lg"
                      >
                        <h3
                          class="pb-3 text-sm text-black"
                        >
                          Quick Tip
                        </h3>
                        <p
                          class="pb-1 text-base app-base-font-color "
                        >
                          We're here to help.
                        </p>
                        <p
                          class="pb-1 text-base app-base-font-color "
                        >
                          <span
                            class="font-bold"
                          >
                            Start a chat
                          </span>
                           or call us at [1-800-000-0000].
                        </p>
                        <img
                          alt="Page Arrow"
                          class="ml-auto"
                          data-nimg="1"
                          decoding="async"
                          height="40"
                          loading="lazy"
                          src="/_next/image?url=%2Fimg.jpg&w=96&q=75"
                          srcset="/_next/image?url=%2Fimg.jpg&w=48&q=75 1x, /_next/image?url=%2Fimg.jpg&w=96&q=75 2x"
                          style="color: transparent;"
                          width="40"
                        />
                      </div>
                    </a>
                  </div>
                </div>
                <div
                  class="col-start-1 col-end-5 lg:col-start-2 lg:col-end-3 py-4 border-b lg:border-0"
                >
                  <div
                    class="lg:grid-rows-4"
                  >
                    <a
                      style="display: block;"
                      tabindex="-1"
                    >
                      <button
                        class="flex flex-row link-container pl-0 underline-offset-4 manage-underline flex hover:primary-focus focus:p-1 w-max hover:underline focus:rounded focus:underline focus:ring-2 focus:ring-primary box-border"
                        style="max-width: max-content; height: auto; display: block;"
                        tabindex="0"
                      >
                        <p
                          class="link undefined"
                          style="display: block;"
                        >
                          Frequently Asked Questions
                        </p>
                      </button>
                    </a>
                    <a
                      class="flex w-max focus:outline-none focus:rounded focus-visible:ring-2 focus-visible:ring-primary focus:ring-2 focus:ring-primary box-border underline-offset-4 hover:underline focus:underline"
                      href="https://www.healthcare.gov/glossary/"
                      target="_blank"
                    >
                      <p
                        class="pb-2 pt-2 pr-1 focus-visible:py-0 focus:py-0 primary-color hover:text-primary-focus"
                      >
                        Health Insurance Glossary
                      </p>
                      <img
                        alt="External Link"
                        class="pb-2"
                        data-nimg="1"
                        decoding="async"
                        height="40"
                        loading="lazy"
                        src="/_next/image?url=%2Fimg.jpg&w=96&q=75"
                        srcset="/_next/image?url=%2Fimg.jpg&w=48&q=75 1x, /_next/image?url=%2Fimg.jpg&w=96&q=75 2x"
                        style="color: transparent;"
                        width="40"
                      />
                    </a>
                    <a
                      style="display: block;"
                      tabindex="-1"
                    >
                      <button
                        class="flex flex-row link-container pl-0 underline-offset-4 manage-underline flex hover:primary-focus focus:p-1 w-max hover:underline focus:rounded focus:underline focus:ring-2 focus:ring-primary box-border"
                        style="max-width: max-content; height: auto; display: block;"
                        tabindex="0"
                      >
                        <p
                          class="link undefined"
                          style="display: block;"
                        >
                          Find a Form
                        </p>
                      </button>
                    </a>
                    <a
                      style="display: block;"
                      tabindex="-1"
                    >
                      <button
                        class="flex flex-row link-container pl-0 underline-offset-4 manage-underline flex hover:primary-focus focus:p-1 w-max hover:underline focus:rounded focus:underline focus:ring-2 focus:ring-primary box-border"
                        style="max-width: max-content; height: auto; display: block;"
                        tabindex="0"
                      >
                        <p
                          class="link undefined"
                          style="display: block;"
                        >
                          Share Website Feedback
                        </p>
                      </button>
                    </a>
                  </div>
                </div>
                <div
                  class="col-start-1 col-end-5 lg:col-start-3 lg:col-end-4 py-4 border-b lg:border-0"
                >
                  <div
                    class="lg:grid-rows-4"
                  />
                </div>
                <div
                  class="col-start-1 col-end-5 lg:col-start-4 lg:col-end-5 py-4"
                >
                  <div
                    class="lg:grid-rows-4"
                  />
                </div>
              </div>
            </div>
          </div>
        </div>
      </nav>
      <div
        class="mx-2 py-2 block md:hidden"
      >
        <div
          class="rich-dropdown"
        >
          <div
            class="flex flex-col switch-filter default"
            tabindex="1"
          >
            <div>
              <div
                class="flex flex-row px-4 py-2 items-center justify-between"
              >
                <div
                  class="flex flex-col max-w-[90%]"
                >
                  <p
                    class="body-2 app-base-font-color"
                  >
                    View Plan:
                  </p>
                  <p
                    class="body-1 font-bold text-ellipsis overflow-hidden whitespace-nowrap"
                  >
                    BlueCross BlueShield of Tennessee
                  </p>
                </div>
                <img
                  alt="switch"
                  class="size-5 head-icon m-[4px]"
                  data-nimg="1"
                  decoding="async"
                  height="40"
                  loading="lazy"
                  src="/_next/image?url=%2Fimg.jpg&w=96&q=75"
                  srcset="/_next/image?url=%2Fimg.jpg&w=48&q=75 1x, /_next/image?url=%2Fimg.jpg&w=96&q=75 2x"
                  style="color: transparent;"
                  width="40"
                />
              </div>
            </div>
          </div>
        </div>
      </div>
    </div>
  </div>
</body>
`;

exports[`SiteHeader And Navigation Menu should navigate to Find Care and Cost - Find Care menu link for Blue Care 1`] = `
<body
  style=""
>
  <div>
    <div>
      <nav
        class="primary-color sm:pt-[74px] lg:pt-[134px]"
      >
        <div
<<<<<<< HEAD
          class="h-18 w-full fixed top-0 left-0 right-0 flex justify-between border-b bg-white z-50"
=======
          class="h-18 w-full lg:static flex justify-between border-b bg-white z-30"
>>>>>>> ce6f310b
        >
          <div
            class="flex items-center"
          >
            <div
              class="flex lg:hidden h-18 w-18 items-center justify-center border-r"
            >
              <button
                aria-controls="menu-bar"
                aria-expanded="false"
                class="p-0 justify-center"
                data-collapse-toggle="menu-bar"
                type="button"
              >
                <span
                  class="sr-only"
                >
                  Close main menu
                </span>
                <img
                  alt="Close icon"
                  data-nimg="1"
                  decoding="async"
                  height="18"
                  loading="lazy"
                  src="/_next/image?url=%2Fimg.jpg&w=48&q=75"
                  srcset="/_next/image?url=%2Fimg.jpg&w=32&q=75 1x, /_next/image?url=%2Fimg.jpg&w=48&q=75 2x"
                  style="color: transparent;"
                  width="18"
                />
              </button>
            </div>
            <a
              class="ml-5 lg:px-0"
              href="/dashboard"
            >
              <img
                alt="BCBST Logo"
                data-nimg="1"
                decoding="async"
                height="35"
                loading="lazy"
                src="/_next/image?url=%2Fimg.jpg&w=384&q=75"
                srcset="/_next/image?url=%2Fimg.jpg&w=256&q=75 1x, /_next/image?url=%2Fimg.jpg&w=384&q=75 2x"
                style="color: transparent;"
                width="174"
              />
            </a>
            <div
              class="mx-4 w-[268px] hidden md:block"
            >
              <div
                class="rich-dropdown"
              >
                <div
                  class="flex flex-col switch-filter default"
                  tabindex="1"
                >
                  <div>
                    <div
                      class="flex flex-row px-4 py-2 items-center justify-between"
                    >
                      <div
                        class="flex flex-col max-w-[90%]"
                      >
                        <p
                          class="body-2 app-base-font-color"
                        >
                          View Plan:
                        </p>
                        <p
                          class="body-1 font-bold text-ellipsis overflow-hidden whitespace-nowrap"
                        >
                          BlueCross BlueShield of Tennessee
                        </p>
                      </div>
                      <img
                        alt="switch"
                        class="size-5 head-icon m-[4px]"
                        data-nimg="1"
                        decoding="async"
                        height="40"
                        loading="lazy"
                        src="/_next/image?url=%2Fimg.jpg&w=96&q=75"
                        srcset="/_next/image?url=%2Fimg.jpg&w=48&q=75 1x, /_next/image?url=%2Fimg.jpg&w=96&q=75 2x"
                        style="color: transparent;"
                        width="40"
                      />
                    </div>
                  </div>
                </div>
              </div>
            </div>
          </div>
          <div
            class="flex items-center"
          >
            <a
              class="flex mr-5 items-center justify-center font-bold hover:bg-secondary-focus h-[40px] w-[40px] sm:h-[56px] sm:w-[102px] lg:h-[56px] lg:w-[134px] rounded-[4px] focus:outline-none focus:ring-2 focus:ring-primary-color  box-border"
              href="inbox"
            >
              <img
                alt="Inbox"
                data-nimg="1"
                decoding="async"
                height="40"
                loading="lazy"
                src="/_next/image?url=%2Fimg.jpg&w=96&q=75"
                srcset="/_next/image?url=%2Fimg.jpg&w=48&q=75 1x, /_next/image?url=%2Fimg.jpg&w=96&q=75 2x"
                style="color: transparent;"
                width="40"
              />
              <span
                class="hidden lg:inline px-2 pt-2"
              >
                Inbox
              </span>
            </a>
            <a
              class="flex mr-5 items-center justify-center font-bold hover:bg-secondary-focus h-[40px] w-[40px] sm:h-[56px] sm:w-[102px] lg:h-[56px] lg:w-[134px] rounded-[4px] focus:outline-none focus:ring-2 focus:ring-primary-color  box-border"
              href="/memberIDCard"
            >
              <img
                alt="ID Card"
                data-nimg="1"
                decoding="async"
                height="40"
                loading="lazy"
                src="/_next/image?url=%2Fimg.jpg&w=96&q=75"
                srcset="/_next/image?url=%2Fimg.jpg&w=48&q=75 1x, /_next/image?url=%2Fimg.jpg&w=96&q=75 2x"
                style="color: transparent;"
                width="40"
              />
              <span
                class="hidden lg:inline px-2 pt-2"
              >
                ID Card
              </span>
            </a>
            <div
              aria-label="Profile Card"
              class="flex h-full secondary-bg-color2 text-white px-4 py-1 hover:bg-info focus:bg-info focus:mr-1 focus:outline-none focus:ring-2 focus:ring-offset-2 focus:ring-primary focus:h-[90%] "
              tabindex="0"
            >
              <img
                alt="Profile Icon"
                data-nimg="1"
                decoding="async"
                height="40"
                loading="lazy"
                src="/_next/image?url=%2Fimg.jpg&w=96&q=75"
                srcset="/_next/image?url=%2Fimg.jpg&w=48&q=75 1x, /_next/image?url=%2Fimg.jpg&w=96&q=75 2x"
                style="color: transparent;"
                width="40"
              />
              <div
                class="hidden lg:block p-2"
              >
                <span
                  class="text-xs"
                >
                  My Profile
                </span>
                <p />
              </div>
            </div>
          </div>
        </div>
        <div
          class="fixed inset-0 top-[72px] bg-black bg-opacity-40 z-20"
        />
        <div
          class="fixed top-[72px] h-full md:h-fit shadow-lg transition-transform duration-300 ease-in-out lg:block w-full md:w-1/2 lg:w-full bg-white z-20 overflow-auto block"
          data-accordion="collapse"
          id="menu-bar"
        >
          <div
            class="flex font-bold"
          >
            <div
              class="flex flex-col w-full lg:flex-row mt-1 border-b border-r lg:border-r-0"
            >
              <div
                class="flex px-5 lg:px-1"
                id="accordion-collapse-heading-1"
              >
                <div
                  class="w-full"
                >
                  <button
                    aria-controls="accordion-collapse-body-1"
                    aria-expanded="false"
                    class="items-center px-0 lg:p-4 py-4 h-[56px] rounded-[4px] hover:bg-secondary-focus focus:outline-none focus:ring-2 focus:ring-primary box-border group border-b-4 rounded-bl-none rounded-br-none border-primary active"
                    data-accordion-target="#accordion-collapse-body-1"
                    type="button"
                  >
                    <span
                      class="flex lg:pr-2 primary-color"
                    >
                      Find Care & Costs
                    </span>
                    <img
                      alt="Chevron icon"
                      class="block lg:hidden ml-auto"
                      data-nimg="1"
                      decoding="async"
                      height="40"
                      loading="lazy"
                      src="/_next/image?url=%2Fimg.jpg&w=96&q=75"
                      srcset="/_next/image?url=%2Fimg.jpg&w=48&q=75 1x, /_next/image?url=%2Fimg.jpg&w=96&q=75 2x"
                      style="color: transparent;"
                      width="40"
                    />
                    <img
                      alt="Chevron icon"
                      aria-expanded="false"
                      class="hidden lg:block ml-auto rotate-180 group-hover:rotate-0 group-focus:rotate-0"
                      data-accordion-icon="true"
                      data-nimg="1"
                      decoding="async"
                      height="40"
                      loading="lazy"
                      src="/_next/image?url=%2Fimg.jpg&w=96&q=75"
                      srcset="/_next/image?url=%2Fimg.jpg&w=48&q=75 1x, /_next/image?url=%2Fimg.jpg&w=96&q=75 2x"
                      style="color: transparent;"
                      width="40"
                    />
                  </button>
                </div>
              </div>
              <div
                class="flex px-5 lg:px-1"
                id="accordion-collapse-heading-2"
              >
                <div
                  class="w-full border-t lg:border-0"
                >
                  <button
                    aria-controls="accordion-collapse-body-2"
                    aria-expanded="false"
                    class="items-center px-0 lg:p-4 py-4 h-[56px] rounded-[4px] hover:bg-secondary-focus focus:outline-none focus:ring-2 focus:ring-primary box-border group  "
                    data-accordion-target="#accordion-collapse-body-2"
                    type="button"
                  >
                    <span
                      class="flex lg:pr-2 primary-color"
                    >
                      My Plan
                    </span>
                    <img
                      alt="Chevron icon"
                      class="block lg:hidden ml-auto"
                      data-nimg="1"
                      decoding="async"
                      height="40"
                      loading="lazy"
                      src="/_next/image?url=%2Fimg.jpg&w=96&q=75"
                      srcset="/_next/image?url=%2Fimg.jpg&w=48&q=75 1x, /_next/image?url=%2Fimg.jpg&w=96&q=75 2x"
                      style="color: transparent;"
                      width="40"
                    />
                    <img
                      alt="Chevron icon"
                      aria-expanded="false"
                      class="hidden lg:block ml-auto rotate-180 group-hover:rotate-0 group-focus:rotate-0"
                      data-accordion-icon="true"
                      data-nimg="1"
                      decoding="async"
                      height="40"
                      loading="lazy"
                      src="/_next/image?url=%2Fimg.jpg&w=96&q=75"
                      srcset="/_next/image?url=%2Fimg.jpg&w=48&q=75 1x, /_next/image?url=%2Fimg.jpg&w=96&q=75 2x"
                      style="color: transparent;"
                      width="40"
                    />
                  </button>
                </div>
              </div>
              <div
                class="flex px-5 lg:px-1"
                id="accordion-collapse-heading-3"
              >
                <div
                  class="w-full border-t lg:border-0"
                >
                  <button
                    aria-controls="accordion-collapse-body-3"
                    aria-expanded="false"
                    class="items-center px-0 lg:p-4 py-4 h-[56px] rounded-[4px] hover:bg-secondary-focus focus:outline-none focus:ring-2 focus:ring-primary box-border group  "
                    data-accordion-target="#accordion-collapse-body-3"
                    type="button"
                  >
                    <span
                      class="flex lg:pr-2 primary-color"
                    >
                      My Health
                    </span>
                    <img
                      alt="Chevron icon"
                      class="block lg:hidden ml-auto"
                      data-nimg="1"
                      decoding="async"
                      height="40"
                      loading="lazy"
                      src="/_next/image?url=%2Fimg.jpg&w=96&q=75"
                      srcset="/_next/image?url=%2Fimg.jpg&w=48&q=75 1x, /_next/image?url=%2Fimg.jpg&w=96&q=75 2x"
                      style="color: transparent;"
                      width="40"
                    />
                    <img
                      alt="Chevron icon"
                      aria-expanded="false"
                      class="hidden lg:block ml-auto rotate-180 group-hover:rotate-0 group-focus:rotate-0"
                      data-accordion-icon="true"
                      data-nimg="1"
                      decoding="async"
                      height="40"
                      loading="lazy"
                      src="/_next/image?url=%2Fimg.jpg&w=96&q=75"
                      srcset="/_next/image?url=%2Fimg.jpg&w=48&q=75 1x, /_next/image?url=%2Fimg.jpg&w=96&q=75 2x"
                      style="color: transparent;"
                      width="40"
                    />
                  </button>
                </div>
              </div>
              <div
                class="flex px-5 lg:px-1"
                id="accordion-collapse-heading-4"
              >
                <div
                  class="w-full border-t lg:border-0"
                >
                  <button
                    aria-controls="accordion-collapse-body-4"
                    aria-expanded="false"
                    class="items-center px-0 lg:p-4 py-4 h-[56px] rounded-[4px] hover:bg-secondary-focus focus:outline-none focus:ring-2 focus:ring-primary box-border group  "
                    data-accordion-target="#accordion-collapse-body-4"
                    type="button"
                  >
                    <span
                      class="flex lg:pr-2 primary-color"
                    >
                      Pharmacy
                    </span>
                    <img
                      alt="Chevron icon"
                      class="block lg:hidden ml-auto"
                      data-nimg="1"
                      decoding="async"
                      height="40"
                      loading="lazy"
                      src="/_next/image?url=%2Fimg.jpg&w=96&q=75"
                      srcset="/_next/image?url=%2Fimg.jpg&w=48&q=75 1x, /_next/image?url=%2Fimg.jpg&w=96&q=75 2x"
                      style="color: transparent;"
                      width="40"
                    />
                    <img
                      alt="Chevron icon"
                      aria-expanded="false"
                      class="hidden lg:block ml-auto rotate-180 group-hover:rotate-0 group-focus:rotate-0"
                      data-accordion-icon="true"
                      data-nimg="1"
                      decoding="async"
                      height="40"
                      loading="lazy"
                      src="/_next/image?url=%2Fimg.jpg&w=96&q=75"
                      srcset="/_next/image?url=%2Fimg.jpg&w=48&q=75 1x, /_next/image?url=%2Fimg.jpg&w=96&q=75 2x"
                      style="color: transparent;"
                      width="40"
                    />
                  </button>
                </div>
              </div>
              <div
                class="flex px-5 lg:px-1"
                id="accordion-collapse-heading-5"
              >
                <div
                  class="w-full border-t lg:border-0"
                >
                  <button
                    aria-controls="accordion-collapse-body-5"
                    aria-expanded="false"
                    class="items-center px-0 lg:p-4 py-4 h-[56px] rounded-[4px] hover:bg-secondary-focus focus:outline-none focus:ring-2 focus:ring-primary box-border group  "
                    data-accordion-target="#accordion-collapse-body-5"
                    type="button"
                  >
                    <span
                      class="flex lg:pr-2 primary-color"
                    >
                      Support
                    </span>
                    <img
                      alt="Chevron icon"
                      class="block lg:hidden ml-auto"
                      data-nimg="1"
                      decoding="async"
                      height="40"
                      loading="lazy"
                      src="/_next/image?url=%2Fimg.jpg&w=96&q=75"
                      srcset="/_next/image?url=%2Fimg.jpg&w=48&q=75 1x, /_next/image?url=%2Fimg.jpg&w=96&q=75 2x"
                      style="color: transparent;"
                      width="40"
                    />
                    <img
                      alt="Chevron icon"
                      aria-expanded="false"
                      class="hidden lg:block ml-auto rotate-180 group-hover:rotate-0 group-focus:rotate-0"
                      data-accordion-icon="true"
                      data-nimg="1"
                      decoding="async"
                      height="40"
                      loading="lazy"
                      src="/_next/image?url=%2Fimg.jpg&w=96&q=75"
                      srcset="/_next/image?url=%2Fimg.jpg&w=48&q=75 1x, /_next/image?url=%2Fimg.jpg&w=96&q=75 2x"
                      style="color: transparent;"
                      width="40"
                    />
                  </button>
                </div>
              </div>
              <div
                class="order-first lg:order-last px-0 mx-0 lg:mx-auto lg:mr-0 lg:pl-5"
              >
                <div
                  class="flex flex-col self-stretch font-bold focus:outline-none hover:bg-secondary-focus focus:ring-2 focus:ring-primary-color w-full  items-end h-[40px] w-[40px] sm:h-[56px] sm:w-[102px] lg:h-[56px] lg:w-[134px] "
                >
                  <div
                    class="flex flex-row align-top"
                  >
                    <div
                      class="flex flex-row rounded-[4px] m-4 box-border items-end focus:outline-none focus:ring-2 focus:ring-primary-color"
                      tabindex="0"
                    >
                      <a>
                        <p
                          class="body-1 link-row-head"
                        >
                          Search
                        </p>
                      </a>
                      <span
                        style="display: block; width: 1px; min-width: 1px; height: 8px; min-height: 8px;"
                      />
                      <img
                        alt="Search"
                        class="icon items-end ml-1"
                        data-nimg="1"
                        decoding="async"
                        height="40"
                        loading="lazy"
                        src="/_next/image?url=%2Fimg.jpg&w=96&q=75"
                        srcset="/_next/image?url=%2Fimg.jpg&w=48&q=75 1x, /_next/image?url=%2Fimg.jpg&w=96&q=75 2x"
                        style="color: transparent;"
                        width="40"
                      />
                    </div>
                  </div>
                </div>
              </div>
            </div>
          </div>
          <div
            class="absolute top-0 lg:static w-full lg:w-full bg-white z-50 border-r lg:border-0"
          >
            <div>
              <div
                aria-labelledby="accordion-collapse-heading-1"
                class="block border-b grid p-5 grid-cols-4 gap-1 font-bold"
                id="accordion-collapse-body-1"
              >
                <button
                  class="lg:hidden items-center p-0 mb-4"
                  data-accordion-target="#accordion-collapse-body-1"
                  type="button"
                >
                  <svg
                    aria-hidden="true"
                    class="w-4 h-4 rotate-270 shrink-0 primary-color"
                    data-accordion-icon="true"
                    fill="none"
                    viewBox="0 0 10 6"
                    xmlns="http://www.w3.org/2000/svg"
                  >
                    <path
                      d="M9 5 5 1 1 5"
                      stroke="currentColor"
                      stroke-linecap="round"
                      stroke-linejoin="round"
                      stroke-width="1"
                    />
                  </svg>
                  <span
                    class="primary-color underline pl-1"
                  >
                    Back
                  </span>
                </button>
                <div
                  class="pb-5 border-b col-start-1 col-end-5 ..."
                >
                  <a
                    class="flex text-2xl w-max focus:outline-none focus:text-primary focus:rounded focus-visible:ring-2 focus-visible:ring-primary focus:ring-2 focus:ring-primary box-border underline-offset-4 focus:p-1 focus-visible:p-1"
                    href="/findcare"
                  >
                    <span
                      class="underline underline-offset-4 hover:no-underline hover:text-primary-focus focus:no-underline pr-2"
                    >
                      Find Care & Costs
                    </span>
                    <img
                      alt="Parent Page Arrow"
                      data-nimg="1"
                      decoding="async"
                      height="32"
                      loading="lazy"
                      src="/_next/image?url=%2Fimg.jpg&w=64&q=75"
                      srcset="/_next/image?url=%2Fimg.jpg&w=32&q=75 1x, /_next/image?url=%2Fimg.jpg&w=64&q=75 2x"
                      style="color: transparent;"
                      width="32"
                    />
                  </a>
                </div>
                <div
                  class="col-start-1 col-end-5 lg:col-start-1 lg:col-end-2 py-4 border-b lg:border-0"
                >
                  <div
                    class="lg:grid-rows-4"
                  >
                    <h1
                      class="title-1 py-2 tertiary-color font-thin !text-2xl"
                    >
                      Find Care
                    </h1>
                    <a
                      class="flex w-max focus:outline-none focus:rounded focus-visible:ring-2 focus-visible:ring-primary focus:ring-2 focus:ring-primary box-border underline-offset-4 hover:underline focus:underline"
                      href="/findprovider"
                      target="_blank"
                    >
                      <p
                        class="pb-2 pt-2 pr-1 focus-visible:py-0 focus:py-0 primary-color hover:text-primary-focus"
                      >
                        Find a Provider
                      </p>
                      <img
                        alt="External Link"
                        class="pb-2"
                        data-nimg="1"
                        decoding="async"
                        height="40"
                        loading="lazy"
                        src="/_next/image?url=%2Fimg.jpg&w=96&q=75"
                        srcset="/_next/image?url=%2Fimg.jpg&w=48&q=75 1x, /_next/image?url=%2Fimg.jpg&w=96&q=75 2x"
                        style="color: transparent;"
                        width="40"
                      />
                    </a>
                    <a
                      style="display: block;"
                      tabindex="-1"
                    >
                      <button
                        class="flex flex-row link-container pl-0 underline-offset-4 manage-underline flex hover:primary-focus focus:p-1 w-max hover:underline focus:rounded focus:underline focus:ring-2 focus:ring-primary box-border"
                        style="max-width: max-content; height: auto; display: block;"
                        tabindex="0"
                      >
                        <p
                          class="link undefined"
                          style="display: block;"
                        >
                          Primary Care Options
                        </p>
                      </button>
                    </a>
                    <a
                      style="display: block;"
                      tabindex="-1"
                    >
                      <button
                        class="flex flex-row link-container pl-0 underline-offset-4 manage-underline flex hover:primary-focus focus:p-1 w-max hover:underline focus:rounded focus:underline focus:ring-2 focus:ring-primary box-border"
                        style="max-width: max-content; height: auto; display: block;"
                        tabindex="0"
                      >
                        <p
                          class="link undefined"
                          style="display: block;"
                        >
                          Mental Health Options
                        </p>
                      </button>
                    </a>
                  </div>
                </div>
                <div
                  class="col-start-1 col-end-5 lg:col-start-2 lg:col-end-3 py-4 border-b lg:border-0"
                >
                  <div
                    class="lg:grid-rows-4"
                  >
                    <h1
                      class="title-1 py-2 tertiary-color font-thin !text-2xl"
                    >
                      Estimate Costs
                    </h1>
                    <a
                      class="flex w-max focus:outline-none focus:rounded focus-visible:ring-2 focus-visible:ring-primary focus:ring-2 focus:ring-primary box-border underline-offset-4 hover:underline focus:underline"
                      href="/pricemedicalcare"
                      target="_blank"
                    >
                      <p
                        class="pb-2 pt-2 pr-1 focus-visible:py-0 focus:py-0 primary-color hover:text-primary-focus"
                      >
                        Price Medical Care
                      </p>
                      <img
                        alt="External Link"
                        class="pb-2"
                        data-nimg="1"
                        decoding="async"
                        height="40"
                        loading="lazy"
                        src="/_next/image?url=%2Fimg.jpg&w=96&q=75"
                        srcset="/_next/image?url=%2Fimg.jpg&w=48&q=75 1x, /_next/image?url=%2Fimg.jpg&w=96&q=75 2x"
                        style="color: transparent;"
                        width="40"
                      />
                    </a>
                  </div>
                </div>
                <div
                  class="col-start-1 col-end-5 lg:col-start-3 lg:col-end-4 py-4 border-b lg:border-0"
                >
                  <div
                    class="lg:grid-rows-4"
                  >
                    <a
                      href="/benefits"
                    >
                      <div
                        class="row-span-4 font-normal text-gray-500 lg:w-[256px] secondary-bg-color1-accent p-5 rounded-lg"
                      >
                        <h3
                          class="pb-3 text-sm text-black"
                        >
                          Quick Tip
                        </h3>
                        <p
                          class="pb-1 text-base app-base-font-color "
                        >
                          Looking for what's covered under your plan?
                        </p>
                        <p
                          class="pb-1 text-base app-base-font-color "
                        >
                          Check out your
                          <span
                            class="font-bold"
                          >
                             Benefits & Coverages.
                          </span>
                        </p>
                        <img
                          alt="Page Arrow"
                          class="ml-auto"
                          data-nimg="1"
                          decoding="async"
                          height="40"
                          loading="lazy"
                          src="/_next/image?url=%2Fimg.jpg&w=96&q=75"
                          srcset="/_next/image?url=%2Fimg.jpg&w=48&q=75 1x, /_next/image?url=%2Fimg.jpg&w=96&q=75 2x"
                          style="color: transparent;"
                          width="40"
                        />
                      </div>
                    </a>
                  </div>
                </div>
                <div
                  class="col-start-1 col-end-5 lg:col-start-4 lg:col-end-5 py-4"
                >
                  <div
                    class="lg:grid-rows-4"
                  />
                </div>
              </div>
            </div>
            <div />
            <div />
            <div />
            <div />
          </div>
        </div>
      </nav>
      <div
        class="mx-2 py-2 block md:hidden"
      >
        <div
          class="rich-dropdown"
        >
          <div
            class="flex flex-col switch-filter default"
            tabindex="1"
          >
            <div>
              <div
                class="flex flex-row px-4 py-2 items-center justify-between"
              >
                <div
                  class="flex flex-col max-w-[90%]"
                >
                  <p
                    class="body-2 app-base-font-color"
                  >
                    View Plan:
                  </p>
                  <p
                    class="body-1 font-bold text-ellipsis overflow-hidden whitespace-nowrap"
                  >
                    BlueCross BlueShield of Tennessee
                  </p>
                </div>
                <img
                  alt="switch"
                  class="size-5 head-icon m-[4px]"
                  data-nimg="1"
                  decoding="async"
                  height="40"
                  loading="lazy"
                  src="/_next/image?url=%2Fimg.jpg&w=96&q=75"
                  srcset="/_next/image?url=%2Fimg.jpg&w=48&q=75 1x, /_next/image?url=%2Fimg.jpg&w=96&q=75 2x"
                  style="color: transparent;"
                  width="40"
                />
              </div>
            </div>
          </div>
        </div>
      </div>
    </div>
  </div>
</body>
`;

exports[`SiteHeader And Navigation Menu should render the UI correctly 1`] = `
<body>
  <div>
    <div>
      <nav
        class="primary-color sm:pt-[74px] lg:pt-[134px]"
      >
        <div
          class="h-18 w-full fixed top-0 left-0 right-0 flex justify-between border-b bg-white z-50"
        >
          <div
            class="flex items-center"
          >
            <div
              class="flex lg:hidden h-18 w-18 items-center justify-center border-r"
            >
              <button
                aria-controls="menu-bar"
                aria-expanded="false"
                class="p-0 justify-center"
                data-collapse-toggle="menu-bar"
                type="button"
              >
                <span
                  class="sr-only"
                >
                  Open main menu
                </span>
                <img
                  alt="Menu icon"
                  data-nimg="1"
                  decoding="async"
                  height="32"
                  loading="lazy"
                  src="/_next/image?url=%2Fimg.jpg&w=64&q=75"
                  srcset="/_next/image?url=%2Fimg.jpg&w=32&q=75 1x, /_next/image?url=%2Fimg.jpg&w=64&q=75 2x"
                  style="color: transparent;"
                  width="32"
                />
              </button>
            </div>
            <a
              class="ml-5 lg:px-0"
              href="/dashboard"
            >
              <img
                alt="BCBST Logo"
                data-nimg="1"
                decoding="async"
                height="35"
                loading="lazy"
                src="/_next/image?url=%2Fimg.jpg&w=384&q=75"
                srcset="/_next/image?url=%2Fimg.jpg&w=256&q=75 1x, /_next/image?url=%2Fimg.jpg&w=384&q=75 2x"
                style="color: transparent;"
                width="174"
              />
            </a>
            <div
              class="mx-4 w-[268px] hidden md:block"
            >
              <div
                class="rich-dropdown"
              >
                <div
                  class="flex flex-col switch-filter default"
                  tabindex="1"
                >
                  <div>
                    <div
                      class="flex flex-row px-4 py-2 items-center justify-between"
                    >
                      <div
                        class="flex flex-col max-w-[90%]"
                      >
                        <p
                          class="body-2 app-base-font-color"
                        >
                          View Plan:
                        </p>
                        <p
                          class="body-1 font-bold text-ellipsis overflow-hidden whitespace-nowrap"
                        >
                          BlueCross BlueShield of Tennessee
                        </p>
                      </div>
                      <img
                        alt="switch"
                        class="size-5 head-icon m-[4px]"
                        data-nimg="1"
                        decoding="async"
                        height="40"
                        loading="lazy"
                        src="/_next/image?url=%2Fimg.jpg&w=96&q=75"
                        srcset="/_next/image?url=%2Fimg.jpg&w=48&q=75 1x, /_next/image?url=%2Fimg.jpg&w=96&q=75 2x"
                        style="color: transparent;"
                        width="40"
                      />
                    </div>
                  </div>
                </div>
              </div>
            </div>
          </div>
          <div
            class="flex items-center"
          >
            <a
              class="flex mr-5 items-center justify-center font-bold hover:bg-secondary-focus h-[40px] w-[40px] sm:h-[56px] sm:w-[102px] lg:h-[56px] lg:w-[134px] rounded-[4px] focus:outline-none focus:ring-2 focus:ring-primary-color  box-border"
              href="inbox"
            >
              <img
                alt="Inbox"
                data-nimg="1"
                decoding="async"
                height="40"
                loading="lazy"
                src="/_next/image?url=%2Fimg.jpg&w=96&q=75"
                srcset="/_next/image?url=%2Fimg.jpg&w=48&q=75 1x, /_next/image?url=%2Fimg.jpg&w=96&q=75 2x"
                style="color: transparent;"
                width="40"
              />
              <span
                class="hidden lg:inline px-2 pt-2"
              >
                Inbox
              </span>
            </a>
            <a
              class="flex mr-5 items-center justify-center font-bold hover:bg-secondary-focus h-[40px] w-[40px] sm:h-[56px] sm:w-[102px] lg:h-[56px] lg:w-[134px] rounded-[4px] focus:outline-none focus:ring-2 focus:ring-primary-color  box-border"
              href="/memberIDCard"
            >
              <img
                alt="ID Card"
                data-nimg="1"
                decoding="async"
                height="40"
                loading="lazy"
                src="/_next/image?url=%2Fimg.jpg&w=96&q=75"
                srcset="/_next/image?url=%2Fimg.jpg&w=48&q=75 1x, /_next/image?url=%2Fimg.jpg&w=96&q=75 2x"
                style="color: transparent;"
                width="40"
              />
              <span
                class="hidden lg:inline px-2 pt-2"
              >
                ID Card
              </span>
            </a>
            <div
              aria-label="Profile Card"
              class="flex h-full secondary-bg-color2 text-white px-4 py-1 hover:bg-info focus:bg-info focus:mr-1 focus:outline-none focus:ring-2 focus:ring-offset-2 focus:ring-primary focus:h-[90%] "
              tabindex="0"
            >
              <img
                alt="Profile Icon"
                data-nimg="1"
                decoding="async"
                height="40"
                loading="lazy"
                src="/_next/image?url=%2Fimg.jpg&w=96&q=75"
                srcset="/_next/image?url=%2Fimg.jpg&w=48&q=75 1x, /_next/image?url=%2Fimg.jpg&w=96&q=75 2x"
                style="color: transparent;"
                width="40"
              />
              <div
                class="hidden lg:block p-2"
              >
                <span
                  class="text-xs"
                >
                  My Profile
                </span>
                <p />
              </div>
            </div>
          </div>
        </div>
        <div
          class="fixed top-[72px] h-full md:h-fit shadow-lg transition-transform duration-300 ease-in-out lg:block w-full md:w-1/2 lg:w-full bg-white z-20 overflow-auto hidden"
          data-accordion="collapse"
          id="menu-bar"
        >
          <div
            class="flex font-bold"
          >
            <div
              class="flex flex-col w-full lg:flex-row mt-1 border-b border-r lg:border-r-0"
            >
              <div
                class="flex px-5 lg:px-1"
                id="accordion-collapse-heading-1"
              >
                <div
                  class="w-full"
                >
                  <button
                    aria-controls="accordion-collapse-body-1"
                    aria-expanded="false"
                    class="items-center px-0 lg:p-4 py-4 h-[56px] rounded-[4px] hover:bg-secondary-focus focus:outline-none focus:ring-2 focus:ring-primary box-border group  "
                    data-accordion-target="#accordion-collapse-body-1"
                    type="button"
                  >
                    <span
                      class="flex lg:pr-2 primary-color"
                    >
                      Find Care & Costs
                    </span>
                    <img
                      alt="Chevron icon"
                      class="block lg:hidden ml-auto"
                      data-nimg="1"
                      decoding="async"
                      height="40"
                      loading="lazy"
                      src="/_next/image?url=%2Fimg.jpg&w=96&q=75"
                      srcset="/_next/image?url=%2Fimg.jpg&w=48&q=75 1x, /_next/image?url=%2Fimg.jpg&w=96&q=75 2x"
                      style="color: transparent;"
                      width="40"
                    />
                    <img
                      alt="Chevron icon"
                      aria-expanded="false"
                      class="hidden lg:block ml-auto rotate-180 group-hover:rotate-0 group-focus:rotate-0"
                      data-accordion-icon="true"
                      data-nimg="1"
                      decoding="async"
                      height="40"
                      loading="lazy"
                      src="/_next/image?url=%2Fimg.jpg&w=96&q=75"
                      srcset="/_next/image?url=%2Fimg.jpg&w=48&q=75 1x, /_next/image?url=%2Fimg.jpg&w=96&q=75 2x"
                      style="color: transparent;"
                      width="40"
                    />
                  </button>
                </div>
              </div>
              <div
                class="flex px-5 lg:px-1"
                id="accordion-collapse-heading-2"
              >
                <div
                  class="w-full border-t lg:border-0"
                >
                  <button
                    aria-controls="accordion-collapse-body-2"
                    aria-expanded="false"
                    class="items-center px-0 lg:p-4 py-4 h-[56px] rounded-[4px] hover:bg-secondary-focus focus:outline-none focus:ring-2 focus:ring-primary box-border group  "
                    data-accordion-target="#accordion-collapse-body-2"
                    type="button"
                  >
                    <span
                      class="flex lg:pr-2 primary-color"
                    >
                      My Plan
                    </span>
                    <img
                      alt="Chevron icon"
                      class="block lg:hidden ml-auto"
                      data-nimg="1"
                      decoding="async"
                      height="40"
                      loading="lazy"
                      src="/_next/image?url=%2Fimg.jpg&w=96&q=75"
                      srcset="/_next/image?url=%2Fimg.jpg&w=48&q=75 1x, /_next/image?url=%2Fimg.jpg&w=96&q=75 2x"
                      style="color: transparent;"
                      width="40"
                    />
                    <img
                      alt="Chevron icon"
                      aria-expanded="false"
                      class="hidden lg:block ml-auto rotate-180 group-hover:rotate-0 group-focus:rotate-0"
                      data-accordion-icon="true"
                      data-nimg="1"
                      decoding="async"
                      height="40"
                      loading="lazy"
                      src="/_next/image?url=%2Fimg.jpg&w=96&q=75"
                      srcset="/_next/image?url=%2Fimg.jpg&w=48&q=75 1x, /_next/image?url=%2Fimg.jpg&w=96&q=75 2x"
                      style="color: transparent;"
                      width="40"
                    />
                  </button>
                </div>
              </div>
              <div
                class="flex px-5 lg:px-1"
                id="accordion-collapse-heading-3"
              >
                <div
                  class="w-full border-t lg:border-0"
                >
                  <button
                    aria-controls="accordion-collapse-body-3"
                    aria-expanded="false"
                    class="items-center px-0 lg:p-4 py-4 h-[56px] rounded-[4px] hover:bg-secondary-focus focus:outline-none focus:ring-2 focus:ring-primary box-border group  "
                    data-accordion-target="#accordion-collapse-body-3"
                    type="button"
                  >
                    <span
                      class="flex lg:pr-2 primary-color"
                    >
                      My Health
                    </span>
                    <img
                      alt="Chevron icon"
                      class="block lg:hidden ml-auto"
                      data-nimg="1"
                      decoding="async"
                      height="40"
                      loading="lazy"
                      src="/_next/image?url=%2Fimg.jpg&w=96&q=75"
                      srcset="/_next/image?url=%2Fimg.jpg&w=48&q=75 1x, /_next/image?url=%2Fimg.jpg&w=96&q=75 2x"
                      style="color: transparent;"
                      width="40"
                    />
                    <img
                      alt="Chevron icon"
                      aria-expanded="false"
                      class="hidden lg:block ml-auto rotate-180 group-hover:rotate-0 group-focus:rotate-0"
                      data-accordion-icon="true"
                      data-nimg="1"
                      decoding="async"
                      height="40"
                      loading="lazy"
                      src="/_next/image?url=%2Fimg.jpg&w=96&q=75"
                      srcset="/_next/image?url=%2Fimg.jpg&w=48&q=75 1x, /_next/image?url=%2Fimg.jpg&w=96&q=75 2x"
                      style="color: transparent;"
                      width="40"
                    />
                  </button>
                </div>
              </div>
              <div
                class="flex px-5 lg:px-1"
                id="accordion-collapse-heading-4"
              >
                <div
                  class="w-full border-t lg:border-0"
                >
                  <button
                    aria-controls="accordion-collapse-body-4"
                    aria-expanded="false"
                    class="items-center px-0 lg:p-4 py-4 h-[56px] rounded-[4px] hover:bg-secondary-focus focus:outline-none focus:ring-2 focus:ring-primary box-border group  "
                    data-accordion-target="#accordion-collapse-body-4"
                    type="button"
                  >
                    <span
                      class="flex lg:pr-2 primary-color"
                    >
                      Pharmacy
                    </span>
                    <img
                      alt="Chevron icon"
                      class="block lg:hidden ml-auto"
                      data-nimg="1"
                      decoding="async"
                      height="40"
                      loading="lazy"
                      src="/_next/image?url=%2Fimg.jpg&w=96&q=75"
                      srcset="/_next/image?url=%2Fimg.jpg&w=48&q=75 1x, /_next/image?url=%2Fimg.jpg&w=96&q=75 2x"
                      style="color: transparent;"
                      width="40"
                    />
                    <img
                      alt="Chevron icon"
                      aria-expanded="false"
                      class="hidden lg:block ml-auto rotate-180 group-hover:rotate-0 group-focus:rotate-0"
                      data-accordion-icon="true"
                      data-nimg="1"
                      decoding="async"
                      height="40"
                      loading="lazy"
                      src="/_next/image?url=%2Fimg.jpg&w=96&q=75"
                      srcset="/_next/image?url=%2Fimg.jpg&w=48&q=75 1x, /_next/image?url=%2Fimg.jpg&w=96&q=75 2x"
                      style="color: transparent;"
                      width="40"
                    />
                  </button>
                </div>
              </div>
              <div
                class="flex px-5 lg:px-1"
                id="accordion-collapse-heading-5"
              >
                <div
                  class="w-full border-t lg:border-0"
                >
                  <button
                    aria-controls="accordion-collapse-body-5"
                    aria-expanded="false"
                    class="items-center px-0 lg:p-4 py-4 h-[56px] rounded-[4px] hover:bg-secondary-focus focus:outline-none focus:ring-2 focus:ring-primary box-border group  "
                    data-accordion-target="#accordion-collapse-body-5"
                    type="button"
                  >
                    <span
                      class="flex lg:pr-2 primary-color"
                    >
                      Support
                    </span>
                    <img
                      alt="Chevron icon"
                      class="block lg:hidden ml-auto"
                      data-nimg="1"
                      decoding="async"
                      height="40"
                      loading="lazy"
                      src="/_next/image?url=%2Fimg.jpg&w=96&q=75"
                      srcset="/_next/image?url=%2Fimg.jpg&w=48&q=75 1x, /_next/image?url=%2Fimg.jpg&w=96&q=75 2x"
                      style="color: transparent;"
                      width="40"
                    />
                    <img
                      alt="Chevron icon"
                      aria-expanded="false"
                      class="hidden lg:block ml-auto rotate-180 group-hover:rotate-0 group-focus:rotate-0"
                      data-accordion-icon="true"
                      data-nimg="1"
                      decoding="async"
                      height="40"
                      loading="lazy"
                      src="/_next/image?url=%2Fimg.jpg&w=96&q=75"
                      srcset="/_next/image?url=%2Fimg.jpg&w=48&q=75 1x, /_next/image?url=%2Fimg.jpg&w=96&q=75 2x"
                      style="color: transparent;"
                      width="40"
                    />
                  </button>
                </div>
              </div>
              <div
                class="order-first lg:order-last px-0 mx-0 lg:mx-auto lg:mr-0 lg:pl-5"
              >
                <div
                  class="flex flex-col self-stretch font-bold focus:outline-none hover:bg-secondary-focus focus:ring-2 focus:ring-primary-color w-full  items-end h-[40px] w-[40px] sm:h-[56px] sm:w-[102px] lg:h-[56px] lg:w-[134px] "
                >
                  <div
                    class="flex flex-row align-top"
                  >
                    <div
                      class="flex flex-row rounded-[4px] m-4 box-border items-end focus:outline-none focus:ring-2 focus:ring-primary-color"
                      tabindex="0"
                    >
                      <a>
                        <p
                          class="body-1 link-row-head"
                        >
                          Search
                        </p>
                      </a>
                      <span
                        style="display: block; width: 1px; min-width: 1px; height: 8px; min-height: 8px;"
                      />
                      <img
                        alt="Search"
                        class="icon items-end ml-1"
                        data-nimg="1"
                        decoding="async"
                        height="40"
                        loading="lazy"
                        src="/_next/image?url=%2Fimg.jpg&w=96&q=75"
                        srcset="/_next/image?url=%2Fimg.jpg&w=48&q=75 1x, /_next/image?url=%2Fimg.jpg&w=96&q=75 2x"
                        style="color: transparent;"
                        width="40"
                      />
                    </div>
                  </div>
                </div>
              </div>
            </div>
          </div>
          <div
            class="absolute top-0 lg:static w-full lg:w-full bg-white z-50 border-r lg:border-0"
          >
            <div />
            <div />
            <div />
            <div />
            <div />
          </div>
        </div>
      </nav>
      <div
        class="mx-2 py-2 block md:hidden"
      >
        <div
          class="rich-dropdown"
        >
          <div
            class="flex flex-col switch-filter default"
            tabindex="1"
          >
            <div>
              <div
                class="flex flex-row px-4 py-2 items-center justify-between"
              >
                <div
                  class="flex flex-col max-w-[90%]"
                >
                  <p
                    class="body-2 app-base-font-color"
                  >
                    View Plan:
                  </p>
                  <p
                    class="body-1 font-bold text-ellipsis overflow-hidden whitespace-nowrap"
                  >
                    BlueCross BlueShield of Tennessee
                  </p>
                </div>
                <img
                  alt="switch"
                  class="size-5 head-icon m-[4px]"
                  data-nimg="1"
                  decoding="async"
                  height="40"
                  loading="lazy"
                  src="/_next/image?url=%2Fimg.jpg&w=96&q=75"
                  srcset="/_next/image?url=%2Fimg.jpg&w=48&q=75 1x, /_next/image?url=%2Fimg.jpg&w=96&q=75 2x"
                  style="color: transparent;"
                  width="40"
                />
              </div>
            </div>
          </div>
        </div>
      </div>
    </div>
  </div>
</body>
`;

exports[`SiteHeader And Navigation Menu should render the UI correctly 2`] = `
<body
  style="overflow: hidden;"
>
  <div>
    <div>
      <nav
        class="primary-color sm:pt-[74px] lg:pt-[134px]"
      >
        <div
          class="h-18 w-full fixed top-0 left-0 right-0 flex justify-between border-b bg-white z-50"
        >
          <div
            class="flex items-center"
          >
            <div
              class="flex lg:hidden h-18 w-18 items-center justify-center border-r"
            >
              <button
                aria-controls="menu-bar"
                aria-expanded="false"
                class="p-0 justify-center"
                data-collapse-toggle="menu-bar"
                type="button"
              >
                <span
                  class="sr-only"
                >
                  Open main menu
                </span>
                <img
                  alt="Menu icon"
                  data-nimg="1"
                  decoding="async"
                  height="32"
                  loading="lazy"
                  src="/_next/image?url=%2Fimg.jpg&w=64&q=75"
                  srcset="/_next/image?url=%2Fimg.jpg&w=32&q=75 1x, /_next/image?url=%2Fimg.jpg&w=64&q=75 2x"
                  style="color: transparent;"
<<<<<<< HEAD
=======
                  width="40"
                />
                <div
                  class="size-8 focus-icon"
                  tabindex="0"
                >
                  <img
                    alt="close"
                    class="size-4"
                    data-nimg="1"
                    decoding="async"
                    height="40"
                    loading="lazy"
                    src="/_next/image?url=%2Fimg.jpg&w=96&q=75"
                    srcset="/_next/image?url=%2Fimg.jpg&w=48&q=75 1x, /_next/image?url=%2Fimg.jpg&w=96&q=75 2x"
                    style="color: transparent;"
                    width="40"
                  />
                </div>
              </div>
              <span
                style="display: block; width: 1px; min-width: 1px; height: 32px; min-height: 32px;"
              />
              <div
                class="flex flex-col items-stretch p-4"
              >
                <div
                  class="flex flex-col"
                >
                  <section>
                    <div
                      class="flex flex-col flex flex-col"
                    >
                      <section>
                        <div
                          class="flex flex-col switch-filter default"
                          tabindex="1"
                        >
                          <div>
                            <div
                              class="flex flex-row p-4 items-center"
                            >
                              <div
                                class="flex flex-col grow"
                              >
                                <p
                                  class="body-2"
                                >
                                  Primary Profile
                                </p>
                                <h3
                                  class="title-3 font-bold"
                                >
                                  Chris Hall
                                </h3>
                                <p
                                  class="body-1"
                                >
                                  DOB: 11/03/2000
                                </p>
                              </div>
                              <img
                                alt="switch"
                                class="size-5 head-icon"
                                data-nimg="1"
                                decoding="async"
                                height="40"
                                loading="lazy"
                                src="/_next/image?url=%2Fimg.jpg&w=96&q=75"
                                srcset="/_next/image?url=%2Fimg.jpg&w=48&q=75 1x, /_next/image?url=%2Fimg.jpg&w=96&q=75 2x"
                                style="color: transparent;"
                                width="40"
                              />
                            </div>
                          </div>
                          <ul
                            class="max-h-[420px] overflow-y-scroll"
                          />
                        </div>
                        <span
                          style="display: block; width: 1px; min-width: 1px; height: 32px; min-height: 32px;"
                        />
                        <a
                          href="/profileSettings"
                        >
                          <div
                            class="flex flex-row"
                          >
                            <p
                              class="!font-bold primary-color underline underline-offset-3 title-3 "
                            >
                              All Profile Settings
                            </p>
                            <div
                              class="ml-2"
                            >
                              <img
                                alt="link"
                                data-nimg="1"
                                decoding="async"
                                height="40"
                                loading="lazy"
                                src="/_next/image?url=%2Fimg.jpg&w=96&q=75"
                                srcset="/_next/image?url=%2Fimg.jpg&w=48&q=75 1x, /_next/image?url=%2Fimg.jpg&w=96&q=75 2x"
                                style="color: transparent;"
                                width="40"
                              />
                            </div>
                          </div>
                        </a>
                        <span
                          style="display: block; width: 1px; min-width: 1px; height: 24px; min-height: 24px;"
                        />
                        <div
                          aria-label="divider"
                          class="w-[288px] h-[1px]"
                          style="width: 100%; height: 1px; background-color: rgb(204, 204, 204);"
                        />
                        <span
                          style="display: block; width: 1px; min-width: 1px; height: 24px; min-height: 24px;"
                        />
                        <p
                          class="body-1 font-bold primary-color"
                        >
                          Communication Settings
                        </p>
                        <span
                          style="display: block; width: 1px; min-width: 1px; height: 16px; min-height: 16px;"
                        />
                        <p
                          class="body-1 font-bold primary-color"
                        >
                          Security Settings
                        </p>
                        <span
                          style="display: block; width: 1px; min-width: 1px; height: 16px; min-height: 16px;"
                        />
                        <p
                          class="body-1 font-bold primary-color"
                        >
                          Sharing & Permissions
                        </p>
                      </section>
                    </div>
                  </section>
                </div>
              </div>
              <span
                style="display: block; width: 1px; min-width: 1px; height: 32px; min-height: 32px;"
              />
            </div>
            <section
              class="flex flex-row justify-center"
              style="position: absolute; bottom: 0px; padding: 10px; overflow: hidden;"
            >
              <div
                class="flex flex-col"
              >
                <div
                  aria-label="divider"
                  class=""
                  style="width: 100%; height: 1px; background-color: rgb(204, 204, 204);"
                />
                <span
                  style="display: block; width: 1px; min-width: 1px; height: 16px; min-height: 16px;"
                />
                <button
                  aria-label="Signout"
                  class="button-text secondary text-center flex flex-row justify-center items-center min-w-fit null font-bold w-[288px] h-[40px] "
                  id="signoutButton"
                  type="button"
                >
                  Signout
                </button>
              </div>
            </section>
          </div>
        </div>
      </div>
    </div>
  </div>
</body>
`;

exports[`SiteHeader And Navigation Menu should render the UI correctly 3`] = `
<body
  style=""
>
  <div>
    <div>
      <nav
        class="primary-color"
      >
        <div
          class="h-18 w-full lg:static flex justify-between border-b bg-white z-30"
        >
          <div
            class="flex items-center"
          >
            <div
              class="flex lg:hidden h-18 w-18 items-center justify-center border-r"
            >
              <button
                aria-controls="menu-bar"
                aria-expanded="false"
                class="p-0 justify-center"
                data-collapse-toggle="menu-bar"
                type="button"
              >
                <span
                  class="sr-only"
                >
                  Open main menu
                </span>
                <img
                  alt="Menu icon"
                  data-nimg="1"
                  decoding="async"
                  height="32"
                  loading="lazy"
                  src="/_next/image?url=%2Fimg.jpg&w=64&q=75"
                  srcset="/_next/image?url=%2Fimg.jpg&w=32&q=75 1x, /_next/image?url=%2Fimg.jpg&w=64&q=75 2x"
                  style="color: transparent;"
>>>>>>> ce6f310b
                  width="32"
                />
              </button>
            </div>
            <a
              class="ml-5 lg:px-0"
              href="/dashboard"
            >
              <img
                alt="BCBST Logo"
                data-nimg="1"
                decoding="async"
                height="35"
                loading="lazy"
                src="/_next/image?url=%2Fimg.jpg&w=384&q=75"
                srcset="/_next/image?url=%2Fimg.jpg&w=256&q=75 1x, /_next/image?url=%2Fimg.jpg&w=384&q=75 2x"
                style="color: transparent;"
                width="174"
              />
            </a>
            <div
              class="mx-4 w-[268px] hidden md:block"
            >
              <div
                class="rich-dropdown"
              >
                <div
                  class="flex flex-col switch-filter default"
                  tabindex="1"
                >
                  <div>
                    <div
                      class="flex flex-row px-4 py-2 items-center justify-between"
                    >
                      <div
                        class="flex flex-col max-w-[90%]"
                      >
                        <p
                          class="body-2 app-base-font-color"
                        >
                          View Plan:
                        </p>
                        <p
                          class="body-1 font-bold text-ellipsis overflow-hidden whitespace-nowrap"
                        >
                          BlueCross BlueShield of Tennessee
                        </p>
                      </div>
                      <img
                        alt="switch"
                        class="size-5 head-icon m-[4px]"
                        data-nimg="1"
                        decoding="async"
                        height="40"
                        loading="lazy"
                        src="/_next/image?url=%2Fimg.jpg&w=96&q=75"
                        srcset="/_next/image?url=%2Fimg.jpg&w=48&q=75 1x, /_next/image?url=%2Fimg.jpg&w=96&q=75 2x"
                        style="color: transparent;"
                        width="40"
                      />
                    </div>
                  </div>
                </div>
              </div>
            </div>
          </div>
          <div
            class="flex items-center"
          >
            <a
              class="flex mr-5 items-center justify-center font-bold hover:bg-secondary-focus h-[40px] w-[40px] sm:h-[56px] sm:w-[102px] lg:h-[56px] lg:w-[134px] rounded-[4px] focus:outline-none focus:ring-2 focus:ring-primary-color  box-border"
              href="inbox"
            >
              <img
                alt="Inbox"
                data-nimg="1"
                decoding="async"
                height="40"
                loading="lazy"
                src="/_next/image?url=%2Fimg.jpg&w=96&q=75"
                srcset="/_next/image?url=%2Fimg.jpg&w=48&q=75 1x, /_next/image?url=%2Fimg.jpg&w=96&q=75 2x"
                style="color: transparent;"
                width="40"
              />
              <span
                class="hidden lg:inline px-2 pt-2"
              >
                Inbox
              </span>
            </a>
            <a
              class="flex mr-5 items-center justify-center font-bold hover:bg-secondary-focus h-[40px] w-[40px] sm:h-[56px] sm:w-[102px] lg:h-[56px] lg:w-[134px] rounded-[4px] focus:outline-none focus:ring-2 focus:ring-primary-color  box-border"
              href="/memberIDCard"
            >
              <img
                alt="ID Card"
                data-nimg="1"
                decoding="async"
                height="40"
                loading="lazy"
                src="/_next/image?url=%2Fimg.jpg&w=96&q=75"
                srcset="/_next/image?url=%2Fimg.jpg&w=48&q=75 1x, /_next/image?url=%2Fimg.jpg&w=96&q=75 2x"
                style="color: transparent;"
                width="40"
              />
              <span
                class="hidden lg:inline px-2 pt-2"
              >
                ID Card
              </span>
            </a>
            <div
              aria-label="Profile Card"
              class="flex h-full secondary-bg-color2 text-white px-4 py-1 hover:bg-info focus:bg-info focus:mr-1 focus:outline-none focus:ring-2 focus:ring-offset-2 focus:ring-primary focus:h-[90%] "
              tabindex="0"
            >
              <img
                alt="Profile Icon"
                data-nimg="1"
                decoding="async"
                height="40"
                loading="lazy"
                src="/_next/image?url=%2Fimg.jpg&w=96&q=75"
                srcset="/_next/image?url=%2Fimg.jpg&w=48&q=75 1x, /_next/image?url=%2Fimg.jpg&w=96&q=75 2x"
                style="color: transparent;"
                width="40"
              />
              <div
                class="hidden lg:block p-2"
              >
                <span
                  class="text-xs"
                >
                  My Profile
                </span>
                <p />
              </div>
            </div>
          </div>
        </div>
        <div
          class="fixed top-[72px] h-full md:h-fit shadow-lg transition-transform duration-300 ease-in-out lg:block w-full md:w-1/2 lg:w-full bg-white z-20 overflow-auto hidden"
          data-accordion="collapse"
          id="menu-bar"
        >
          <div
            class="flex font-bold"
          >
            <div
              class="flex flex-col w-full lg:flex-row mt-1 border-b border-r lg:border-r-0"
            >
              <div
                class="flex px-5 lg:px-1"
                id="accordion-collapse-heading-1"
              >
                <div
                  class="w-full"
                >
                  <button
                    aria-controls="accordion-collapse-body-1"
                    aria-expanded="false"
                    class="items-center px-0 lg:p-4 py-4 h-[56px] rounded-[4px] hover:bg-secondary-focus focus:outline-none focus:ring-2 focus:ring-primary box-border group  "
                    data-accordion-target="#accordion-collapse-body-1"
                    type="button"
                  >
                    <span
                      class="flex lg:pr-2 primary-color"
                    >
                      Find Care & Costs
                    </span>
                    <img
                      alt="Chevron icon"
                      class="block lg:hidden ml-auto"
                      data-nimg="1"
                      decoding="async"
                      height="40"
                      loading="lazy"
                      src="/_next/image?url=%2Fimg.jpg&w=96&q=75"
                      srcset="/_next/image?url=%2Fimg.jpg&w=48&q=75 1x, /_next/image?url=%2Fimg.jpg&w=96&q=75 2x"
                      style="color: transparent;"
                      width="40"
                    />
                    <img
                      alt="Chevron icon"
                      aria-expanded="false"
                      class="hidden lg:block ml-auto rotate-180 group-hover:rotate-0 group-focus:rotate-0"
                      data-accordion-icon="true"
                      data-nimg="1"
                      decoding="async"
                      height="40"
                      loading="lazy"
                      src="/_next/image?url=%2Fimg.jpg&w=96&q=75"
                      srcset="/_next/image?url=%2Fimg.jpg&w=48&q=75 1x, /_next/image?url=%2Fimg.jpg&w=96&q=75 2x"
                      style="color: transparent;"
                      width="40"
                    />
                  </button>
                </div>
              </div>
              <div
                class="flex px-5 lg:px-1"
                id="accordion-collapse-heading-2"
              >
                <div
                  class="w-full border-t lg:border-0"
                >
                  <button
                    aria-controls="accordion-collapse-body-2"
                    aria-expanded="false"
                    class="items-center px-0 lg:p-4 py-4 h-[56px] rounded-[4px] hover:bg-secondary-focus focus:outline-none focus:ring-2 focus:ring-primary box-border group  "
                    data-accordion-target="#accordion-collapse-body-2"
                    type="button"
                  >
                    <span
                      class="flex lg:pr-2 primary-color"
                    >
                      My Plan
                    </span>
                    <img
                      alt="Chevron icon"
                      class="block lg:hidden ml-auto"
                      data-nimg="1"
                      decoding="async"
                      height="40"
                      loading="lazy"
                      src="/_next/image?url=%2Fimg.jpg&w=96&q=75"
                      srcset="/_next/image?url=%2Fimg.jpg&w=48&q=75 1x, /_next/image?url=%2Fimg.jpg&w=96&q=75 2x"
                      style="color: transparent;"
                      width="40"
                    />
                    <img
                      alt="Chevron icon"
                      aria-expanded="false"
                      class="hidden lg:block ml-auto rotate-180 group-hover:rotate-0 group-focus:rotate-0"
                      data-accordion-icon="true"
                      data-nimg="1"
                      decoding="async"
                      height="40"
                      loading="lazy"
                      src="/_next/image?url=%2Fimg.jpg&w=96&q=75"
                      srcset="/_next/image?url=%2Fimg.jpg&w=48&q=75 1x, /_next/image?url=%2Fimg.jpg&w=96&q=75 2x"
                      style="color: transparent;"
                      width="40"
                    />
                  </button>
                </div>
              </div>
              <div
                class="flex px-5 lg:px-1"
                id="accordion-collapse-heading-3"
              >
                <div
                  class="w-full border-t lg:border-0"
                >
                  <button
                    aria-controls="accordion-collapse-body-3"
                    aria-expanded="false"
                    class="items-center px-0 lg:p-4 py-4 h-[56px] rounded-[4px] hover:bg-secondary-focus focus:outline-none focus:ring-2 focus:ring-primary box-border group  "
                    data-accordion-target="#accordion-collapse-body-3"
                    type="button"
                  >
                    <span
                      class="flex lg:pr-2 primary-color"
                    >
                      My Health
                    </span>
                    <img
                      alt="Chevron icon"
                      class="block lg:hidden ml-auto"
                      data-nimg="1"
                      decoding="async"
                      height="40"
                      loading="lazy"
                      src="/_next/image?url=%2Fimg.jpg&w=96&q=75"
                      srcset="/_next/image?url=%2Fimg.jpg&w=48&q=75 1x, /_next/image?url=%2Fimg.jpg&w=96&q=75 2x"
                      style="color: transparent;"
                      width="40"
                    />
                    <img
                      alt="Chevron icon"
                      aria-expanded="false"
                      class="hidden lg:block ml-auto rotate-180 group-hover:rotate-0 group-focus:rotate-0"
                      data-accordion-icon="true"
                      data-nimg="1"
                      decoding="async"
                      height="40"
                      loading="lazy"
                      src="/_next/image?url=%2Fimg.jpg&w=96&q=75"
                      srcset="/_next/image?url=%2Fimg.jpg&w=48&q=75 1x, /_next/image?url=%2Fimg.jpg&w=96&q=75 2x"
                      style="color: transparent;"
                      width="40"
                    />
                  </button>
                </div>
              </div>
              <div
                class="flex px-5 lg:px-1"
                id="accordion-collapse-heading-4"
              >
                <div
                  class="w-full border-t lg:border-0"
                >
                  <button
                    aria-controls="accordion-collapse-body-4"
                    aria-expanded="false"
                    class="items-center px-0 lg:p-4 py-4 h-[56px] rounded-[4px] hover:bg-secondary-focus focus:outline-none focus:ring-2 focus:ring-primary box-border group  "
                    data-accordion-target="#accordion-collapse-body-4"
                    type="button"
                  >
                    <span
                      class="flex lg:pr-2 primary-color"
                    >
                      Pharmacy
                    </span>
                    <img
                      alt="Chevron icon"
                      class="block lg:hidden ml-auto"
                      data-nimg="1"
                      decoding="async"
                      height="40"
                      loading="lazy"
                      src="/_next/image?url=%2Fimg.jpg&w=96&q=75"
                      srcset="/_next/image?url=%2Fimg.jpg&w=48&q=75 1x, /_next/image?url=%2Fimg.jpg&w=96&q=75 2x"
                      style="color: transparent;"
                      width="40"
                    />
                    <img
                      alt="Chevron icon"
                      aria-expanded="false"
                      class="hidden lg:block ml-auto rotate-180 group-hover:rotate-0 group-focus:rotate-0"
                      data-accordion-icon="true"
                      data-nimg="1"
                      decoding="async"
                      height="40"
                      loading="lazy"
                      src="/_next/image?url=%2Fimg.jpg&w=96&q=75"
                      srcset="/_next/image?url=%2Fimg.jpg&w=48&q=75 1x, /_next/image?url=%2Fimg.jpg&w=96&q=75 2x"
                      style="color: transparent;"
                      width="40"
                    />
                  </button>
                </div>
              </div>
              <div
                class="flex px-5 lg:px-1"
                id="accordion-collapse-heading-5"
              >
                <div
                  class="w-full border-t lg:border-0"
                >
                  <button
                    aria-controls="accordion-collapse-body-5"
                    aria-expanded="false"
                    class="items-center px-0 lg:p-4 py-4 h-[56px] rounded-[4px] hover:bg-secondary-focus focus:outline-none focus:ring-2 focus:ring-primary box-border group  "
                    data-accordion-target="#accordion-collapse-body-5"
                    type="button"
                  >
                    <span
                      class="flex lg:pr-2 primary-color"
                    >
                      Support
                    </span>
                    <img
                      alt="Chevron icon"
                      class="block lg:hidden ml-auto"
                      data-nimg="1"
                      decoding="async"
                      height="40"
                      loading="lazy"
                      src="/_next/image?url=%2Fimg.jpg&w=96&q=75"
                      srcset="/_next/image?url=%2Fimg.jpg&w=48&q=75 1x, /_next/image?url=%2Fimg.jpg&w=96&q=75 2x"
                      style="color: transparent;"
                      width="40"
                    />
                    <img
                      alt="Chevron icon"
                      aria-expanded="false"
                      class="hidden lg:block ml-auto rotate-180 group-hover:rotate-0 group-focus:rotate-0"
                      data-accordion-icon="true"
                      data-nimg="1"
                      decoding="async"
                      height="40"
                      loading="lazy"
                      src="/_next/image?url=%2Fimg.jpg&w=96&q=75"
                      srcset="/_next/image?url=%2Fimg.jpg&w=48&q=75 1x, /_next/image?url=%2Fimg.jpg&w=96&q=75 2x"
                      style="color: transparent;"
                      width="40"
                    />
                  </button>
                </div>
              </div>
              <div
                class="order-first lg:order-last px-0 mx-0 lg:mx-auto lg:mr-0 lg:pl-5"
              >
                <div
                  class="flex flex-col self-stretch font-bold focus:outline-none hover:bg-secondary-focus focus:ring-2 focus:ring-primary-color w-full  items-end h-[40px] w-[40px] sm:h-[56px] sm:w-[102px] lg:h-[56px] lg:w-[134px] "
                >
                  <div
                    class="flex flex-row align-top"
                  >
                    <div
                      class="flex flex-row rounded-[4px] m-4 box-border items-end focus:outline-none focus:ring-2 focus:ring-primary-color"
                      tabindex="0"
                    >
                      <a>
                        <p
                          class="body-1 link-row-head"
                        >
                          Search
                        </p>
                      </a>
                      <span
                        style="display: block; width: 1px; min-width: 1px; height: 8px; min-height: 8px;"
                      />
                      <img
                        alt="Search"
                        class="icon items-end ml-1"
                        data-nimg="1"
                        decoding="async"
                        height="40"
                        loading="lazy"
                        src="/_next/image?url=%2Fimg.jpg&w=96&q=75"
                        srcset="/_next/image?url=%2Fimg.jpg&w=48&q=75 1x, /_next/image?url=%2Fimg.jpg&w=96&q=75 2x"
                        style="color: transparent;"
                        width="40"
                      />
                    </div>
                  </div>
                </div>
              </div>
            </div>
          </div>
          <div
            class="absolute top-0 lg:static w-full lg:w-full bg-white z-50 border-r lg:border-0"
          >
            <div />
            <div />
            <div />
            <div />
            <div />
          </div>
        </div>
      </nav>
      <div
        class="mx-2 py-2 block md:hidden"
      >
        <div
          class="rich-dropdown"
        >
          <div
            class="flex flex-col switch-filter default"
            tabindex="1"
          >
            <div>
              <div
                class="flex flex-row px-4 py-2 items-center justify-between"
              >
                <div
                  class="flex flex-col max-w-[90%]"
                >
                  <p
                    class="body-2 app-base-font-color"
                  >
                    View Plan:
                  </p>
                  <p
                    class="body-1 font-bold text-ellipsis overflow-hidden whitespace-nowrap"
                  >
                    BlueCross BlueShield of Tennessee
                  </p>
                </div>
                <img
                  alt="switch"
                  class="size-5 head-icon m-[4px]"
                  data-nimg="1"
                  decoding="async"
                  height="40"
                  loading="lazy"
                  src="/_next/image?url=%2Fimg.jpg&w=96&q=75"
                  srcset="/_next/image?url=%2Fimg.jpg&w=48&q=75 1x, /_next/image?url=%2Fimg.jpg&w=96&q=75 2x"
                  style="color: transparent;"
                  width="40"
                />
              </div>
            </div>
          </div>
        </div>
      </div>
    </div>
  </div>
  <div>
    <div
      class="react-responsive-modal-root"
      data-testid="root"
    >
      <div
        aria-hidden="true"
        class="react-responsive-modal-overlay sideBar-overlay"
        data-testid="overlay"
        style="animation: react-responsive-modal-overlay-in 300ms;"
      />
      <div
        class="react-responsive-modal-container"
        data-testid="modal-container"
      >
        <div
          aria-modal="true"
          class="react-responsive-modal-modal sideBar-Container"
          data-testid="modal"
          role="dialog"
          style="animation: react-responsive-modal-modal-in 300ms;"
          tabindex="-1"
        >
          <div>
            <div
              class="flex flex-col"
            >
              <div
                class="sideBar-content"
              >
                <div
                  class="flex flex-row justify-between modal-header items-center relative p-4"
                >
                  <div
                    tabindex="1"
                  />
                  <img
                    alt="bcbst logo"
                    class="modal-icon modal-header-logo absolute m-auto left-0 right-0"
                    data-nimg="1"
                    decoding="async"
                    height="40"
                    loading="lazy"
                    src="/_next/image?url=%2Fimg.jpg&w=96&q=75"
                    srcset="/_next/image?url=%2Fimg.jpg&w=48&q=75 1x, /_next/image?url=%2Fimg.jpg&w=96&q=75 2x"
                    style="color: transparent;"
                    width="40"
                  />
                  <div
                    class="size-8 focus-icon"
                    tabindex="0"
                  >
                    <img
                      alt="close"
                      class="size-4"
                      data-nimg="1"
                      decoding="async"
                      height="40"
                      loading="lazy"
                      src="/_next/image?url=%2Fimg.jpg&w=96&q=75"
                      srcset="/_next/image?url=%2Fimg.jpg&w=48&q=75 1x, /_next/image?url=%2Fimg.jpg&w=96&q=75 2x"
                      style="color: transparent;"
                      width="40"
                    />
                  </div>
                </div>
                <div
                  class="flex flex-col items-stretch p-4"
                >
                  <div
                    class="flex flex-col"
                  >
                    <section>
                      <div
                        class="flex flex-col flex flex-col"
                      >
                        <section
                          class="switchFilter"
                        >
                          <section>
                            <div
                              class="rich-dropdown"
                            >
                              <div
                                class="flex flex-col switch-filter disabled"
                                tabindex="1"
                              >
                                <div>
                                  <div
                                    class="flex flex-row px-4 py-2 items-center w-auto h-[105px]"
                                  >
                                    <div
                                      class="flex flex-col grow"
                                    >
                                      <p
                                        class="body-2 font-light"
                                      >
                                        My Profile
                                      </p>
                                      <h3
                                        class="title-3 font-bold p-1"
                                      />
                                      <p
                                        class="body-1 font-light"
                                      >
                                        DOB: 
                                      </p>
                                    </div>
                                    ,
                                  </div>
                                </div>
                              </div>
                            </div>
                            <span
                              style="display: block; width: 1px; min-width: 1px; height: 24px; min-height: 24px;"
                            />
                            <div
                              class="flex flex-col"
                            >
                              <a
                                style="display: block;"
                                tabindex="-1"
                              >
                                <button
                                  class="flex flex-row link-container font-bold !flex primary-color underline underline-offset-3 title-3 "
                                  style="max-width: max-content; height: auto; display: block;"
                                  tabindex="0"
                                >
                                  <p
                                    class="link undefined"
                                    style="display: block;"
                                  >
                                    All Profile Settings
                                  </p>
                                  <p
                                    class="ml-1"
                                    style="display: block;"
                                  >
                                    <img
                                      alt="link"
                                      data-nimg="1"
                                      decoding="async"
                                      height="40"
                                      loading="lazy"
                                      src="/_next/image?url=%2Fimg.jpg&w=96&q=75"
                                      srcset="/_next/image?url=%2Fimg.jpg&w=48&q=75 1x, /_next/image?url=%2Fimg.jpg&w=96&q=75 2x"
                                      style="color: transparent;"
                                      width="40"
                                    />
                                  </p>
                                </button>
                              </a>
                              <span
                                style="display: block; width: 1px; min-width: 1px; height: 8px; min-height: 8px;"
                              />
                              <div
                                class=""
                                style="width: 100%; height: 1px; background-color: rgb(204, 204, 204);"
                              />
                              <a
                                style="display: block;"
                                tabindex="-1"
                              >
                                <button
                                  class="flex flex-row link-container font-bold primary-color body-bold body-1 manage-underline mt-4"
                                  style="max-width: max-content; height: auto; display: block;"
                                  tabindex="0"
                                >
                                  <p
                                    class="link undefined"
                                    style="display: block;"
                                  >
                                    Communication Settings
                                  </p>
                                </button>
                              </a>
                              <span
                                style="display: block; width: 1px; min-width: 1px; height: 8px; min-height: 8px;"
                              />
                              <a
                                style="display: block;"
                                tabindex="-1"
                              >
                                <button
                                  class="flex flex-row link-container font-bold primary-color body-bold body-1 manage-underline"
                                  style="max-width: max-content; height: auto; display: block;"
                                  tabindex="0"
                                >
                                  <p
                                    class="link undefined"
                                    style="display: block;"
                                  >
                                    Security Settings
                                  </p>
                                </button>
                              </a>
                              <span
                                style="display: block; width: 1px; min-width: 1px; height: 8px; min-height: 8px;"
                              />
                            </div>
                          </section>
                          <span
                            style="display: block; width: 1px; min-width: 1px; height: 32px; min-height: 32px;"
                          />
                        </section>
                      </div>
                    </section>
                  </div>
                </div>
                <span
                  style="display: block; width: 1px; min-width: 1px; height: 32px; min-height: 32px;"
                />
              </div>
              <section
                class="flex flex-row justify-center"
                style="position: absolute; bottom: 0px; overflow: hidden; width: 100%;"
              >
                <div
                  class="flex flex-col w-full border-t border-gray-300 border-t-[1px]"
                >
                  <button
                    aria-label="Signout"
                    class="button-text secondary text-center flex flex-row justify-center items-center min-w-fit null font-bold w-[90%] md:w-[288px] h-[40px] m-4"
                    id="signoutButton"
                    type="button"
                  >
                    Signout
                  </button>
                </div>
              </section>
            </div>
          </div>
        </div>
      </div>
    </div>
  </div>
</body>
`;

exports[`SiteHeader And Navigation Menu should render the UI correctly 3`] = `
<body
  style=""
>
  <div>
    <div>
      <nav
        class="primary-color sm:pt-[74px] lg:pt-[134px]"
      >
        <div
          class="h-18 w-full fixed top-0 left-0 right-0 flex justify-between border-b bg-white z-50"
        >
          <div
            class="flex items-center"
          >
            <div
              class="flex lg:hidden h-18 w-18 items-center justify-center border-r"
            >
              <button
                aria-controls="menu-bar"
                aria-expanded="false"
                class="p-0 justify-center"
                data-collapse-toggle="menu-bar"
                type="button"
              >
                <span
                  class="sr-only"
                >
                  Open main menu
                </span>
                <img
                  alt="Menu icon"
                  data-nimg="1"
                  decoding="async"
                  height="32"
                  loading="lazy"
                  src="/_next/image?url=%2Fimg.jpg&w=64&q=75"
                  srcset="/_next/image?url=%2Fimg.jpg&w=32&q=75 1x, /_next/image?url=%2Fimg.jpg&w=64&q=75 2x"
                  style="color: transparent;"
                  width="32"
                />
              </button>
            </div>
            <a
              class="ml-5 lg:px-0"
              href="/dashboard"
            >
              <img
                alt="BCBST Logo"
                data-nimg="1"
                decoding="async"
                height="35"
                loading="lazy"
                src="/_next/image?url=%2Fimg.jpg&w=384&q=75"
                srcset="/_next/image?url=%2Fimg.jpg&w=256&q=75 1x, /_next/image?url=%2Fimg.jpg&w=384&q=75 2x"
                style="color: transparent;"
                width="174"
              />
            </a>
            <div
              class="mx-4 w-[268px] hidden md:block"
            >
              <div
                class="rich-dropdown"
              >
                <div
                  class="flex flex-col switch-filter default"
                  tabindex="1"
                >
                  <div>
                    <div
                      class="flex flex-row px-4 py-2 items-center justify-between"
                    >
                      <div
                        class="flex flex-col max-w-[90%]"
                      >
                        <p
                          class="body-2 app-base-font-color"
                        >
                          View Plan:
                        </p>
                        <p
                          class="body-1 font-bold text-ellipsis overflow-hidden whitespace-nowrap"
                        >
                          BlueCross BlueShield of Tennessee
                        </p>
                      </div>
                      <img
                        alt="switch"
                        class="size-5 head-icon m-[4px]"
                        data-nimg="1"
                        decoding="async"
                        height="40"
                        loading="lazy"
                        src="/_next/image?url=%2Fimg.jpg&w=96&q=75"
                        srcset="/_next/image?url=%2Fimg.jpg&w=48&q=75 1x, /_next/image?url=%2Fimg.jpg&w=96&q=75 2x"
                        style="color: transparent;"
                        width="40"
                      />
                    </div>
                  </div>
                </div>
              </div>
            </div>
          </div>
          <div
            class="flex items-center"
          >
            <a
              class="flex mr-5 items-center justify-center font-bold hover:bg-secondary-focus h-[40px] w-[40px] sm:h-[56px] sm:w-[102px] lg:h-[56px] lg:w-[134px] rounded-[4px] focus:outline-none focus:ring-2 focus:ring-primary-color  box-border"
              href="inbox"
            >
              <img
                alt="Inbox"
                data-nimg="1"
                decoding="async"
                height="40"
                loading="lazy"
                src="/_next/image?url=%2Fimg.jpg&w=96&q=75"
                srcset="/_next/image?url=%2Fimg.jpg&w=48&q=75 1x, /_next/image?url=%2Fimg.jpg&w=96&q=75 2x"
                style="color: transparent;"
                width="40"
              />
              <span
                class="hidden lg:inline px-2 pt-2"
              >
                Inbox
              </span>
            </a>
            <a
              class="flex mr-5 items-center justify-center font-bold hover:bg-secondary-focus h-[40px] w-[40px] sm:h-[56px] sm:w-[102px] lg:h-[56px] lg:w-[134px] rounded-[4px] focus:outline-none focus:ring-2 focus:ring-primary-color  box-border"
              href="/memberIDCard"
            >
              <img
                alt="ID Card"
                data-nimg="1"
                decoding="async"
                height="40"
                loading="lazy"
                src="/_next/image?url=%2Fimg.jpg&w=96&q=75"
                srcset="/_next/image?url=%2Fimg.jpg&w=48&q=75 1x, /_next/image?url=%2Fimg.jpg&w=96&q=75 2x"
                style="color: transparent;"
                width="40"
              />
              <span
                class="hidden lg:inline px-2 pt-2"
              >
                ID Card
              </span>
            </a>
            <div
              aria-label="Profile Card"
              class="flex h-full secondary-bg-color2 text-white px-4 py-1 hover:bg-info focus:bg-info focus:mr-1 focus:outline-none focus:ring-2 focus:ring-offset-2 focus:ring-primary focus:h-[90%] "
              tabindex="0"
            >
              <img
                alt="Profile Icon"
                data-nimg="1"
                decoding="async"
                height="40"
                loading="lazy"
                src="/_next/image?url=%2Fimg.jpg&w=96&q=75"
                srcset="/_next/image?url=%2Fimg.jpg&w=48&q=75 1x, /_next/image?url=%2Fimg.jpg&w=96&q=75 2x"
                style="color: transparent;"
                width="40"
              />
              <div
                class="hidden lg:block p-2"
              >
                <span
                  class="text-xs"
                >
                  My Profile
                </span>
                <p>
                  Jennie Ramage
                </p>
              </div>
            </div>
          </div>
        </div>
        <div
          class="fixed top-[72px] h-full md:h-fit shadow-lg transition-transform duration-300 ease-in-out lg:block w-full md:w-1/2 lg:w-full bg-white z-20 overflow-auto hidden"
          data-accordion="collapse"
          id="menu-bar"
        >
          <div
            class="flex font-bold"
          >
            <div
              class="flex flex-col w-full lg:flex-row mt-1 border-b border-r lg:border-r-0"
            >
              <div
                class="flex px-5 lg:px-1"
                id="accordion-collapse-heading-1"
              >
                <div
                  class="w-full"
                >
                  <button
                    aria-controls="accordion-collapse-body-1"
                    aria-expanded="false"
                    class="items-center px-0 lg:p-4 py-4 h-[56px] rounded-[4px] hover:bg-secondary-focus focus:outline-none focus:ring-2 focus:ring-primary box-border group  "
                    data-accordion-target="#accordion-collapse-body-1"
                    type="button"
                  >
                    <span
                      class="flex lg:pr-2 primary-color"
                    >
                      Find Care & Costs
                    </span>
                    <img
                      alt="Chevron icon"
                      class="block lg:hidden ml-auto"
                      data-nimg="1"
                      decoding="async"
                      height="40"
                      loading="lazy"
                      src="/_next/image?url=%2Fimg.jpg&w=96&q=75"
                      srcset="/_next/image?url=%2Fimg.jpg&w=48&q=75 1x, /_next/image?url=%2Fimg.jpg&w=96&q=75 2x"
                      style="color: transparent;"
                      width="40"
                    />
                    <img
                      alt="Chevron icon"
                      aria-expanded="false"
                      class="hidden lg:block ml-auto rotate-180 group-hover:rotate-0 group-focus:rotate-0"
                      data-accordion-icon="true"
                      data-nimg="1"
                      decoding="async"
                      height="40"
                      loading="lazy"
                      src="/_next/image?url=%2Fimg.jpg&w=96&q=75"
                      srcset="/_next/image?url=%2Fimg.jpg&w=48&q=75 1x, /_next/image?url=%2Fimg.jpg&w=96&q=75 2x"
                      style="color: transparent;"
                      width="40"
                    />
                  </button>
                </div>
              </div>
              <div
                class="flex px-5 lg:px-1"
                id="accordion-collapse-heading-2"
              >
                <div
                  class="w-full border-t lg:border-0"
                >
                  <button
                    aria-controls="accordion-collapse-body-2"
                    aria-expanded="false"
                    class="items-center px-0 lg:p-4 py-4 h-[56px] rounded-[4px] hover:bg-secondary-focus focus:outline-none focus:ring-2 focus:ring-primary box-border group  "
                    data-accordion-target="#accordion-collapse-body-2"
                    type="button"
                  >
                    <span
                      class="flex lg:pr-2 primary-color"
                    >
                      My Plan
                    </span>
                    <img
                      alt="Chevron icon"
                      class="block lg:hidden ml-auto"
                      data-nimg="1"
                      decoding="async"
                      height="40"
                      loading="lazy"
                      src="/_next/image?url=%2Fimg.jpg&w=96&q=75"
                      srcset="/_next/image?url=%2Fimg.jpg&w=48&q=75 1x, /_next/image?url=%2Fimg.jpg&w=96&q=75 2x"
                      style="color: transparent;"
                      width="40"
                    />
                    <img
                      alt="Chevron icon"
                      aria-expanded="false"
                      class="hidden lg:block ml-auto rotate-180 group-hover:rotate-0 group-focus:rotate-0"
                      data-accordion-icon="true"
                      data-nimg="1"
                      decoding="async"
                      height="40"
                      loading="lazy"
                      src="/_next/image?url=%2Fimg.jpg&w=96&q=75"
                      srcset="/_next/image?url=%2Fimg.jpg&w=48&q=75 1x, /_next/image?url=%2Fimg.jpg&w=96&q=75 2x"
                      style="color: transparent;"
                      width="40"
                    />
                  </button>
                </div>
              </div>
              <div
                class="flex px-5 lg:px-1"
                id="accordion-collapse-heading-3"
              >
                <div
                  class="w-full border-t lg:border-0"
                >
                  <button
                    aria-controls="accordion-collapse-body-3"
                    aria-expanded="false"
                    class="items-center px-0 lg:p-4 py-4 h-[56px] rounded-[4px] hover:bg-secondary-focus focus:outline-none focus:ring-2 focus:ring-primary box-border group  "
                    data-accordion-target="#accordion-collapse-body-3"
                    type="button"
                  >
                    <span
                      class="flex lg:pr-2 primary-color"
                    >
                      My Health
                    </span>
                    <img
                      alt="Chevron icon"
                      class="block lg:hidden ml-auto"
                      data-nimg="1"
                      decoding="async"
                      height="40"
                      loading="lazy"
                      src="/_next/image?url=%2Fimg.jpg&w=96&q=75"
                      srcset="/_next/image?url=%2Fimg.jpg&w=48&q=75 1x, /_next/image?url=%2Fimg.jpg&w=96&q=75 2x"
                      style="color: transparent;"
                      width="40"
                    />
                    <img
                      alt="Chevron icon"
                      aria-expanded="false"
                      class="hidden lg:block ml-auto rotate-180 group-hover:rotate-0 group-focus:rotate-0"
                      data-accordion-icon="true"
                      data-nimg="1"
                      decoding="async"
                      height="40"
                      loading="lazy"
                      src="/_next/image?url=%2Fimg.jpg&w=96&q=75"
                      srcset="/_next/image?url=%2Fimg.jpg&w=48&q=75 1x, /_next/image?url=%2Fimg.jpg&w=96&q=75 2x"
                      style="color: transparent;"
                      width="40"
                    />
                  </button>
                </div>
              </div>
              <div
                class="flex px-5 lg:px-1"
                id="accordion-collapse-heading-4"
              >
                <div
                  class="w-full border-t lg:border-0"
                >
                  <button
                    aria-controls="accordion-collapse-body-4"
                    aria-expanded="false"
                    class="items-center px-0 lg:p-4 py-4 h-[56px] rounded-[4px] hover:bg-secondary-focus focus:outline-none focus:ring-2 focus:ring-primary box-border group  "
                    data-accordion-target="#accordion-collapse-body-4"
                    type="button"
                  >
                    <span
                      class="flex lg:pr-2 primary-color"
                    >
                      Pharmacy
                    </span>
                    <img
                      alt="Chevron icon"
                      class="block lg:hidden ml-auto"
                      data-nimg="1"
                      decoding="async"
                      height="40"
                      loading="lazy"
                      src="/_next/image?url=%2Fimg.jpg&w=96&q=75"
                      srcset="/_next/image?url=%2Fimg.jpg&w=48&q=75 1x, /_next/image?url=%2Fimg.jpg&w=96&q=75 2x"
                      style="color: transparent;"
                      width="40"
                    />
                    <img
                      alt="Chevron icon"
                      aria-expanded="false"
                      class="hidden lg:block ml-auto rotate-180 group-hover:rotate-0 group-focus:rotate-0"
                      data-accordion-icon="true"
                      data-nimg="1"
                      decoding="async"
                      height="40"
                      loading="lazy"
                      src="/_next/image?url=%2Fimg.jpg&w=96&q=75"
                      srcset="/_next/image?url=%2Fimg.jpg&w=48&q=75 1x, /_next/image?url=%2Fimg.jpg&w=96&q=75 2x"
                      style="color: transparent;"
                      width="40"
                    />
                  </button>
                </div>
              </div>
              <div
                class="flex px-5 lg:px-1"
                id="accordion-collapse-heading-5"
              >
                <div
                  class="w-full border-t lg:border-0"
                >
                  <button
                    aria-controls="accordion-collapse-body-5"
                    aria-expanded="false"
                    class="items-center px-0 lg:p-4 py-4 h-[56px] rounded-[4px] hover:bg-secondary-focus focus:outline-none focus:ring-2 focus:ring-primary box-border group  "
                    data-accordion-target="#accordion-collapse-body-5"
                    type="button"
                  >
                    <span
                      class="flex lg:pr-2 primary-color"
                    >
                      Support
                    </span>
                    <img
                      alt="Chevron icon"
                      class="block lg:hidden ml-auto"
                      data-nimg="1"
                      decoding="async"
                      height="40"
                      loading="lazy"
                      src="/_next/image?url=%2Fimg.jpg&w=96&q=75"
                      srcset="/_next/image?url=%2Fimg.jpg&w=48&q=75 1x, /_next/image?url=%2Fimg.jpg&w=96&q=75 2x"
                      style="color: transparent;"
                      width="40"
                    />
                    <img
                      alt="Chevron icon"
                      aria-expanded="false"
                      class="hidden lg:block ml-auto rotate-180 group-hover:rotate-0 group-focus:rotate-0"
                      data-accordion-icon="true"
                      data-nimg="1"
                      decoding="async"
                      height="40"
                      loading="lazy"
                      src="/_next/image?url=%2Fimg.jpg&w=96&q=75"
                      srcset="/_next/image?url=%2Fimg.jpg&w=48&q=75 1x, /_next/image?url=%2Fimg.jpg&w=96&q=75 2x"
                      style="color: transparent;"
                      width="40"
                    />
                  </button>
                </div>
              </div>
              <div
                class="order-first lg:order-last px-0 mx-0 lg:mx-auto lg:mr-0 lg:pl-5"
              >
                <div
                  class="flex flex-col self-stretch font-bold focus:outline-none hover:bg-secondary-focus focus:ring-2 focus:ring-primary-color w-full  items-end h-[40px] w-[40px] sm:h-[56px] sm:w-[102px] lg:h-[56px] lg:w-[134px] "
                >
                  <div
                    class="flex flex-row align-top"
                  >
                    <div
                      class="flex flex-row rounded-[4px] m-4 box-border items-end focus:outline-none focus:ring-2 focus:ring-primary-color"
                      tabindex="0"
                    >
                      <a>
                        <p
                          class="body-1 link-row-head"
                        >
                          Search
                        </p>
                      </a>
                      <span
                        style="display: block; width: 1px; min-width: 1px; height: 8px; min-height: 8px;"
                      />
                      <img
                        alt="Search"
                        class="icon items-end ml-1"
                        data-nimg="1"
                        decoding="async"
                        height="40"
                        loading="lazy"
                        src="/_next/image?url=%2Fimg.jpg&w=96&q=75"
                        srcset="/_next/image?url=%2Fimg.jpg&w=48&q=75 1x, /_next/image?url=%2Fimg.jpg&w=96&q=75 2x"
                        style="color: transparent;"
                        width="40"
                      />
                    </div>
                  </div>
                </div>
              </div>
            </div>
          </div>
          <div
            class="absolute top-0 lg:static w-full lg:w-full bg-white z-50 border-r lg:border-0"
          >
            <div />
            <div />
            <div />
            <div />
            <div />
          </div>
        </div>
      </nav>
      <div
        class="mx-2 py-2 block md:hidden"
      >
        <div
          class="rich-dropdown"
        >
          <div
            class="flex flex-col switch-filter default"
            tabindex="1"
          >
            <div>
              <div
                class="flex flex-row px-4 py-2 items-center justify-between"
              >
                <div
                  class="flex flex-col max-w-[90%]"
                >
                  <p
                    class="body-2 app-base-font-color"
                  >
                    View Plan:
                  </p>
                  <p
                    class="body-1 font-bold text-ellipsis overflow-hidden whitespace-nowrap"
                  >
                    BlueCross BlueShield of Tennessee
                  </p>
                </div>
                <img
                  alt="switch"
                  class="size-5 head-icon m-[4px]"
                  data-nimg="1"
                  decoding="async"
                  height="40"
                  loading="lazy"
                  src="/_next/image?url=%2Fimg.jpg&w=96&q=75"
                  srcset="/_next/image?url=%2Fimg.jpg&w=48&q=75 1x, /_next/image?url=%2Fimg.jpg&w=96&q=75 2x"
                  style="color: transparent;"
                  width="40"
                />
              </div>
            </div>
          </div>
        </div>
      </div>
    </div>
  </div>
  <div>
    <div
      class="react-responsive-modal-root"
      data-testid="root"
    >
      <div
        aria-hidden="true"
        class="react-responsive-modal-overlay sideBar-overlay"
        data-testid="overlay"
        style="animation: react-responsive-modal-overlay-out 300ms;"
      />
      <div
        class="react-responsive-modal-container"
        data-testid="modal-container"
      >
        <div
          aria-modal="true"
          class="react-responsive-modal-modal sideBar-Container"
          data-testid="modal"
          role="dialog"
          style="animation: react-responsive-modal-modal-out 300ms;"
          tabindex="-1"
        >
          <div>
            <div
              class="flex flex-col"
            >
              <div
                class="sideBar-content"
              >
                <div
                  class="flex flex-row justify-between modal-header items-center relative p-4"
                >
                  <div
                    tabindex="1"
                  />
                  <img
                    alt="bcbst logo"
                    class="modal-icon modal-header-logo absolute m-auto left-0 right-0"
                    data-nimg="1"
                    decoding="async"
                    height="40"
                    loading="lazy"
                    src="/_next/image?url=%2Fimg.jpg&w=96&q=75"
                    srcset="/_next/image?url=%2Fimg.jpg&w=48&q=75 1x, /_next/image?url=%2Fimg.jpg&w=96&q=75 2x"
                    style="color: transparent;"
                    width="40"
                  />
                  <div
                    class="size-8 focus-icon"
                    tabindex="0"
                  >
                    <img
                      alt="close"
                      class="size-4"
                      data-nimg="1"
                      decoding="async"
                      height="40"
                      loading="lazy"
                      src="/_next/image?url=%2Fimg.jpg&w=96&q=75"
                      srcset="/_next/image?url=%2Fimg.jpg&w=48&q=75 1x, /_next/image?url=%2Fimg.jpg&w=96&q=75 2x"
                      style="color: transparent;"
                      width="40"
                    />
                  </div>
                </div>
                <div
                  class="flex flex-col items-stretch p-4"
                />
                <span
                  style="display: block; width: 1px; min-width: 1px; height: 32px; min-height: 32px;"
                />
              </div>
            </div>
          </div>
        </div>
      </div>
    </div>
  </div>
</body>
`;<|MERGE_RESOLUTION|>--- conflicted
+++ resolved
@@ -10,11 +10,7 @@
         class="primary-color sm:pt-[74px] lg:pt-[134px]"
       >
         <div
-<<<<<<< HEAD
           class="h-18 w-full fixed top-0 left-0 right-0 flex justify-between border-b bg-white z-50"
-=======
-          class="h-18 w-full lg:static flex justify-between border-b bg-white z-30"
->>>>>>> ce6f310b
         >
           <div
             class="flex items-center"
@@ -552,13 +548,15 @@
                       Plan Details
                     </h1>
                     <a
+                      aria-label="Benefits & Coverage"
                       style="display: block;"
                       tabindex="-1"
                     >
                       <button
                         class="flex flex-row link-container pl-0 underline-offset-4 manage-underline flex hover:primary-focus focus:p-1 w-max hover:underline focus:rounded focus:underline focus:ring-2 focus:ring-primary box-border"
                         style="max-width: max-content; height: auto; display: block;"
-                        tabindex="0"
+                        tabindex="-1"
+                        type="button"
                       >
                         <p
                           class="link undefined"
@@ -569,13 +567,15 @@
                       </button>
                     </a>
                     <a
+                      aria-label="Plan Documents"
                       style="display: block;"
                       tabindex="-1"
                     >
                       <button
                         class="flex flex-row link-container pl-0 underline-offset-4 manage-underline flex hover:primary-focus focus:p-1 w-max hover:underline focus:rounded focus:underline focus:ring-2 focus:ring-primary box-border"
                         style="max-width: max-content; height: auto; display: block;"
-                        tabindex="0"
+                        tabindex="-1"
+                        type="button"
                       >
                         <p
                           class="link undefined"
@@ -586,13 +586,15 @@
                       </button>
                     </a>
                     <a
+                      aria-label="Services Used"
                       style="display: block;"
                       tabindex="-1"
                     >
                       <button
                         class="flex flex-row link-container pl-0 underline-offset-4 manage-underline flex hover:primary-focus focus:p-1 w-max hover:underline focus:rounded focus:underline focus:ring-2 focus:ring-primary box-border"
                         style="max-width: max-content; height: auto; display: block;"
-                        tabindex="0"
+                        tabindex="-1"
+                        type="button"
                       >
                         <p
                           class="link undefined"
@@ -616,13 +618,15 @@
                       Claims
                     </h1>
                     <a
+                      aria-label="View Claims"
                       style="display: block;"
                       tabindex="-1"
                     >
                       <button
                         class="flex flex-row link-container pl-0 underline-offset-4 manage-underline flex hover:primary-focus focus:p-1 w-max hover:underline focus:rounded focus:underline focus:ring-2 focus:ring-primary box-border"
                         style="max-width: max-content; height: auto; display: block;"
-                        tabindex="0"
+                        tabindex="-1"
+                        type="button"
                       >
                         <p
                           class="link undefined"
@@ -633,13 +637,15 @@
                       </button>
                     </a>
                     <a
+                      aria-label="Prior Authorizations"
                       style="display: block;"
                       tabindex="-1"
                     >
                       <button
                         class="flex flex-row link-container pl-0 underline-offset-4 manage-underline flex hover:primary-focus focus:p-1 w-max hover:underline focus:rounded focus:underline focus:ring-2 focus:ring-primary box-border"
                         style="max-width: max-content; height: auto; display: block;"
-                        tabindex="0"
+                        tabindex="-1"
+                        type="button"
                       >
                         <p
                           class="link undefined"
@@ -650,13 +656,15 @@
                       </button>
                     </a>
                     <a
+                      aria-label="Submit a Claim"
                       style="display: block;"
                       tabindex="-1"
                     >
                       <button
                         class="flex flex-row link-container pl-0 underline-offset-4 manage-underline flex hover:primary-focus focus:p-1 w-max hover:underline focus:rounded focus:underline focus:ring-2 focus:ring-primary box-border"
                         style="max-width: max-content; height: auto; display: block;"
-                        tabindex="0"
+                        tabindex="-1"
+                        type="button"
                       >
                         <p
                           class="link undefined"
@@ -680,13 +688,15 @@
                       Spending
                     </h1>
                     <a
+                      aria-label="Balances"
                       style="display: block;"
                       tabindex="-1"
                     >
                       <button
                         class="flex flex-row link-container pl-0 underline-offset-4 manage-underline flex hover:primary-focus focus:p-1 w-max hover:underline focus:rounded focus:underline focus:ring-2 focus:ring-primary box-border"
                         style="max-width: max-content; height: auto; display: block;"
-                        tabindex="0"
+                        tabindex="-1"
+                        type="button"
                       >
                         <p
                           class="link undefined"
@@ -697,13 +707,15 @@
                       </button>
                     </a>
                     <a
+                      aria-label="Spending Accounts (HSA, FSA)"
                       style="display: block;"
                       tabindex="-1"
                     >
                       <button
                         class="flex flex-row link-container pl-0 underline-offset-4 manage-underline flex hover:primary-focus focus:p-1 w-max hover:underline focus:rounded focus:underline focus:ring-2 focus:ring-primary box-border"
                         style="max-width: max-content; height: auto; display: block;"
-                        tabindex="0"
+                        tabindex="-1"
+                        type="button"
                       >
                         <p
                           class="link undefined"
@@ -714,13 +726,15 @@
                       </button>
                     </a>
                     <a
+                      aria-label="Spending Summary"
                       style="display: block;"
                       tabindex="-1"
                     >
                       <button
                         class="flex flex-row link-container pl-0 underline-offset-4 manage-underline flex hover:primary-focus focus:p-1 w-max hover:underline focus:rounded focus:underline focus:ring-2 focus:ring-primary box-border"
                         style="max-width: max-content; height: auto; display: block;"
-                        tabindex="0"
+                        tabindex="-1"
+                        type="button"
                       >
                         <p
                           class="link undefined"
@@ -790,13 +804,15 @@
                       />
                     </a>
                     <a
+                      aria-label="Manage My Policy"
                       style="display: block;"
                       tabindex="-1"
                     >
                       <button
                         class="flex flex-row link-container pl-0 underline-offset-4 manage-underline flex hover:primary-focus focus:p-1 w-max hover:underline focus:rounded focus:underline focus:ring-2 focus:ring-primary box-border"
                         style="max-width: max-content; height: auto; display: block;"
-                        tabindex="0"
+                        tabindex="-1"
+                        type="button"
                       >
                         <p
                           class="link undefined"
@@ -807,13 +823,15 @@
                       </button>
                     </a>
                     <a
+                      aria-label="Report Other Health Insurance"
                       style="display: block;"
                       tabindex="-1"
                     >
                       <button
                         class="flex flex-row link-container pl-0 underline-offset-4 manage-underline flex hover:primary-focus focus:p-1 w-max hover:underline focus:rounded focus:underline focus:ring-2 focus:ring-primary box-border"
                         style="max-width: max-content; height: auto; display: block;"
-                        tabindex="0"
+                        tabindex="-1"
+                        type="button"
                       >
                         <p
                           class="link undefined"
@@ -1477,13 +1495,15 @@
                     class="lg:grid-rows-4"
                   >
                     <a
+                      aria-label="Frequently Asked Questions"
                       style="display: block;"
                       tabindex="-1"
                     >
                       <button
                         class="flex flex-row link-container pl-0 underline-offset-4 manage-underline flex hover:primary-focus focus:p-1 w-max hover:underline focus:rounded focus:underline focus:ring-2 focus:ring-primary box-border"
                         style="max-width: max-content; height: auto; display: block;"
-                        tabindex="0"
+                        tabindex="-1"
+                        type="button"
                       >
                         <p
                           class="link undefined"
@@ -1517,13 +1537,15 @@
                       />
                     </a>
                     <a
+                      aria-label="Find a Form"
                       style="display: block;"
                       tabindex="-1"
                     >
                       <button
                         class="flex flex-row link-container pl-0 underline-offset-4 manage-underline flex hover:primary-focus focus:p-1 w-max hover:underline focus:rounded focus:underline focus:ring-2 focus:ring-primary box-border"
                         style="max-width: max-content; height: auto; display: block;"
-                        tabindex="0"
+                        tabindex="-1"
+                        type="button"
                       >
                         <p
                           class="link undefined"
@@ -1534,13 +1556,15 @@
                       </button>
                     </a>
                     <a
+                      aria-label="Share Website Feedback"
                       style="display: block;"
                       tabindex="-1"
                     >
                       <button
                         class="flex flex-row link-container pl-0 underline-offset-4 manage-underline flex hover:primary-focus focus:p-1 w-max hover:underline focus:rounded focus:underline focus:ring-2 focus:ring-primary box-border"
                         style="max-width: max-content; height: auto; display: block;"
-                        tabindex="0"
+                        tabindex="-1"
+                        type="button"
                       >
                         <p
                           class="link undefined"
@@ -1631,11 +1655,7 @@
         class="primary-color sm:pt-[74px] lg:pt-[134px]"
       >
         <div
-<<<<<<< HEAD
           class="h-18 w-full fixed top-0 left-0 right-0 flex justify-between border-b bg-white z-50"
-=======
-          class="h-18 w-full lg:static flex justify-between border-b bg-white z-30"
->>>>>>> ce6f310b
         >
           <div
             class="flex items-center"
@@ -2195,13 +2215,15 @@
                       />
                     </a>
                     <a
+                      aria-label="Primary Care Options"
                       style="display: block;"
                       tabindex="-1"
                     >
                       <button
                         class="flex flex-row link-container pl-0 underline-offset-4 manage-underline flex hover:primary-focus focus:p-1 w-max hover:underline focus:rounded focus:underline focus:ring-2 focus:ring-primary box-border"
                         style="max-width: max-content; height: auto; display: block;"
-                        tabindex="0"
+                        tabindex="-1"
+                        type="button"
                       >
                         <p
                           class="link undefined"
@@ -2212,13 +2234,15 @@
                       </button>
                     </a>
                     <a
+                      aria-label="Mental Health Options"
                       style="display: block;"
                       tabindex="-1"
                     >
                       <button
                         class="flex flex-row link-container pl-0 underline-offset-4 manage-underline flex hover:primary-focus focus:p-1 w-max hover:underline focus:rounded focus:underline focus:ring-2 focus:ring-primary box-border"
                         style="max-width: max-content; height: auto; display: block;"
-                        tabindex="0"
+                        tabindex="-1"
+                        type="button"
                       >
                         <p
                           class="link undefined"
@@ -2949,232 +2973,6 @@
                   src="/_next/image?url=%2Fimg.jpg&w=64&q=75"
                   srcset="/_next/image?url=%2Fimg.jpg&w=32&q=75 1x, /_next/image?url=%2Fimg.jpg&w=64&q=75 2x"
                   style="color: transparent;"
-<<<<<<< HEAD
-=======
-                  width="40"
-                />
-                <div
-                  class="size-8 focus-icon"
-                  tabindex="0"
-                >
-                  <img
-                    alt="close"
-                    class="size-4"
-                    data-nimg="1"
-                    decoding="async"
-                    height="40"
-                    loading="lazy"
-                    src="/_next/image?url=%2Fimg.jpg&w=96&q=75"
-                    srcset="/_next/image?url=%2Fimg.jpg&w=48&q=75 1x, /_next/image?url=%2Fimg.jpg&w=96&q=75 2x"
-                    style="color: transparent;"
-                    width="40"
-                  />
-                </div>
-              </div>
-              <span
-                style="display: block; width: 1px; min-width: 1px; height: 32px; min-height: 32px;"
-              />
-              <div
-                class="flex flex-col items-stretch p-4"
-              >
-                <div
-                  class="flex flex-col"
-                >
-                  <section>
-                    <div
-                      class="flex flex-col flex flex-col"
-                    >
-                      <section>
-                        <div
-                          class="flex flex-col switch-filter default"
-                          tabindex="1"
-                        >
-                          <div>
-                            <div
-                              class="flex flex-row p-4 items-center"
-                            >
-                              <div
-                                class="flex flex-col grow"
-                              >
-                                <p
-                                  class="body-2"
-                                >
-                                  Primary Profile
-                                </p>
-                                <h3
-                                  class="title-3 font-bold"
-                                >
-                                  Chris Hall
-                                </h3>
-                                <p
-                                  class="body-1"
-                                >
-                                  DOB: 11/03/2000
-                                </p>
-                              </div>
-                              <img
-                                alt="switch"
-                                class="size-5 head-icon"
-                                data-nimg="1"
-                                decoding="async"
-                                height="40"
-                                loading="lazy"
-                                src="/_next/image?url=%2Fimg.jpg&w=96&q=75"
-                                srcset="/_next/image?url=%2Fimg.jpg&w=48&q=75 1x, /_next/image?url=%2Fimg.jpg&w=96&q=75 2x"
-                                style="color: transparent;"
-                                width="40"
-                              />
-                            </div>
-                          </div>
-                          <ul
-                            class="max-h-[420px] overflow-y-scroll"
-                          />
-                        </div>
-                        <span
-                          style="display: block; width: 1px; min-width: 1px; height: 32px; min-height: 32px;"
-                        />
-                        <a
-                          href="/profileSettings"
-                        >
-                          <div
-                            class="flex flex-row"
-                          >
-                            <p
-                              class="!font-bold primary-color underline underline-offset-3 title-3 "
-                            >
-                              All Profile Settings
-                            </p>
-                            <div
-                              class="ml-2"
-                            >
-                              <img
-                                alt="link"
-                                data-nimg="1"
-                                decoding="async"
-                                height="40"
-                                loading="lazy"
-                                src="/_next/image?url=%2Fimg.jpg&w=96&q=75"
-                                srcset="/_next/image?url=%2Fimg.jpg&w=48&q=75 1x, /_next/image?url=%2Fimg.jpg&w=96&q=75 2x"
-                                style="color: transparent;"
-                                width="40"
-                              />
-                            </div>
-                          </div>
-                        </a>
-                        <span
-                          style="display: block; width: 1px; min-width: 1px; height: 24px; min-height: 24px;"
-                        />
-                        <div
-                          aria-label="divider"
-                          class="w-[288px] h-[1px]"
-                          style="width: 100%; height: 1px; background-color: rgb(204, 204, 204);"
-                        />
-                        <span
-                          style="display: block; width: 1px; min-width: 1px; height: 24px; min-height: 24px;"
-                        />
-                        <p
-                          class="body-1 font-bold primary-color"
-                        >
-                          Communication Settings
-                        </p>
-                        <span
-                          style="display: block; width: 1px; min-width: 1px; height: 16px; min-height: 16px;"
-                        />
-                        <p
-                          class="body-1 font-bold primary-color"
-                        >
-                          Security Settings
-                        </p>
-                        <span
-                          style="display: block; width: 1px; min-width: 1px; height: 16px; min-height: 16px;"
-                        />
-                        <p
-                          class="body-1 font-bold primary-color"
-                        >
-                          Sharing & Permissions
-                        </p>
-                      </section>
-                    </div>
-                  </section>
-                </div>
-              </div>
-              <span
-                style="display: block; width: 1px; min-width: 1px; height: 32px; min-height: 32px;"
-              />
-            </div>
-            <section
-              class="flex flex-row justify-center"
-              style="position: absolute; bottom: 0px; padding: 10px; overflow: hidden;"
-            >
-              <div
-                class="flex flex-col"
-              >
-                <div
-                  aria-label="divider"
-                  class=""
-                  style="width: 100%; height: 1px; background-color: rgb(204, 204, 204);"
-                />
-                <span
-                  style="display: block; width: 1px; min-width: 1px; height: 16px; min-height: 16px;"
-                />
-                <button
-                  aria-label="Signout"
-                  class="button-text secondary text-center flex flex-row justify-center items-center min-w-fit null font-bold w-[288px] h-[40px] "
-                  id="signoutButton"
-                  type="button"
-                >
-                  Signout
-                </button>
-              </div>
-            </section>
-          </div>
-        </div>
-      </div>
-    </div>
-  </div>
-</body>
-`;
-
-exports[`SiteHeader And Navigation Menu should render the UI correctly 3`] = `
-<body
-  style=""
->
-  <div>
-    <div>
-      <nav
-        class="primary-color"
-      >
-        <div
-          class="h-18 w-full lg:static flex justify-between border-b bg-white z-30"
-        >
-          <div
-            class="flex items-center"
-          >
-            <div
-              class="flex lg:hidden h-18 w-18 items-center justify-center border-r"
-            >
-              <button
-                aria-controls="menu-bar"
-                aria-expanded="false"
-                class="p-0 justify-center"
-                data-collapse-toggle="menu-bar"
-                type="button"
-              >
-                <span
-                  class="sr-only"
-                >
-                  Open main menu
-                </span>
-                <img
-                  alt="Menu icon"
-                  data-nimg="1"
-                  decoding="async"
-                  height="32"
-                  loading="lazy"
-                  src="/_next/image?url=%2Fimg.jpg&w=64&q=75"
-                  srcset="/_next/image?url=%2Fimg.jpg&w=32&q=75 1x, /_next/image?url=%2Fimg.jpg&w=64&q=75 2x"
-                  style="color: transparent;"
->>>>>>> ce6f310b
                   width="32"
                 />
               </button>
@@ -3731,6 +3529,9 @@
                     />
                   </div>
                 </div>
+                <span
+                  style="display: block; width: 1px; min-width: 1px; height: 32px; min-height: 32px;"
+                />
                 <div
                   class="flex flex-col items-stretch p-4"
                 >
@@ -3785,13 +3586,15 @@
                               class="flex flex-col"
                             >
                               <a
+                                aria-label="All Profile Settings"
                                 style="display: block;"
                                 tabindex="-1"
                               >
                                 <button
                                   class="flex flex-row link-container font-bold !flex primary-color underline underline-offset-3 title-3 "
                                   style="max-width: max-content; height: auto; display: block;"
-                                  tabindex="0"
+                                  tabindex="-1"
+                                  type="button"
                                 >
                                   <p
                                     class="link undefined"
@@ -3825,13 +3628,15 @@
                                 style="width: 100%; height: 1px; background-color: rgb(204, 204, 204);"
                               />
                               <a
+                                aria-label="Communication Settings"
                                 style="display: block;"
                                 tabindex="-1"
                               >
                                 <button
                                   class="flex flex-row link-container font-bold primary-color body-bold body-1 manage-underline mt-4"
                                   style="max-width: max-content; height: auto; display: block;"
-                                  tabindex="0"
+                                  tabindex="-1"
+                                  type="button"
                                 >
                                   <p
                                     class="link undefined"
@@ -3845,13 +3650,15 @@
                                 style="display: block; width: 1px; min-width: 1px; height: 8px; min-height: 8px;"
                               />
                               <a
+                                aria-label="Security Settings"
                                 style="display: block;"
                                 tabindex="-1"
                               >
                                 <button
                                   class="flex flex-row link-container font-bold primary-color body-bold body-1 manage-underline"
                                   style="max-width: max-content; height: auto; display: block;"
-                                  tabindex="0"
+                                  tabindex="-1"
+                                  type="button"
                                 >
                                   <p
                                     class="link undefined"
@@ -4501,6 +4308,9 @@
                     />
                   </div>
                 </div>
+                <span
+                  style="display: block; width: 1px; min-width: 1px; height: 32px; min-height: 32px;"
+                />
                 <div
                   class="flex flex-col items-stretch p-4"
                 />
