--- conflicted
+++ resolved
@@ -549,1010 +549,6 @@
                       Wellness
                     </h1>
                     <a
-<<<<<<< HEAD
-                      aria-label="Benefits & Coverage"
-                      style="display: block;"
-                      tabindex="-1"
-                    >
-                      <button
-                        class="flex flex-row link-container pl-0 underline-offset-4 manage-underline flex hover:primary-focus focus:p-1 w-max hover:underline focus:rounded focus:underline focus:ring-2 focus:ring-primary box-border"
-                        style="max-width: max-content; height: auto; display: block;"
-                        tabindex="-1"
-                        type="button"
-                      >
-                        <p
-                          class="link undefined"
-                          style="display: block;"
-                        >
-                          Benefits & Coverage
-                        </p>
-                      </button>
-                    </a>
-                    <a
-                      aria-label="Plan Documents"
-                      style="display: block;"
-                      tabindex="-1"
-                    >
-                      <button
-                        class="flex flex-row link-container pl-0 underline-offset-4 manage-underline flex hover:primary-focus focus:p-1 w-max hover:underline focus:rounded focus:underline focus:ring-2 focus:ring-primary box-border"
-                        style="max-width: max-content; height: auto; display: block;"
-                        tabindex="-1"
-                        type="button"
-                      >
-                        <p
-                          class="link undefined"
-                          style="display: block;"
-                        >
-                          Plan Documents
-                        </p>
-                      </button>
-                    </a>
-                    <a
-                      aria-label="Services Used"
-                      style="display: block;"
-                      tabindex="-1"
-                    >
-                      <button
-                        class="flex flex-row link-container pl-0 underline-offset-4 manage-underline flex hover:primary-focus focus:p-1 w-max hover:underline focus:rounded focus:underline focus:ring-2 focus:ring-primary box-border"
-                        style="max-width: max-content; height: auto; display: block;"
-                        tabindex="-1"
-                        type="button"
-=======
-                      class="flex w-max focus:outline-none focus:rounded focus-visible:ring-2 focus-visible:ring-primary focus:ring-2 focus:ring-primary box-border underline-offset-4 hover:underline focus:underline"
-                      href="/wellnessrewards"
-                      target="_blank"
-                    >
-                      <p
-                        class="pb-2 pt-2 pr-1 focus-visible:py-0 focus:py-0 primary-color hover:text-primary-focus"
->>>>>>> e736fbf9
-                      >
-                        Wellness Rewards
-                      </p>
-                      <img
-                        alt="External Link"
-                        class="pb-2"
-                        data-nimg="1"
-                        decoding="async"
-                        height="40"
-                        loading="lazy"
-                        src="/_next/image?url=%2Fimg.jpg&w=96&q=75"
-                        srcset="/_next/image?url=%2Fimg.jpg&w=48&q=75 1x, /_next/image?url=%2Fimg.jpg&w=96&q=75 2x"
-                        style="color: transparent;"
-                        width="40"
-                      />
-                    </a>
-                    <a
-<<<<<<< HEAD
-                      aria-label="View Claims"
-                      style="display: block;"
-                      tabindex="-1"
-                    >
-                      <button
-                        class="flex flex-row link-container pl-0 underline-offset-4 manage-underline flex hover:primary-focus focus:p-1 w-max hover:underline focus:rounded focus:underline focus:ring-2 focus:ring-primary box-border"
-                        style="max-width: max-content; height: auto; display: block;"
-                        tabindex="-1"
-                        type="button"
-=======
-                      class="flex w-max focus:outline-none focus:rounded focus-visible:ring-2 focus-visible:ring-primary focus:ring-2 focus:ring-primary box-border underline-offset-4 hover:underline focus:underline"
-                      href="/memberwellnesscenter"
-                      target="_blank"
-                    >
-                      <p
-                        class="pb-2 pt-2 pr-1 focus-visible:py-0 focus:py-0 primary-color hover:text-primary-focus"
->>>>>>> e736fbf9
-                      >
-                        Member Wellness Canter
-                      </p>
-                      <img
-                        alt="External Link"
-                        class="pb-2"
-                        data-nimg="1"
-                        decoding="async"
-                        height="40"
-                        loading="lazy"
-                        src="/_next/image?url=%2Fimg.jpg&w=96&q=75"
-                        srcset="/_next/image?url=%2Fimg.jpg&w=48&q=75 1x, /_next/image?url=%2Fimg.jpg&w=96&q=75 2x"
-                        style="color: transparent;"
-                        width="40"
-                      />
-                    </a>
-                    <a
-<<<<<<< HEAD
-                      aria-label="Prior Authorizations"
-                      style="display: block;"
-                      tabindex="-1"
-                    >
-                      <button
-                        class="flex flex-row link-container pl-0 underline-offset-4 manage-underline flex hover:primary-focus focus:p-1 w-max hover:underline focus:rounded focus:underline focus:ring-2 focus:ring-primary box-border"
-                        style="max-width: max-content; height: auto; display: block;"
-                        tabindex="-1"
-                        type="button"
-=======
-                      class="flex w-max focus:outline-none focus:rounded focus-visible:ring-2 focus-visible:ring-primary focus:ring-2 focus:ring-primary box-border underline-offset-4 hover:underline focus:underline"
-                      href="/biometricscreening"
-                      target="_blank"
-                    >
-                      <p
-                        class="pb-2 pt-2 pr-1 focus-visible:py-0 focus:py-0 primary-color hover:text-primary-focus"
->>>>>>> e736fbf9
-                      >
-                        Biometric Screening
-                      </p>
-                      <img
-                        alt="External Link"
-                        class="pb-2"
-                        data-nimg="1"
-                        decoding="async"
-                        height="40"
-                        loading="lazy"
-                        src="/_next/image?url=%2Fimg.jpg&w=96&q=75"
-                        srcset="/_next/image?url=%2Fimg.jpg&w=48&q=75 1x, /_next/image?url=%2Fimg.jpg&w=96&q=75 2x"
-                        style="color: transparent;"
-                        width="40"
-                      />
-                    </a>
-                    <a
-<<<<<<< HEAD
-                      aria-label="Submit a Claim"
-                      style="display: block;"
-                      tabindex="-1"
-                    >
-                      <button
-                        class="flex flex-row link-container pl-0 underline-offset-4 manage-underline flex hover:primary-focus focus:p-1 w-max hover:underline focus:rounded focus:underline focus:ring-2 focus:ring-primary box-border"
-                        style="max-width: max-content; height: auto; display: block;"
-                        tabindex="-1"
-                        type="button"
-=======
-                      class="flex w-max focus:outline-none focus:rounded focus-visible:ring-2 focus-visible:ring-primary focus:ring-2 focus:ring-primary box-border underline-offset-4 hover:underline focus:underline"
-                      href="/memberdiscounts"
-                      target="_blank"
-                    >
-                      <p
-                        class="pb-2 pt-2 pr-1 focus-visible:py-0 focus:py-0 primary-color hover:text-primary-focus"
->>>>>>> e736fbf9
-                      >
-                        Member Discounts
-                      </p>
-                      <img
-                        alt="External Link"
-                        class="pb-2"
-                        data-nimg="1"
-                        decoding="async"
-                        height="40"
-                        loading="lazy"
-                        src="/_next/image?url=%2Fimg.jpg&w=96&q=75"
-                        srcset="/_next/image?url=%2Fimg.jpg&w=48&q=75 1x, /_next/image?url=%2Fimg.jpg&w=96&q=75 2x"
-                        style="color: transparent;"
-                        width="40"
-                      />
-                    </a>
-                  </div>
-                </div>
-                <div
-                  class="col-start-1 col-end-5 lg:col-start-2 lg:col-end-3 py-4 border-b lg:border-0"
-                >
-                  <div
-                    class="lg:grid-rows-4"
-                  >
-                    <h1
-                      class="title-1 py-2 tertiary-color font-thin !text-2xl"
-                    >
-                      Advice & Support
-                    </h1>
-                    <a
-                      aria-label="Balances"
-                      style="display: block;"
-                      tabindex="-1"
-                    >
-                      <button
-                        class="flex flex-row link-container pl-0 underline-offset-4 manage-underline flex hover:primary-focus focus:p-1 w-max hover:underline focus:rounded focus:underline focus:ring-2 focus:ring-primary box-border"
-                        style="max-width: max-content; height: auto; display: block;"
-                        tabindex="-1"
-                        type="button"
-                      >
-                        <p
-                          class="link undefined"
-                          style="display: block;"
-                        >
-<<<<<<< HEAD
-                          Balances
-                        </p>
-                      </button>
-                    </a>
-                    <a
-                      aria-label="Spending Accounts (HSA, FSA)"
-                      style="display: block;"
-                      tabindex="-1"
-                    >
-                      <button
-                        class="flex flex-row link-container pl-0 underline-offset-4 manage-underline flex hover:primary-focus focus:p-1 w-max hover:underline focus:rounded focus:underline focus:ring-2 focus:ring-primary box-border"
-                        style="max-width: max-content; height: auto; display: block;"
-                        tabindex="-1"
-                        type="button"
-                      >
-                        <p
-                          class="link undefined"
-                          style="display: block;"
-                        >
-                          Spending Accounts (HSA, FSA)
-=======
-                          Health Programs & Resources
->>>>>>> e736fbf9
-                        </p>
-                      </button>
-                    </a>
-                    <a
-<<<<<<< HEAD
-                      aria-label="Spending Summary"
-                      style="display: block;"
-                      tabindex="-1"
-                    >
-                      <button
-                        class="flex flex-row link-container pl-0 underline-offset-4 manage-underline flex hover:primary-focus focus:p-1 w-max hover:underline focus:rounded focus:underline focus:ring-2 focus:ring-primary box-border"
-                        style="max-width: max-content; height: auto; display: block;"
-                        tabindex="-1"
-                        type="button"
-=======
-                      class="flex w-max focus:outline-none focus:rounded focus-visible:ring-2 focus-visible:ring-primary focus:ring-2 focus:ring-primary box-border underline-offset-4 hover:underline focus:underline"
-                      href="https://bcbstwelltuned.com/"
-                      target="_blank"
-                    >
-                      <p
-                        class="pb-2 pt-2 pr-1 focus-visible:py-0 focus:py-0 primary-color hover:text-primary-focus"
->>>>>>> e736fbf9
-                      >
-                        Dental Health Library
-                      </p>
-                      <img
-                        alt="External Link"
-                        class="pb-2"
-                        data-nimg="1"
-                        decoding="async"
-                        height="40"
-                        loading="lazy"
-                        src="/_next/image?url=%2Fimg.jpg&w=96&q=75"
-                        srcset="/_next/image?url=%2Fimg.jpg&w=48&q=75 1x, /_next/image?url=%2Fimg.jpg&w=96&q=75 2x"
-                        style="color: transparent;"
-                        width="40"
-                      />
-                    </a>
-                    <a
-                      class="flex w-max focus:outline-none focus:rounded focus-visible:ring-2 focus-visible:ring-primary focus:ring-2 focus:ring-primary box-border underline-offset-4 hover:underline focus:underline"
-                      href="https://www.healthwise.net/bcbst/Content/CustDocument.aspx?XML=STUB.XML&XSL=CD.FRONTPAGE.XSL&sv=881d5daa-1051-f477-21f5-a05f3e6cdf78"
-                      target="_blank"
-                    >
-                      <p
-                        class="pb-2 pt-2 pr-1 focus-visible:py-0 focus:py-0 primary-color hover:text-primary-focus"
-                      >
-                        Health Library
-                      </p>
-                      <img
-                        alt="External Link"
-                        class="pb-2"
-                        data-nimg="1"
-                        decoding="async"
-                        height="40"
-                        loading="lazy"
-                        src="/_next/image?url=%2Fimg.jpg&w=96&q=75"
-                        srcset="/_next/image?url=%2Fimg.jpg&w=48&q=75 1x, /_next/image?url=%2Fimg.jpg&w=96&q=75 2x"
-                        style="color: transparent;"
-                        width="40"
-                      />
-                    </a>
-                    <a
-                      class="flex w-max focus:outline-none focus:rounded focus-visible:ring-2 focus-visible:ring-primary focus:ring-2 focus:ring-primary box-border underline-offset-4 hover:underline focus:underline"
-                      href="https://bcbstwelltuned.com/"
-                      target="_blank"
-                    >
-                      <p
-                        class="pb-2 pt-2 pr-1 focus-visible:py-0 focus:py-0 primary-color hover:text-primary-focus"
-                      >
-                        WellTuned Blog
-                      </p>
-                      <img
-                        alt="External Link"
-                        class="pb-2"
-                        data-nimg="1"
-                        decoding="async"
-                        height="40"
-                        loading="lazy"
-                        src="/_next/image?url=%2Fimg.jpg&w=96&q=75"
-                        srcset="/_next/image?url=%2Fimg.jpg&w=48&q=75 1x, /_next/image?url=%2Fimg.jpg&w=96&q=75 2x"
-                        style="color: transparent;"
-                        width="40"
-                      />
-                    </a>
-                  </div>
-                </div>
-                <div
-                  class="col-start-1 col-end-5 lg:col-start-3 lg:col-end-4 py-4 border-b lg:border-0"
-                >
-                  <div
-                    class="lg:grid-rows-4"
-                  >
-                    <a
-<<<<<<< HEAD
-                      aria-label="Manage My Policy"
-                      style="display: block;"
-                      tabindex="-1"
-                    >
-                      <button
-                        class="flex flex-row link-container pl-0 underline-offset-4 manage-underline flex hover:primary-focus focus:p-1 w-max hover:underline focus:rounded focus:underline focus:ring-2 focus:ring-primary box-border"
-                        style="max-width: max-content; height: auto; display: block;"
-                        tabindex="-1"
-                        type="button"
-=======
-                      href="/virtualCareOptions"
-                    >
-                      <div
-                        class="row-span-4 font-normal text-gray-500 lg:w-[256px] secondary-bg-color1-accent p-5 rounded-lg"
->>>>>>> e736fbf9
-                      >
-                        <h3
-                          class="pb-3 text-sm text-black"
-                        >
-                          Quick Tip
-                        </h3>
-                        <p
-                          class="pb-1 text-base app-base-font-color "
-                        >
-                          Looking for a virtual care provider for mental health or physical therapy?
-                        </p>
-<<<<<<< HEAD
-                      </button>
-                    </a>
-                    <a
-                      aria-label="Report Other Health Insurance"
-                      style="display: block;"
-                      tabindex="-1"
-                    >
-                      <button
-                        class="flex flex-row link-container pl-0 underline-offset-4 manage-underline flex hover:primary-focus focus:p-1 w-max hover:underline focus:rounded focus:underline focus:ring-2 focus:ring-primary box-border"
-                        style="max-width: max-content; height: auto; display: block;"
-                        tabindex="-1"
-                        type="button"
-                      >
-=======
->>>>>>> e736fbf9
-                        <p
-                          class="pb-1 text-base app-base-font-color "
-                        >
-                          View 
-                          <span
-                            class="font-bold"
-                          >
-                            Virtual Care Options.
-                          </span>
-                        </p>
-                        <img
-                          alt="Page Arrow"
-                          class="ml-auto"
-                          data-nimg="1"
-                          decoding="async"
-                          height="40"
-                          loading="lazy"
-                          src="/_next/image?url=%2Fimg.jpg&w=96&q=75"
-                          srcset="/_next/image?url=%2Fimg.jpg&w=48&q=75 1x, /_next/image?url=%2Fimg.jpg&w=96&q=75 2x"
-                          style="color: transparent;"
-                          width="40"
-                        />
-                      </div>
-                    </a>
-                  </div>
-                </div>
-                <div
-                  class="col-start-1 col-end-5 lg:col-start-4 lg:col-end-5 py-4"
-                >
-                  <div
-                    class="lg:grid-rows-4"
-                  />
-                </div>
-              </div>
-            </div>
-            <div />
-            <div />
-          </div>
-        </div>
-      </nav>
-      <div
-        class="mx-2 py-2 block md:hidden"
-      >
-        <div
-          class="rich-dropdown"
-        >
-          <div
-            class="flex flex-col switch-filter default"
-            tabindex="1"
-          >
-            <div>
-              <div
-                class="flex flex-row px-4 py-2 items-center justify-between"
-              >
-                <div
-                  class="flex flex-col max-w-[90%]"
-                >
-                  <p
-                    class="body-2 app-base-font-color"
-                  >
-                    View Plan:
-                  </p>
-                  <p
-                    class="body-1 font-bold text-ellipsis overflow-hidden whitespace-nowrap"
-                  >
-                    BlueCross BlueShield of Tennessee
-                  </p>
-                </div>
-                <img
-                  alt="switch"
-                  class="size-5 head-icon m-[4px]"
-                  data-nimg="1"
-                  decoding="async"
-                  height="40"
-                  loading="lazy"
-                  src="/_next/image?url=%2Fimg.jpg&w=96&q=75"
-                  srcset="/_next/image?url=%2Fimg.jpg&w=48&q=75 1x, /_next/image?url=%2Fimg.jpg&w=96&q=75 2x"
-                  style="color: transparent;"
-                  width="40"
-                />
-              </div>
-            </div>
-          </div>
-        </div>
-      </div>
-    </div>
-  </div>
-</body>
-`;
-
-exports[`SiteHeader And Navigation Menu should navigate menu link for Blue Care 1`] = `
-<body
-  style=""
->
-  <div>
-    <div>
-      <nav
-        class="primary-color sm:pt-[74px] lg:pt-[134px]"
-      >
-        <div
-          class="h-18 w-full fixed top-0 left-0 right-0 flex justify-between border-b bg-white z-50"
-        >
-          <div
-            class="flex items-center"
-          >
-            <div
-              class="flex lg:hidden h-18 w-18 items-center justify-center border-r"
-            >
-              <button
-                aria-controls="menu-bar"
-                aria-expanded="false"
-                class="p-0 justify-center"
-                data-collapse-toggle="menu-bar"
-                type="button"
-              >
-                <span
-                  class="sr-only"
-                >
-                  Close main menu
-                </span>
-                <img
-                  alt="Close icon"
-                  data-nimg="1"
-                  decoding="async"
-                  height="18"
-                  loading="lazy"
-                  src="/_next/image?url=%2Fimg.jpg&w=48&q=75"
-                  srcset="/_next/image?url=%2Fimg.jpg&w=32&q=75 1x, /_next/image?url=%2Fimg.jpg&w=48&q=75 2x"
-                  style="color: transparent;"
-                  width="18"
-                />
-              </button>
-            </div>
-            <a
-              class="ml-5 lg:px-0"
-              href="/dashboard"
-            >
-              <img
-                alt="BCBST Logo"
-                data-nimg="1"
-                decoding="async"
-                height="35"
-                loading="lazy"
-                src="/_next/image?url=%2Fimg.jpg&w=384&q=75"
-                srcset="/_next/image?url=%2Fimg.jpg&w=256&q=75 1x, /_next/image?url=%2Fimg.jpg&w=384&q=75 2x"
-                style="color: transparent;"
-                width="174"
-              />
-            </a>
-            <div
-              class="mx-4 w-[268px] hidden md:block"
-            >
-              <div
-                class="rich-dropdown"
-              >
-                <div
-                  class="flex flex-col switch-filter default"
-                  tabindex="1"
-                >
-                  <div>
-                    <div
-                      class="flex flex-row px-4 py-2 items-center justify-between"
-                    >
-                      <div
-                        class="flex flex-col max-w-[90%]"
-                      >
-                        <p
-                          class="body-2 app-base-font-color"
-                        >
-                          View Plan:
-                        </p>
-                        <p
-                          class="body-1 font-bold text-ellipsis overflow-hidden whitespace-nowrap"
-                        >
-                          BlueCross BlueShield of Tennessee
-                        </p>
-                      </div>
-                      <img
-                        alt="switch"
-                        class="size-5 head-icon m-[4px]"
-                        data-nimg="1"
-                        decoding="async"
-                        height="40"
-                        loading="lazy"
-                        src="/_next/image?url=%2Fimg.jpg&w=96&q=75"
-                        srcset="/_next/image?url=%2Fimg.jpg&w=48&q=75 1x, /_next/image?url=%2Fimg.jpg&w=96&q=75 2x"
-                        style="color: transparent;"
-                        width="40"
-                      />
-                    </div>
-                  </div>
-                </div>
-              </div>
-            </div>
-          </div>
-          <div
-            class="flex items-center"
-          >
-            <a
-              class="flex mr-5 items-center justify-center font-bold hover:bg-secondary-focus h-[40px] w-[40px] sm:h-[56px] sm:w-[102px] lg:h-[56px] lg:w-[134px] rounded-[4px] focus:outline-none focus:ring-2 focus:ring-primary-color  box-border"
-              href="inbox"
-            >
-              <img
-                alt="Inbox"
-                data-nimg="1"
-                decoding="async"
-                height="40"
-                loading="lazy"
-                src="/_next/image?url=%2Fimg.jpg&w=96&q=75"
-                srcset="/_next/image?url=%2Fimg.jpg&w=48&q=75 1x, /_next/image?url=%2Fimg.jpg&w=96&q=75 2x"
-                style="color: transparent;"
-                width="40"
-              />
-              <span
-                class="hidden lg:inline px-2 pt-2"
-              >
-                Inbox
-              </span>
-            </a>
-            <a
-              class="flex mr-5 items-center justify-center font-bold hover:bg-secondary-focus h-[40px] w-[40px] sm:h-[56px] sm:w-[102px] lg:h-[56px] lg:w-[134px] rounded-[4px] focus:outline-none focus:ring-2 focus:ring-primary-color  box-border"
-              href="/memberIDCard"
-            >
-              <img
-                alt="ID Card"
-                data-nimg="1"
-                decoding="async"
-                height="40"
-                loading="lazy"
-                src="/_next/image?url=%2Fimg.jpg&w=96&q=75"
-                srcset="/_next/image?url=%2Fimg.jpg&w=48&q=75 1x, /_next/image?url=%2Fimg.jpg&w=96&q=75 2x"
-                style="color: transparent;"
-                width="40"
-              />
-              <span
-                class="hidden lg:inline px-2 pt-2"
-              >
-                ID Card
-              </span>
-            </a>
-            <div
-              aria-label="Profile Card"
-              class="flex h-full secondary-bg-color2 text-white px-4 py-1 hover:bg-info focus:bg-info focus:mr-1 focus:outline-none focus:ring-2 focus:ring-offset-2 focus:ring-primary focus:h-[90%] "
-              tabindex="0"
-            >
-              <img
-                alt="Profile Icon"
-                data-nimg="1"
-                decoding="async"
-                height="40"
-                loading="lazy"
-                src="/_next/image?url=%2Fimg.jpg&w=96&q=75"
-                srcset="/_next/image?url=%2Fimg.jpg&w=48&q=75 1x, /_next/image?url=%2Fimg.jpg&w=96&q=75 2x"
-                style="color: transparent;"
-                width="40"
-              />
-              <div
-                class="hidden lg:block p-2"
-              >
-                <span
-                  class="text-xs"
-                >
-                  My Profile
-                </span>
-                <p />
-              </div>
-            </div>
-          </div>
-        </div>
-        <div
-          class="fixed inset-0 top-[72px] bg-black bg-opacity-40 z-20"
-        />
-        <div
-          class="fixed top-[72px] h-full md:h-fit shadow-lg transition-transform duration-300 ease-in-out lg:block w-full md:w-1/2 lg:w-full bg-white z-20 overflow-auto block"
-          data-accordion="collapse"
-          id="menu-bar"
-        >
-          <div
-            class="flex font-bold"
-          >
-            <div
-              class="flex flex-col w-full lg:flex-row mt-1 border-b border-r lg:border-r-0"
-            >
-              <div
-                class="flex px-5 lg:px-1"
-                id="accordion-collapse-heading-1"
-              >
-                <div
-                  class="w-full"
-                >
-                  <button
-                    aria-controls="accordion-collapse-body-1"
-                    aria-expanded="false"
-                    class="items-center px-0 lg:p-4 py-4 h-[56px] rounded-[4px] hover:bg-secondary-focus focus:outline-none focus:ring-2 focus:ring-primary box-border group  "
-                    data-accordion-target="#accordion-collapse-body-1"
-                    type="button"
-                  >
-                    <span
-                      class="flex lg:pr-2 primary-color"
-                    >
-                      Find Care & Costs
-                    </span>
-                    <img
-                      alt="Chevron icon"
-                      class="block lg:hidden ml-auto"
-                      data-nimg="1"
-                      decoding="async"
-                      height="40"
-                      loading="lazy"
-                      src="/_next/image?url=%2Fimg.jpg&w=96&q=75"
-                      srcset="/_next/image?url=%2Fimg.jpg&w=48&q=75 1x, /_next/image?url=%2Fimg.jpg&w=96&q=75 2x"
-                      style="color: transparent;"
-                      width="40"
-                    />
-                    <img
-                      alt="Chevron icon"
-                      aria-expanded="false"
-                      class="hidden lg:block ml-auto rotate-180 group-hover:rotate-0 group-focus:rotate-0"
-                      data-accordion-icon="true"
-                      data-nimg="1"
-                      decoding="async"
-                      height="40"
-                      loading="lazy"
-                      src="/_next/image?url=%2Fimg.jpg&w=96&q=75"
-                      srcset="/_next/image?url=%2Fimg.jpg&w=48&q=75 1x, /_next/image?url=%2Fimg.jpg&w=96&q=75 2x"
-                      style="color: transparent;"
-                      width="40"
-                    />
-                  </button>
-                </div>
-              </div>
-              <div
-                class="flex px-5 lg:px-1"
-                id="accordion-collapse-heading-2"
-              >
-                <div
-                  class="w-full border-t lg:border-0"
-                >
-                  <button
-                    aria-controls="accordion-collapse-body-2"
-                    aria-expanded="false"
-                    class="items-center px-0 lg:p-4 py-4 h-[56px] rounded-[4px] hover:bg-secondary-focus focus:outline-none focus:ring-2 focus:ring-primary box-border group  "
-                    data-accordion-target="#accordion-collapse-body-2"
-                    type="button"
-                  >
-                    <span
-                      class="flex lg:pr-2 primary-color"
-                    >
-                      My Plan
-                    </span>
-                    <img
-                      alt="Chevron icon"
-                      class="block lg:hidden ml-auto"
-                      data-nimg="1"
-                      decoding="async"
-                      height="40"
-                      loading="lazy"
-                      src="/_next/image?url=%2Fimg.jpg&w=96&q=75"
-                      srcset="/_next/image?url=%2Fimg.jpg&w=48&q=75 1x, /_next/image?url=%2Fimg.jpg&w=96&q=75 2x"
-                      style="color: transparent;"
-                      width="40"
-                    />
-                    <img
-                      alt="Chevron icon"
-                      aria-expanded="false"
-                      class="hidden lg:block ml-auto rotate-180 group-hover:rotate-0 group-focus:rotate-0"
-                      data-accordion-icon="true"
-                      data-nimg="1"
-                      decoding="async"
-                      height="40"
-                      loading="lazy"
-                      src="/_next/image?url=%2Fimg.jpg&w=96&q=75"
-                      srcset="/_next/image?url=%2Fimg.jpg&w=48&q=75 1x, /_next/image?url=%2Fimg.jpg&w=96&q=75 2x"
-                      style="color: transparent;"
-                      width="40"
-                    />
-                  </button>
-                </div>
-              </div>
-              <div
-                class="flex px-5 lg:px-1"
-                id="accordion-collapse-heading-3"
-              >
-                <div
-                  class="w-full border-t lg:border-0"
-                >
-                  <button
-                    aria-controls="accordion-collapse-body-3"
-                    aria-expanded="false"
-                    class="items-center px-0 lg:p-4 py-4 h-[56px] rounded-[4px] hover:bg-secondary-focus focus:outline-none focus:ring-2 focus:ring-primary box-border group border-b-4 rounded-bl-none rounded-br-none border-primary active"
-                    data-accordion-target="#accordion-collapse-body-3"
-                    type="button"
-                  >
-                    <span
-                      class="flex lg:pr-2 primary-color"
-                    >
-                      My Health
-                    </span>
-                    <img
-                      alt="Chevron icon"
-                      class="block lg:hidden ml-auto"
-                      data-nimg="1"
-                      decoding="async"
-                      height="40"
-                      loading="lazy"
-                      src="/_next/image?url=%2Fimg.jpg&w=96&q=75"
-                      srcset="/_next/image?url=%2Fimg.jpg&w=48&q=75 1x, /_next/image?url=%2Fimg.jpg&w=96&q=75 2x"
-                      style="color: transparent;"
-                      width="40"
-                    />
-                    <img
-                      alt="Chevron icon"
-                      aria-expanded="false"
-                      class="hidden lg:block ml-auto rotate-180 group-hover:rotate-0 group-focus:rotate-0"
-                      data-accordion-icon="true"
-                      data-nimg="1"
-                      decoding="async"
-                      height="40"
-                      loading="lazy"
-                      src="/_next/image?url=%2Fimg.jpg&w=96&q=75"
-                      srcset="/_next/image?url=%2Fimg.jpg&w=48&q=75 1x, /_next/image?url=%2Fimg.jpg&w=96&q=75 2x"
-                      style="color: transparent;"
-                      width="40"
-                    />
-                  </button>
-                </div>
-              </div>
-              <div
-                class="flex px-5 lg:px-1"
-                id="accordion-collapse-heading-4"
-              >
-                <div
-                  class="w-full border-t lg:border-0"
-                >
-                  <button
-                    aria-controls="accordion-collapse-body-4"
-                    aria-expanded="false"
-                    class="items-center px-0 lg:p-4 py-4 h-[56px] rounded-[4px] hover:bg-secondary-focus focus:outline-none focus:ring-2 focus:ring-primary box-border group  "
-                    data-accordion-target="#accordion-collapse-body-4"
-                    type="button"
-                  >
-                    <span
-                      class="flex lg:pr-2 primary-color"
-                    >
-                      Pharmacy
-                    </span>
-                    <img
-                      alt="Chevron icon"
-                      class="block lg:hidden ml-auto"
-                      data-nimg="1"
-                      decoding="async"
-                      height="40"
-                      loading="lazy"
-                      src="/_next/image?url=%2Fimg.jpg&w=96&q=75"
-                      srcset="/_next/image?url=%2Fimg.jpg&w=48&q=75 1x, /_next/image?url=%2Fimg.jpg&w=96&q=75 2x"
-                      style="color: transparent;"
-                      width="40"
-                    />
-                    <img
-                      alt="Chevron icon"
-                      aria-expanded="false"
-                      class="hidden lg:block ml-auto rotate-180 group-hover:rotate-0 group-focus:rotate-0"
-                      data-accordion-icon="true"
-                      data-nimg="1"
-                      decoding="async"
-                      height="40"
-                      loading="lazy"
-                      src="/_next/image?url=%2Fimg.jpg&w=96&q=75"
-                      srcset="/_next/image?url=%2Fimg.jpg&w=48&q=75 1x, /_next/image?url=%2Fimg.jpg&w=96&q=75 2x"
-                      style="color: transparent;"
-                      width="40"
-                    />
-                  </button>
-                </div>
-              </div>
-              <div
-                class="flex px-5 lg:px-1"
-                id="accordion-collapse-heading-5"
-              >
-                <div
-                  class="w-full border-t lg:border-0"
-                >
-                  <button
-                    aria-controls="accordion-collapse-body-5"
-                    aria-expanded="false"
-                    class="items-center px-0 lg:p-4 py-4 h-[56px] rounded-[4px] hover:bg-secondary-focus focus:outline-none focus:ring-2 focus:ring-primary box-border group  "
-                    data-accordion-target="#accordion-collapse-body-5"
-                    type="button"
-                  >
-                    <span
-                      class="flex lg:pr-2 primary-color"
-                    >
-                      Support
-                    </span>
-                    <img
-                      alt="Chevron icon"
-                      class="block lg:hidden ml-auto"
-                      data-nimg="1"
-                      decoding="async"
-                      height="40"
-                      loading="lazy"
-                      src="/_next/image?url=%2Fimg.jpg&w=96&q=75"
-                      srcset="/_next/image?url=%2Fimg.jpg&w=48&q=75 1x, /_next/image?url=%2Fimg.jpg&w=96&q=75 2x"
-                      style="color: transparent;"
-                      width="40"
-                    />
-                    <img
-                      alt="Chevron icon"
-                      aria-expanded="false"
-                      class="hidden lg:block ml-auto rotate-180 group-hover:rotate-0 group-focus:rotate-0"
-                      data-accordion-icon="true"
-                      data-nimg="1"
-                      decoding="async"
-                      height="40"
-                      loading="lazy"
-                      src="/_next/image?url=%2Fimg.jpg&w=96&q=75"
-                      srcset="/_next/image?url=%2Fimg.jpg&w=48&q=75 1x, /_next/image?url=%2Fimg.jpg&w=96&q=75 2x"
-                      style="color: transparent;"
-                      width="40"
-                    />
-                  </button>
-                </div>
-              </div>
-              <div
-                class="order-first lg:order-last px-0 mx-0 lg:mx-auto lg:mr-0 lg:pl-5"
-              >
-                <div
-                  class="flex flex-col self-stretch font-bold focus:outline-none hover:bg-secondary-focus focus:ring-2 focus:ring-primary-color w-full  items-end h-[40px] w-[40px] sm:h-[56px] sm:w-[102px] lg:h-[56px] lg:w-[134px] "
-                >
-                  <div
-                    class="flex flex-row align-top"
-                  >
-                    <div
-                      class="flex flex-row rounded-[4px] m-4 box-border items-end focus:outline-none focus:ring-2 focus:ring-primary-color"
-                      tabindex="0"
-                    >
-                      <a>
-                        <p
-                          class="body-1 link-row-head"
-                        >
-                          Search
-                        </p>
-                      </a>
-                      <span
-                        style="display: block; width: 1px; min-width: 1px; height: 8px; min-height: 8px;"
-                      />
-                      <img
-                        alt="Search"
-                        class="icon items-end ml-1"
-                        data-nimg="1"
-                        decoding="async"
-                        height="40"
-                        loading="lazy"
-                        src="/_next/image?url=%2Fimg.jpg&w=96&q=75"
-                        srcset="/_next/image?url=%2Fimg.jpg&w=48&q=75 1x, /_next/image?url=%2Fimg.jpg&w=96&q=75 2x"
-                        style="color: transparent;"
-                        width="40"
-                      />
-                    </div>
-                  </div>
-                </div>
-              </div>
-            </div>
-          </div>
-          <div
-            class="absolute top-0 lg:static w-full lg:w-full bg-white z-50 border-r lg:border-0"
-          >
-            <div />
-            <div />
-            <div>
-              <div
-                aria-labelledby="accordion-collapse-heading-3"
-                class="block border-b grid p-5 grid-cols-4 gap-1 font-bold"
-                id="accordion-collapse-body-3"
-              >
-                <button
-                  class="lg:hidden items-center p-0 mb-4"
-                  data-accordion-target="#accordion-collapse-body-3"
-                  type="button"
-                >
-                  <svg
-                    aria-hidden="true"
-                    class="w-4 h-4 rotate-270 shrink-0 primary-color"
-                    data-accordion-icon="true"
-                    fill="none"
-                    viewBox="0 0 10 6"
-                    xmlns="http://www.w3.org/2000/svg"
-                  >
-                    <path
-                      d="M9 5 5 1 1 5"
-                      stroke="currentColor"
-                      stroke-linecap="round"
-                      stroke-linejoin="round"
-                      stroke-width="1"
-                    />
-                  </svg>
-                  <span
-                    class="primary-color underline pl-1"
-                  >
-                    Back
-                  </span>
-                </button>
-                <div
-                  class="pb-5 border-b col-start-1 col-end-5 ..."
-                >
-                  <a
-                    class="flex text-2xl w-max focus:outline-none focus:text-primary focus:rounded focus-visible:ring-2 focus-visible:ring-primary focus:ring-2 focus:ring-primary box-border underline-offset-4 focus:p-1 focus-visible:p-1"
-                    href="/myHealth"
-                  >
-                    <span
-                      class="underline underline-offset-4 hover:no-underline hover:text-primary-focus focus:no-underline pr-2"
-                    >
-                      My Health
-                    </span>
-                    <img
-                      alt="Parent Page Arrow"
-                      data-nimg="1"
-                      decoding="async"
-                      height="32"
-                      loading="lazy"
-                      src="/_next/image?url=%2Fimg.jpg&w=64&q=75"
-                      srcset="/_next/image?url=%2Fimg.jpg&w=32&q=75 1x, /_next/image?url=%2Fimg.jpg&w=64&q=75 2x"
-                      style="color: transparent;"
-                      width="32"
-                    />
-                  </a>
-                </div>
-                <div
-                  class="col-start-1 col-end-5 lg:col-start-1 lg:col-end-2 py-4 border-b lg:border-0"
-                >
-                  <div
-                    class="lg:grid-rows-4"
-                  >
-                    <h1
-                      class="title-1 py-2 tertiary-color font-thin !text-2xl"
-                    >
-                      Wellness
-                    </h1>
-                    <a
                       class="flex w-max focus:outline-none focus:rounded focus-visible:ring-2 focus-visible:ring-primary focus:ring-2 focus:ring-primary box-border underline-offset-4 hover:underline focus:underline"
                       href="/wellnessrewards"
                       target="_blank"
@@ -1599,46 +595,27 @@
                       />
                     </a>
                     <a
-                      aria-label="Mental Health Options"
-                      style="display: block;"
-                      tabindex="-1"
-                    >
-                      <button
-                        class="flex flex-row link-container pl-0 underline-offset-4 manage-underline flex hover:primary-focus focus:p-1 w-max hover:underline focus:rounded focus:underline focus:ring-2 focus:ring-primary box-border"
-                        style="max-width: max-content; height: auto; display: block;"
-                        tabindex="-1"
-                        type="button"
+                      class="flex w-max focus:outline-none focus:rounded focus-visible:ring-2 focus-visible:ring-primary focus:ring-2 focus:ring-primary box-border underline-offset-4 hover:underline focus:underline"
+                      href="/biometricscreening"
+                      target="_blank"
+                    >
+                      <p
+                        class="pb-2 pt-2 pr-1 focus-visible:py-0 focus:py-0 primary-color hover:text-primary-focus"
                       >
-                        <p
-                          class="link undefined"
-                          style="display: block;"
-                        >
-<<<<<<< HEAD
-                          Mental Health Options
-                        </p>
-                      </button>
-                    </a>
-                    <a
-                      aria-label="Virtual Care Options"
-                      style="display: block;"
-                      tabindex="-1"
-                    >
-                      <button
-                        class="flex flex-row link-container pl-0 underline-offset-4 manage-underline flex hover:primary-focus focus:p-1 w-max hover:underline focus:rounded focus:underline focus:ring-2 focus:ring-primary box-border"
-                        style="max-width: max-content; height: auto; display: block;"
-                        tabindex="-1"
-                        type="button"
-                      >
-                        <p
-                          class="link undefined"
-                          style="display: block;"
-                        >
-                          Virtual Care Options
-=======
-                          My Primary Care Provider
->>>>>>> e736fbf9
-                        </p>
-                      </button>
+                        Biometric Screening
+                      </p>
+                      <img
+                        alt="External Link"
+                        class="pb-2"
+                        data-nimg="1"
+                        decoding="async"
+                        height="40"
+                        loading="lazy"
+                        src="/_next/image?url=%2Fimg.jpg&w=96&q=75"
+                        srcset="/_next/image?url=%2Fimg.jpg&w=48&q=75 1x, /_next/image?url=%2Fimg.jpg&w=96&q=75 2x"
+                        style="color: transparent;"
+                        width="40"
+                      />
                     </a>
                     <a
                       class="flex w-max focus:outline-none focus:rounded focus-visible:ring-2 focus-visible:ring-primary focus:ring-2 focus:ring-primary box-border underline-offset-4 hover:underline focus:underline"
@@ -1677,15 +654,13 @@
                       Advice & Support
                     </h1>
                     <a
-                      aria-label="Price Dental Care"
                       style="display: block;"
                       tabindex="-1"
                     >
                       <button
                         class="flex flex-row link-container pl-0 underline-offset-4 manage-underline flex hover:primary-focus focus:p-1 w-max hover:underline focus:rounded focus:underline focus:ring-2 focus:ring-primary box-border"
                         style="max-width: max-content; height: auto; display: block;"
-                        tabindex="-1"
-                        type="button"
+                        tabindex="0"
                       >
                         <p
                           class="link undefined"
@@ -1878,7 +853,7 @@
 </body>
 `;
 
-exports[`SiteHeader And Navigation Menu should navigate my Plan - Manage my Plan menu link correctly Enroll eligibility members 1`] = `
+exports[`SiteHeader And Navigation Menu should navigate menu link for Blue Care 1`] = `
 <body
   style=""
 >
@@ -2129,7 +1104,7 @@
                   <button
                     aria-controls="accordion-collapse-body-2"
                     aria-expanded="false"
-                    class="items-center px-0 lg:p-4 py-4 h-[56px] rounded-[4px] hover:bg-secondary-focus focus:outline-none focus:ring-2 focus:ring-primary box-border group border-b-4 rounded-bl-none rounded-br-none border-primary active"
+                    class="items-center px-0 lg:p-4 py-4 h-[56px] rounded-[4px] hover:bg-secondary-focus focus:outline-none focus:ring-2 focus:ring-primary box-border group  "
                     data-accordion-target="#accordion-collapse-body-2"
                     type="button"
                   >
@@ -2177,7 +1152,7 @@
                   <button
                     aria-controls="accordion-collapse-body-3"
                     aria-expanded="false"
-                    class="items-center px-0 lg:p-4 py-4 h-[56px] rounded-[4px] hover:bg-secondary-focus focus:outline-none focus:ring-2 focus:ring-primary box-border group  "
+                    class="items-center px-0 lg:p-4 py-4 h-[56px] rounded-[4px] hover:bg-secondary-focus focus:outline-none focus:ring-2 focus:ring-primary box-border group border-b-4 rounded-bl-none rounded-br-none border-primary active"
                     data-accordion-target="#accordion-collapse-body-3"
                     type="button"
                   >
@@ -2356,15 +1331,16 @@
             class="absolute top-0 lg:static w-full lg:w-full bg-white z-50 border-r lg:border-0"
           >
             <div />
+            <div />
             <div>
               <div
-                aria-labelledby="accordion-collapse-heading-2"
+                aria-labelledby="accordion-collapse-heading-3"
                 class="block border-b grid p-5 grid-cols-4 gap-1 font-bold"
-                id="accordion-collapse-body-2"
+                id="accordion-collapse-body-3"
               >
                 <button
                   class="lg:hidden items-center p-0 mb-4"
-                  data-accordion-target="#accordion-collapse-body-2"
+                  data-accordion-target="#accordion-collapse-body-3"
                   type="button"
                 >
                   <svg
@@ -2394,12 +1370,12 @@
                 >
                   <a
                     class="flex text-2xl w-max focus:outline-none focus:text-primary focus:rounded focus-visible:ring-2 focus-visible:ring-primary focus:ring-2 focus:ring-primary box-border underline-offset-4 focus:p-1 focus-visible:p-1"
-                    href="/myPlan"
+                    href="/myHealth"
                   >
                     <span
                       class="underline underline-offset-4 hover:no-underline hover:text-primary-focus focus:no-underline pr-2"
                     >
-                      My Plan
+                      My Health
                     </span>
                     <img
                       alt="Parent Page Arrow"
@@ -2423,241 +1399,17 @@
                     <h1
                       class="title-1 py-2 tertiary-color font-thin !text-2xl"
                     >
-                      Plan Details
+                      Wellness
                     </h1>
                     <a
-                      style="display: block;"
-                      tabindex="-1"
-                    >
-                      <button
-                        class="flex flex-row link-container pl-0 underline-offset-4 manage-underline flex hover:primary-focus focus:p-1 w-max hover:underline focus:rounded focus:underline focus:ring-2 focus:ring-primary box-border"
-                        style="max-width: max-content; height: auto; display: block;"
-                        tabindex="0"
-                      >
-                        <p
-                          class="link undefined"
-                          style="display: block;"
-                        >
-                          Benefits & Coverage
-                        </p>
-                      </button>
-                    </a>
-                    <a
-                      aria-label="Mental Health Options"
-                      style="display: block;"
-                      tabindex="-1"
-                    >
-                      <button
-                        class="flex flex-row link-container pl-0 underline-offset-4 manage-underline flex hover:primary-focus focus:p-1 w-max hover:underline focus:rounded focus:underline focus:ring-2 focus:ring-primary box-border"
-                        style="max-width: max-content; height: auto; display: block;"
-                        tabindex="-1"
-                        type="button"
-                      >
-                        <p
-                          class="link undefined"
-                          style="display: block;"
-                        >
-                          Plan Documents
-                        </p>
-                      </button>
-                    </a>
-                    <a
-                      aria-label="Virtual Care Options"
-                      style="display: block;"
-                      tabindex="-1"
-                    >
-                      <button
-                        class="flex flex-row link-container pl-0 underline-offset-4 manage-underline flex hover:primary-focus focus:p-1 w-max hover:underline focus:rounded focus:underline focus:ring-2 focus:ring-primary box-border"
-                        style="max-width: max-content; height: auto; display: block;"
-                        tabindex="-1"
-                        type="button"
-                      >
-                        <p
-                          class="link undefined"
-                          style="display: block;"
-                        >
-                          Services Used
-                        </p>
-                      </button>
-                    </a>
-                  </div>
-                </div>
-                <div
-                  class="col-start-1 col-end-5 lg:col-start-2 lg:col-end-3 py-4 border-b lg:border-0"
-                >
-                  <div
-                    class="lg:grid-rows-4"
-                  >
-                    <h1
-                      class="title-1 py-2 tertiary-color font-thin !text-2xl"
-                    >
-                      Claims
-                    </h1>
-                    <a
-<<<<<<< HEAD
                       class="flex w-max focus:outline-none focus:rounded focus-visible:ring-2 focus-visible:ring-primary focus:ring-2 focus:ring-primary box-border underline-offset-4 hover:underline focus:underline"
-                      href="/pricemedicalcare"
+                      href="/wellnessrewards"
                       target="_blank"
                     >
                       <p
                         class="pb-2 pt-2 pr-1 focus-visible:py-0 focus:py-0 primary-color hover:text-primary-focus"
                       >
-                        Price Medical Care
-                      </p>
-                      <img
-                        alt="External Link"
-                        class="pb-2"
-                        data-nimg="1"
-                        decoding="async"
-                        height="40"
-                        loading="lazy"
-                        src="/_next/image?url=%2Fimg.jpg&w=96&q=75"
-                        srcset="/_next/image?url=%2Fimg.jpg&w=48&q=75 1x, /_next/image?url=%2Fimg.jpg&w=96&q=75 2x"
-                        style="color: transparent;"
-                        width="40"
-                      />
-                    </a>
-                    <a
-                      aria-label="Price Dental Care"
-=======
->>>>>>> e736fbf9
-                      style="display: block;"
-                      tabindex="-1"
-                    >
-                      <button
-                        class="flex flex-row link-container pl-0 underline-offset-4 manage-underline flex hover:primary-focus focus:p-1 w-max hover:underline focus:rounded focus:underline focus:ring-2 focus:ring-primary box-border"
-                        style="max-width: max-content; height: auto; display: block;"
-                        tabindex="-1"
-                        type="button"
-                      >
-                        <p
-                          class="link undefined"
-                          style="display: block;"
-                        >
-                          View Claims
-                        </p>
-                      </button>
-                    </a>
-                    <a
-                      style="display: block;"
-                      tabindex="-1"
-                    >
-                      <button
-                        class="flex flex-row link-container pl-0 underline-offset-4 manage-underline flex hover:primary-focus focus:p-1 w-max hover:underline focus:rounded focus:underline focus:ring-2 focus:ring-primary box-border"
-                        style="max-width: max-content; height: auto; display: block;"
-                        tabindex="0"
-                      >
-                        <p
-                          class="link undefined"
-                          style="display: block;"
-                        >
-                          Prior Authorizations
-                        </p>
-                      </button>
-                    </a>
-                    <a
-                      style="display: block;"
-                      tabindex="-1"
-                    >
-                      <button
-                        class="flex flex-row link-container pl-0 underline-offset-4 manage-underline flex hover:primary-focus focus:p-1 w-max hover:underline focus:rounded focus:underline focus:ring-2 focus:ring-primary box-border"
-                        style="max-width: max-content; height: auto; display: block;"
-                        tabindex="0"
-                      >
-                        <p
-                          class="link undefined"
-                          style="display: block;"
-                        >
-                          Submit a Claim
-                        </p>
-                      </button>
-                    </a>
-                  </div>
-                </div>
-                <div
-                  class="col-start-1 col-end-5 lg:col-start-3 lg:col-end-4 py-4 border-b lg:border-0"
-                >
-                  <div
-                    class="lg:grid-rows-4"
-                  >
-                    <h1
-                      class="title-1 py-2 tertiary-color font-thin !text-2xl"
-                    >
-                      Spending
-                    </h1>
-                    <a
-                      style="display: block;"
-                      tabindex="-1"
-                    >
-                      <button
-                        class="flex flex-row link-container pl-0 underline-offset-4 manage-underline flex hover:primary-focus focus:p-1 w-max hover:underline focus:rounded focus:underline focus:ring-2 focus:ring-primary box-border"
-                        style="max-width: max-content; height: auto; display: block;"
-                        tabindex="0"
-                      >
-                        <p
-                          class="link undefined"
-                          style="display: block;"
-                        >
-                          Balances
-                        </p>
-                      </button>
-                    </a>
-                    <a
-                      style="display: block;"
-                      tabindex="-1"
-                    >
-                      <button
-                        class="flex flex-row link-container pl-0 underline-offset-4 manage-underline flex hover:primary-focus focus:p-1 w-max hover:underline focus:rounded focus:underline focus:ring-2 focus:ring-primary box-border"
-                        style="max-width: max-content; height: auto; display: block;"
-                        tabindex="0"
-                      >
-                        <p
-                          class="link undefined"
-                          style="display: block;"
-                        >
-                          Spending Accounts (HSA, FSA)
-                        </p>
-                      </button>
-                    </a>
-                    <a
-                      style="display: block;"
-                      tabindex="-1"
-                    >
-                      <button
-                        class="flex flex-row link-container pl-0 underline-offset-4 manage-underline flex hover:primary-focus focus:p-1 w-max hover:underline focus:rounded focus:underline focus:ring-2 focus:ring-primary box-border"
-                        style="max-width: max-content; height: auto; display: block;"
-                        tabindex="0"
-                      >
-                        <p
-                          class="link undefined"
-                          style="display: block;"
-                        >
-                          Spending Summary
-                        </p>
-                      </button>
-                    </a>
-                  </div>
-                </div>
-                <div
-                  class="col-start-1 col-end-5 lg:col-start-4 lg:col-end-5 py-4"
-                >
-                  <div
-                    class="lg:grid-rows-4"
-                  >
-                    <h1
-                      class="title-1 py-2 tertiary-color font-thin !text-2xl"
-                    >
-                      Manage My Plan
-                    </h1>
-                    <a
-                      class="flex w-max focus:outline-none focus:rounded focus-visible:ring-2 focus-visible:ring-primary focus:ring-2 focus:ring-primary box-border underline-offset-4 hover:underline focus:underline"
-                      href="/balances"
-                      target="_blank"
-                    >
-                      <p
-                        class="pb-2 pt-2 pr-1 focus-visible:py-0 focus:py-0 primary-color hover:text-primary-focus"
-                      >
-                        View or Pay Premium
+                        Wellness Rewards
                       </p>
                       <img
                         alt="External Link"
@@ -2674,13 +1426,13 @@
                     </a>
                     <a
                       class="flex w-max focus:outline-none focus:rounded focus-visible:ring-2 focus-visible:ring-primary focus:ring-2 focus:ring-primary box-border underline-offset-4 hover:underline focus:underline"
-                      href="https://www.bcbst.com/secure/restricted/apps/eNrollWizardWeb/entrypoint.do"
+                      href="/memberwellnesscenter"
                       target="_blank"
                     >
                       <p
                         class="pb-2 pt-2 pr-1 focus-visible:py-0 focus:py-0 primary-color hover:text-primary-focus"
                       >
-                        Enroll in a Health Plan
+                        Member Wellness Canter
                       </p>
                       <img
                         alt="External Link"
@@ -2708,10 +1460,46 @@
                           class="link undefined"
                           style="display: block;"
                         >
-                          Manage My Policy
+                          My Primary Care Provider
                         </p>
                       </button>
                     </a>
+                    <a
+                      class="flex w-max focus:outline-none focus:rounded focus-visible:ring-2 focus-visible:ring-primary focus:ring-2 focus:ring-primary box-border underline-offset-4 hover:underline focus:underline"
+                      href="/memberdiscounts"
+                      target="_blank"
+                    >
+                      <p
+                        class="pb-2 pt-2 pr-1 focus-visible:py-0 focus:py-0 primary-color hover:text-primary-focus"
+                      >
+                        Member Discounts
+                      </p>
+                      <img
+                        alt="External Link"
+                        class="pb-2"
+                        data-nimg="1"
+                        decoding="async"
+                        height="40"
+                        loading="lazy"
+                        src="/_next/image?url=%2Fimg.jpg&w=96&q=75"
+                        srcset="/_next/image?url=%2Fimg.jpg&w=48&q=75 1x, /_next/image?url=%2Fimg.jpg&w=96&q=75 2x"
+                        style="color: transparent;"
+                        width="40"
+                      />
+                    </a>
+                  </div>
+                </div>
+                <div
+                  class="col-start-1 col-end-5 lg:col-start-2 lg:col-end-3 py-4 border-b lg:border-0"
+                >
+                  <div
+                    class="lg:grid-rows-4"
+                  >
+                    <h1
+                      class="title-1 py-2 tertiary-color font-thin !text-2xl"
+                    >
+                      Advice & Support
+                    </h1>
                     <a
                       style="display: block;"
                       tabindex="-1"
@@ -2725,15 +1513,138 @@
                           class="link undefined"
                           style="display: block;"
                         >
-                          Report Other Health Insurance
+                          Health Programs & Resources
                         </p>
                       </button>
                     </a>
+                    <a
+                      class="flex w-max focus:outline-none focus:rounded focus-visible:ring-2 focus-visible:ring-primary focus:ring-2 focus:ring-primary box-border underline-offset-4 hover:underline focus:underline"
+                      href="https://bcbstwelltuned.com/"
+                      target="_blank"
+                    >
+                      <p
+                        class="pb-2 pt-2 pr-1 focus-visible:py-0 focus:py-0 primary-color hover:text-primary-focus"
+                      >
+                        Dental Health Library
+                      </p>
+                      <img
+                        alt="External Link"
+                        class="pb-2"
+                        data-nimg="1"
+                        decoding="async"
+                        height="40"
+                        loading="lazy"
+                        src="/_next/image?url=%2Fimg.jpg&w=96&q=75"
+                        srcset="/_next/image?url=%2Fimg.jpg&w=48&q=75 1x, /_next/image?url=%2Fimg.jpg&w=96&q=75 2x"
+                        style="color: transparent;"
+                        width="40"
+                      />
+                    </a>
+                    <a
+                      class="flex w-max focus:outline-none focus:rounded focus-visible:ring-2 focus-visible:ring-primary focus:ring-2 focus:ring-primary box-border underline-offset-4 hover:underline focus:underline"
+                      href="https://www.healthwise.net/bcbst/Content/CustDocument.aspx?XML=STUB.XML&XSL=CD.FRONTPAGE.XSL&sv=881d5daa-1051-f477-21f5-a05f3e6cdf78"
+                      target="_blank"
+                    >
+                      <p
+                        class="pb-2 pt-2 pr-1 focus-visible:py-0 focus:py-0 primary-color hover:text-primary-focus"
+                      >
+                        Health Library
+                      </p>
+                      <img
+                        alt="External Link"
+                        class="pb-2"
+                        data-nimg="1"
+                        decoding="async"
+                        height="40"
+                        loading="lazy"
+                        src="/_next/image?url=%2Fimg.jpg&w=96&q=75"
+                        srcset="/_next/image?url=%2Fimg.jpg&w=48&q=75 1x, /_next/image?url=%2Fimg.jpg&w=96&q=75 2x"
+                        style="color: transparent;"
+                        width="40"
+                      />
+                    </a>
+                    <a
+                      class="flex w-max focus:outline-none focus:rounded focus-visible:ring-2 focus-visible:ring-primary focus:ring-2 focus:ring-primary box-border underline-offset-4 hover:underline focus:underline"
+                      href="https://bcbstwelltuned.com/"
+                      target="_blank"
+                    >
+                      <p
+                        class="pb-2 pt-2 pr-1 focus-visible:py-0 focus:py-0 primary-color hover:text-primary-focus"
+                      >
+                        WellTuned Blog
+                      </p>
+                      <img
+                        alt="External Link"
+                        class="pb-2"
+                        data-nimg="1"
+                        decoding="async"
+                        height="40"
+                        loading="lazy"
+                        src="/_next/image?url=%2Fimg.jpg&w=96&q=75"
+                        srcset="/_next/image?url=%2Fimg.jpg&w=48&q=75 1x, /_next/image?url=%2Fimg.jpg&w=96&q=75 2x"
+                        style="color: transparent;"
+                        width="40"
+                      />
+                    </a>
                   </div>
                 </div>
+                <div
+                  class="col-start-1 col-end-5 lg:col-start-3 lg:col-end-4 py-4 border-b lg:border-0"
+                >
+                  <div
+                    class="lg:grid-rows-4"
+                  >
+                    <a
+                      href="/virtualCareOptions"
+                    >
+                      <div
+                        class="row-span-4 font-normal text-gray-500 lg:w-[256px] secondary-bg-color1-accent p-5 rounded-lg"
+                      >
+                        <h3
+                          class="pb-3 text-sm text-black"
+                        >
+                          Quick Tip
+                        </h3>
+                        <p
+                          class="pb-1 text-base app-base-font-color "
+                        >
+                          Looking for a virtual care provider for mental health or physical therapy?
+                        </p>
+                        <p
+                          class="pb-1 text-base app-base-font-color "
+                        >
+                          View 
+                          <span
+                            class="font-bold"
+                          >
+                            Virtual Care Options.
+                          </span>
+                        </p>
+                        <img
+                          alt="Page Arrow"
+                          class="ml-auto"
+                          data-nimg="1"
+                          decoding="async"
+                          height="40"
+                          loading="lazy"
+                          src="/_next/image?url=%2Fimg.jpg&w=96&q=75"
+                          srcset="/_next/image?url=%2Fimg.jpg&w=48&q=75 1x, /_next/image?url=%2Fimg.jpg&w=96&q=75 2x"
+                          style="color: transparent;"
+                          width="40"
+                        />
+                      </div>
+                    </a>
+                  </div>
+                </div>
+                <div
+                  class="col-start-1 col-end-5 lg:col-start-4 lg:col-end-5 py-4"
+                >
+                  <div
+                    class="lg:grid-rows-4"
+                  />
+                </div>
               </div>
             </div>
-            <div />
             <div />
             <div />
           </div>
@@ -2789,7 +1700,7 @@
 </body>
 `;
 
-exports[`SiteHeader And Navigation Menu should navigate the Mental Health Options menu link correctly for AbleTo 1`] = `
+exports[`SiteHeader And Navigation Menu should navigate my Plan - Manage my Plan menu link correctly Enroll eligibility members 1`] = `
 <body
   style=""
 >
@@ -2992,7 +1903,7 @@
                   <button
                     aria-controls="accordion-collapse-body-1"
                     aria-expanded="false"
-                    class="items-center px-0 lg:p-4 py-4 h-[56px] rounded-[4px] hover:bg-secondary-focus focus:outline-none focus:ring-2 focus:ring-primary box-border group border-b-4 rounded-bl-none rounded-br-none border-primary active"
+                    class="items-center px-0 lg:p-4 py-4 h-[56px] rounded-[4px] hover:bg-secondary-focus focus:outline-none focus:ring-2 focus:ring-primary box-border group  "
                     data-accordion-target="#accordion-collapse-body-1"
                     type="button"
                   >
@@ -3040,7 +1951,7 @@
                   <button
                     aria-controls="accordion-collapse-body-2"
                     aria-expanded="false"
-                    class="items-center px-0 lg:p-4 py-4 h-[56px] rounded-[4px] hover:bg-secondary-focus focus:outline-none focus:ring-2 focus:ring-primary box-border group  "
+                    class="items-center px-0 lg:p-4 py-4 h-[56px] rounded-[4px] hover:bg-secondary-focus focus:outline-none focus:ring-2 focus:ring-primary box-border group border-b-4 rounded-bl-none rounded-br-none border-primary active"
                     data-accordion-target="#accordion-collapse-body-2"
                     type="button"
                   >
@@ -3266,6 +2177,907 @@
           <div
             class="absolute top-0 lg:static w-full lg:w-full bg-white z-50 border-r lg:border-0"
           >
+            <div />
+            <div>
+              <div
+                aria-labelledby="accordion-collapse-heading-2"
+                class="block border-b grid p-5 grid-cols-4 gap-1 font-bold"
+                id="accordion-collapse-body-2"
+              >
+                <button
+                  class="lg:hidden items-center p-0 mb-4"
+                  data-accordion-target="#accordion-collapse-body-2"
+                  type="button"
+                >
+                  <svg
+                    aria-hidden="true"
+                    class="w-4 h-4 rotate-270 shrink-0 primary-color"
+                    data-accordion-icon="true"
+                    fill="none"
+                    viewBox="0 0 10 6"
+                    xmlns="http://www.w3.org/2000/svg"
+                  >
+                    <path
+                      d="M9 5 5 1 1 5"
+                      stroke="currentColor"
+                      stroke-linecap="round"
+                      stroke-linejoin="round"
+                      stroke-width="1"
+                    />
+                  </svg>
+                  <span
+                    class="primary-color underline pl-1"
+                  >
+                    Back
+                  </span>
+                </button>
+                <div
+                  class="pb-5 border-b col-start-1 col-end-5 ..."
+                >
+                  <a
+                    class="flex text-2xl w-max focus:outline-none focus:text-primary focus:rounded focus-visible:ring-2 focus-visible:ring-primary focus:ring-2 focus:ring-primary box-border underline-offset-4 focus:p-1 focus-visible:p-1"
+                    href="/myPlan"
+                  >
+                    <span
+                      class="underline underline-offset-4 hover:no-underline hover:text-primary-focus focus:no-underline pr-2"
+                    >
+                      My Plan
+                    </span>
+                    <img
+                      alt="Parent Page Arrow"
+                      data-nimg="1"
+                      decoding="async"
+                      height="32"
+                      loading="lazy"
+                      src="/_next/image?url=%2Fimg.jpg&w=64&q=75"
+                      srcset="/_next/image?url=%2Fimg.jpg&w=32&q=75 1x, /_next/image?url=%2Fimg.jpg&w=64&q=75 2x"
+                      style="color: transparent;"
+                      width="32"
+                    />
+                  </a>
+                </div>
+                <div
+                  class="col-start-1 col-end-5 lg:col-start-1 lg:col-end-2 py-4 border-b lg:border-0"
+                >
+                  <div
+                    class="lg:grid-rows-4"
+                  >
+                    <h1
+                      class="title-1 py-2 tertiary-color font-thin !text-2xl"
+                    >
+                      Plan Details
+                    </h1>
+                    <a
+                      aria-label="Benefits & Coverage"
+                      style="display: block;"
+                      tabindex="-1"
+                    >
+                      <button
+                        class="flex flex-row link-container pl-0 underline-offset-4 manage-underline flex hover:primary-focus focus:p-1 w-max hover:underline focus:rounded focus:underline focus:ring-2 focus:ring-primary box-border"
+                        style="max-width: max-content; height: auto; display: block;"
+                        tabindex="-1"
+                        type="button"
+                      >
+                        <p
+                          class="link undefined"
+                          style="display: block;"
+                        >
+                          Benefits & Coverage
+                        </p>
+                      </button>
+                    </a>
+                    <a
+                      aria-label="Plan Documents"
+                      style="display: block;"
+                      tabindex="-1"
+                    >
+                      <button
+                        class="flex flex-row link-container pl-0 underline-offset-4 manage-underline flex hover:primary-focus focus:p-1 w-max hover:underline focus:rounded focus:underline focus:ring-2 focus:ring-primary box-border"
+                        style="max-width: max-content; height: auto; display: block;"
+                        tabindex="-1"
+                        type="button"
+                      >
+                        <p
+                          class="link undefined"
+                          style="display: block;"
+                        >
+                          Plan Documents
+                        </p>
+                      </button>
+                    </a>
+                    <a
+                      aria-label="Services Used"
+                      style="display: block;"
+                      tabindex="-1"
+                    >
+                      <button
+                        class="flex flex-row link-container pl-0 underline-offset-4 manage-underline flex hover:primary-focus focus:p-1 w-max hover:underline focus:rounded focus:underline focus:ring-2 focus:ring-primary box-border"
+                        style="max-width: max-content; height: auto; display: block;"
+                        tabindex="-1"
+                        type="button"
+                      >
+                        <p
+                          class="link undefined"
+                          style="display: block;"
+                        >
+                          Services Used
+                        </p>
+                      </button>
+                    </a>
+                  </div>
+                </div>
+                <div
+                  class="col-start-1 col-end-5 lg:col-start-2 lg:col-end-3 py-4 border-b lg:border-0"
+                >
+                  <div
+                    class="lg:grid-rows-4"
+                  >
+                    <h1
+                      class="title-1 py-2 tertiary-color font-thin !text-2xl"
+                    >
+                      Claims
+                    </h1>
+                    <a
+                      aria-label="View Claims"
+                      style="display: block;"
+                      tabindex="-1"
+                    >
+                      <button
+                        class="flex flex-row link-container pl-0 underline-offset-4 manage-underline flex hover:primary-focus focus:p-1 w-max hover:underline focus:rounded focus:underline focus:ring-2 focus:ring-primary box-border"
+                        style="max-width: max-content; height: auto; display: block;"
+                        tabindex="-1"
+                        type="button"
+                      >
+                        <p
+                          class="link undefined"
+                          style="display: block;"
+                        >
+                          View Claims
+                        </p>
+                      </button>
+                    </a>
+                    <a
+                      aria-label="Prior Authorizations"
+                      style="display: block;"
+                      tabindex="-1"
+                    >
+                      <button
+                        class="flex flex-row link-container pl-0 underline-offset-4 manage-underline flex hover:primary-focus focus:p-1 w-max hover:underline focus:rounded focus:underline focus:ring-2 focus:ring-primary box-border"
+                        style="max-width: max-content; height: auto; display: block;"
+                        tabindex="-1"
+                        type="button"
+                      >
+                        <p
+                          class="link undefined"
+                          style="display: block;"
+                        >
+                          Prior Authorizations
+                        </p>
+                      </button>
+                    </a>
+                    <a
+                      aria-label="Submit a Claim"
+                      style="display: block;"
+                      tabindex="-1"
+                    >
+                      <button
+                        class="flex flex-row link-container pl-0 underline-offset-4 manage-underline flex hover:primary-focus focus:p-1 w-max hover:underline focus:rounded focus:underline focus:ring-2 focus:ring-primary box-border"
+                        style="max-width: max-content; height: auto; display: block;"
+                        tabindex="-1"
+                        type="button"
+                      >
+                        <p
+                          class="link undefined"
+                          style="display: block;"
+                        >
+                          Submit a Claim
+                        </p>
+                      </button>
+                    </a>
+                  </div>
+                </div>
+                <div
+                  class="col-start-1 col-end-5 lg:col-start-3 lg:col-end-4 py-4 border-b lg:border-0"
+                >
+                  <div
+                    class="lg:grid-rows-4"
+                  >
+                    <h1
+                      class="title-1 py-2 tertiary-color font-thin !text-2xl"
+                    >
+                      Spending
+                    </h1>
+                    <a
+                      aria-label="Balances"
+                      style="display: block;"
+                      tabindex="-1"
+                    >
+                      <button
+                        class="flex flex-row link-container pl-0 underline-offset-4 manage-underline flex hover:primary-focus focus:p-1 w-max hover:underline focus:rounded focus:underline focus:ring-2 focus:ring-primary box-border"
+                        style="max-width: max-content; height: auto; display: block;"
+                        tabindex="-1"
+                        type="button"
+                      >
+                        <p
+                          class="link undefined"
+                          style="display: block;"
+                        >
+                          Balances
+                        </p>
+                      </button>
+                    </a>
+                    <a
+                      aria-label="Spending Accounts (HSA, FSA)"
+                      style="display: block;"
+                      tabindex="-1"
+                    >
+                      <button
+                        class="flex flex-row link-container pl-0 underline-offset-4 manage-underline flex hover:primary-focus focus:p-1 w-max hover:underline focus:rounded focus:underline focus:ring-2 focus:ring-primary box-border"
+                        style="max-width: max-content; height: auto; display: block;"
+                        tabindex="-1"
+                        type="button"
+                      >
+                        <p
+                          class="link undefined"
+                          style="display: block;"
+                        >
+                          Spending Accounts (HSA, FSA)
+                        </p>
+                      </button>
+                    </a>
+                    <a
+                      aria-label="Spending Summary"
+                      style="display: block;"
+                      tabindex="-1"
+                    >
+                      <button
+                        class="flex flex-row link-container pl-0 underline-offset-4 manage-underline flex hover:primary-focus focus:p-1 w-max hover:underline focus:rounded focus:underline focus:ring-2 focus:ring-primary box-border"
+                        style="max-width: max-content; height: auto; display: block;"
+                        tabindex="-1"
+                        type="button"
+                      >
+                        <p
+                          class="link undefined"
+                          style="display: block;"
+                        >
+                          Spending Summary
+                        </p>
+                      </button>
+                    </a>
+                  </div>
+                </div>
+                <div
+                  class="col-start-1 col-end-5 lg:col-start-4 lg:col-end-5 py-4"
+                >
+                  <div
+                    class="lg:grid-rows-4"
+                  >
+                    <h1
+                      class="title-1 py-2 tertiary-color font-thin !text-2xl"
+                    >
+                      Manage My Plan
+                    </h1>
+                    <a
+                      class="flex w-max focus:outline-none focus:rounded focus-visible:ring-2 focus-visible:ring-primary focus:ring-2 focus:ring-primary box-border underline-offset-4 hover:underline focus:underline"
+                      href="/balances"
+                      target="_blank"
+                    >
+                      <p
+                        class="pb-2 pt-2 pr-1 focus-visible:py-0 focus:py-0 primary-color hover:text-primary-focus"
+                      >
+                        View or Pay Premium
+                      </p>
+                      <img
+                        alt="External Link"
+                        class="pb-2"
+                        data-nimg="1"
+                        decoding="async"
+                        height="40"
+                        loading="lazy"
+                        src="/_next/image?url=%2Fimg.jpg&w=96&q=75"
+                        srcset="/_next/image?url=%2Fimg.jpg&w=48&q=75 1x, /_next/image?url=%2Fimg.jpg&w=96&q=75 2x"
+                        style="color: transparent;"
+                        width="40"
+                      />
+                    </a>
+                    <a
+                      class="flex w-max focus:outline-none focus:rounded focus-visible:ring-2 focus-visible:ring-primary focus:ring-2 focus:ring-primary box-border underline-offset-4 hover:underline focus:underline"
+                      href="https://www.bcbst.com/secure/restricted/apps/eNrollWizardWeb/entrypoint.do"
+                      target="_blank"
+                    >
+                      <p
+                        class="pb-2 pt-2 pr-1 focus-visible:py-0 focus:py-0 primary-color hover:text-primary-focus"
+                      >
+                        Enroll in a Health Plan
+                      </p>
+                      <img
+                        alt="External Link"
+                        class="pb-2"
+                        data-nimg="1"
+                        decoding="async"
+                        height="40"
+                        loading="lazy"
+                        src="/_next/image?url=%2Fimg.jpg&w=96&q=75"
+                        srcset="/_next/image?url=%2Fimg.jpg&w=48&q=75 1x, /_next/image?url=%2Fimg.jpg&w=96&q=75 2x"
+                        style="color: transparent;"
+                        width="40"
+                      />
+                    </a>
+                    <a
+                      aria-label="Manage My Policy"
+                      style="display: block;"
+                      tabindex="-1"
+                    >
+                      <button
+                        class="flex flex-row link-container pl-0 underline-offset-4 manage-underline flex hover:primary-focus focus:p-1 w-max hover:underline focus:rounded focus:underline focus:ring-2 focus:ring-primary box-border"
+                        style="max-width: max-content; height: auto; display: block;"
+                        tabindex="-1"
+                        type="button"
+                      >
+                        <p
+                          class="link undefined"
+                          style="display: block;"
+                        >
+                          Manage My Policy
+                        </p>
+                      </button>
+                    </a>
+                    <a
+                      aria-label="Report Other Health Insurance"
+                      style="display: block;"
+                      tabindex="-1"
+                    >
+                      <button
+                        class="flex flex-row link-container pl-0 underline-offset-4 manage-underline flex hover:primary-focus focus:p-1 w-max hover:underline focus:rounded focus:underline focus:ring-2 focus:ring-primary box-border"
+                        style="max-width: max-content; height: auto; display: block;"
+                        tabindex="-1"
+                        type="button"
+                      >
+                        <p
+                          class="link undefined"
+                          style="display: block;"
+                        >
+                          Report Other Health Insurance
+                        </p>
+                      </button>
+                    </a>
+                  </div>
+                </div>
+              </div>
+            </div>
+            <div />
+            <div />
+            <div />
+          </div>
+        </div>
+      </nav>
+      <div
+        class="mx-2 py-2 block md:hidden"
+      >
+        <div
+          class="rich-dropdown"
+        >
+          <div
+            class="flex flex-col switch-filter default"
+            tabindex="1"
+          >
+            <div>
+              <div
+                class="flex flex-row px-4 py-2 items-center justify-between"
+              >
+                <div
+                  class="flex flex-col max-w-[90%]"
+                >
+                  <p
+                    class="body-2 app-base-font-color"
+                  >
+                    View Plan:
+                  </p>
+                  <p
+                    class="body-1 font-bold text-ellipsis overflow-hidden whitespace-nowrap"
+                  >
+                    BlueCross BlueShield of Tennessee
+                  </p>
+                </div>
+                <img
+                  alt="switch"
+                  class="size-5 head-icon m-[4px]"
+                  data-nimg="1"
+                  decoding="async"
+                  height="40"
+                  loading="lazy"
+                  src="/_next/image?url=%2Fimg.jpg&w=96&q=75"
+                  srcset="/_next/image?url=%2Fimg.jpg&w=48&q=75 1x, /_next/image?url=%2Fimg.jpg&w=96&q=75 2x"
+                  style="color: transparent;"
+                  width="40"
+                />
+              </div>
+            </div>
+          </div>
+        </div>
+      </div>
+    </div>
+  </div>
+</body>
+`;
+
+exports[`SiteHeader And Navigation Menu should navigate the Mental Health Options menu link correctly for AbleTo 1`] = `
+<body
+  style=""
+>
+  <div>
+    <div>
+      <nav
+        class="primary-color sm:pt-[74px] lg:pt-[134px]"
+      >
+        <div
+          class="h-18 w-full fixed top-0 left-0 right-0 flex justify-between border-b bg-white z-50"
+        >
+          <div
+            class="flex items-center"
+          >
+            <div
+              class="flex lg:hidden h-18 w-18 items-center justify-center border-r"
+            >
+              <button
+                aria-controls="menu-bar"
+                aria-expanded="false"
+                class="p-0 justify-center"
+                data-collapse-toggle="menu-bar"
+                type="button"
+              >
+                <span
+                  class="sr-only"
+                >
+                  Close main menu
+                </span>
+                <img
+                  alt="Close icon"
+                  data-nimg="1"
+                  decoding="async"
+                  height="18"
+                  loading="lazy"
+                  src="/_next/image?url=%2Fimg.jpg&w=48&q=75"
+                  srcset="/_next/image?url=%2Fimg.jpg&w=32&q=75 1x, /_next/image?url=%2Fimg.jpg&w=48&q=75 2x"
+                  style="color: transparent;"
+                  width="18"
+                />
+              </button>
+            </div>
+            <a
+              class="ml-5 lg:px-0"
+              href="/dashboard"
+            >
+              <img
+                alt="BCBST Logo"
+                data-nimg="1"
+                decoding="async"
+                height="35"
+                loading="lazy"
+                src="/_next/image?url=%2Fimg.jpg&w=384&q=75"
+                srcset="/_next/image?url=%2Fimg.jpg&w=256&q=75 1x, /_next/image?url=%2Fimg.jpg&w=384&q=75 2x"
+                style="color: transparent;"
+                width="174"
+              />
+            </a>
+            <div
+              class="mx-4 w-[268px] hidden md:block"
+            >
+              <div
+                class="rich-dropdown"
+              >
+                <div
+                  class="flex flex-col switch-filter default"
+                  tabindex="1"
+                >
+                  <div>
+                    <div
+                      class="flex flex-row px-4 py-2 items-center justify-between"
+                    >
+                      <div
+                        class="flex flex-col max-w-[90%]"
+                      >
+                        <p
+                          class="body-2 app-base-font-color"
+                        >
+                          View Plan:
+                        </p>
+                        <p
+                          class="body-1 font-bold text-ellipsis overflow-hidden whitespace-nowrap"
+                        >
+                          BlueCross BlueShield of Tennessee
+                        </p>
+                      </div>
+                      <img
+                        alt="switch"
+                        class="size-5 head-icon m-[4px]"
+                        data-nimg="1"
+                        decoding="async"
+                        height="40"
+                        loading="lazy"
+                        src="/_next/image?url=%2Fimg.jpg&w=96&q=75"
+                        srcset="/_next/image?url=%2Fimg.jpg&w=48&q=75 1x, /_next/image?url=%2Fimg.jpg&w=96&q=75 2x"
+                        style="color: transparent;"
+                        width="40"
+                      />
+                    </div>
+                  </div>
+                </div>
+              </div>
+            </div>
+          </div>
+          <div
+            class="flex items-center"
+          >
+            <a
+              class="flex mr-5 items-center justify-center font-bold hover:bg-secondary-focus h-[40px] w-[40px] sm:h-[56px] sm:w-[102px] lg:h-[56px] lg:w-[134px] rounded-[4px] focus:outline-none focus:ring-2 focus:ring-primary-color  box-border"
+              href="inbox"
+            >
+              <img
+                alt="Inbox"
+                data-nimg="1"
+                decoding="async"
+                height="40"
+                loading="lazy"
+                src="/_next/image?url=%2Fimg.jpg&w=96&q=75"
+                srcset="/_next/image?url=%2Fimg.jpg&w=48&q=75 1x, /_next/image?url=%2Fimg.jpg&w=96&q=75 2x"
+                style="color: transparent;"
+                width="40"
+              />
+              <span
+                class="hidden lg:inline px-2 pt-2"
+              >
+                Inbox
+              </span>
+            </a>
+            <a
+              class="flex mr-5 items-center justify-center font-bold hover:bg-secondary-focus h-[40px] w-[40px] sm:h-[56px] sm:w-[102px] lg:h-[56px] lg:w-[134px] rounded-[4px] focus:outline-none focus:ring-2 focus:ring-primary-color  box-border"
+              href="/memberIDCard"
+            >
+              <img
+                alt="ID Card"
+                data-nimg="1"
+                decoding="async"
+                height="40"
+                loading="lazy"
+                src="/_next/image?url=%2Fimg.jpg&w=96&q=75"
+                srcset="/_next/image?url=%2Fimg.jpg&w=48&q=75 1x, /_next/image?url=%2Fimg.jpg&w=96&q=75 2x"
+                style="color: transparent;"
+                width="40"
+              />
+              <span
+                class="hidden lg:inline px-2 pt-2"
+              >
+                ID Card
+              </span>
+            </a>
+            <div
+              aria-label="Profile Card"
+              class="flex h-full secondary-bg-color2 text-white px-4 py-1 hover:bg-info focus:bg-info focus:mr-1 focus:outline-none focus:ring-2 focus:ring-offset-2 focus:ring-primary focus:h-[90%] "
+              tabindex="0"
+            >
+              <img
+                alt="Profile Icon"
+                data-nimg="1"
+                decoding="async"
+                height="40"
+                loading="lazy"
+                src="/_next/image?url=%2Fimg.jpg&w=96&q=75"
+                srcset="/_next/image?url=%2Fimg.jpg&w=48&q=75 1x, /_next/image?url=%2Fimg.jpg&w=96&q=75 2x"
+                style="color: transparent;"
+                width="40"
+              />
+              <div
+                class="hidden lg:block p-2"
+              >
+                <span
+                  class="text-xs"
+                >
+                  My Profile
+                </span>
+                <p />
+              </div>
+            </div>
+          </div>
+        </div>
+        <div
+          class="fixed inset-0 top-[72px] bg-black bg-opacity-40 z-20"
+        />
+        <div
+          class="fixed top-[72px] h-full md:h-fit shadow-lg transition-transform duration-300 ease-in-out lg:block w-full md:w-1/2 lg:w-full bg-white z-20 overflow-auto block"
+          data-accordion="collapse"
+          id="menu-bar"
+        >
+          <div
+            class="flex font-bold"
+          >
+            <div
+              class="flex flex-col w-full lg:flex-row mt-1 border-b border-r lg:border-r-0"
+            >
+              <div
+                class="flex px-5 lg:px-1"
+                id="accordion-collapse-heading-1"
+              >
+                <div
+                  class="w-full"
+                >
+                  <button
+                    aria-controls="accordion-collapse-body-1"
+                    aria-expanded="false"
+                    class="items-center px-0 lg:p-4 py-4 h-[56px] rounded-[4px] hover:bg-secondary-focus focus:outline-none focus:ring-2 focus:ring-primary box-border group border-b-4 rounded-bl-none rounded-br-none border-primary active"
+                    data-accordion-target="#accordion-collapse-body-1"
+                    type="button"
+                  >
+                    <span
+                      class="flex lg:pr-2 primary-color"
+                    >
+                      Find Care & Costs
+                    </span>
+                    <img
+                      alt="Chevron icon"
+                      class="block lg:hidden ml-auto"
+                      data-nimg="1"
+                      decoding="async"
+                      height="40"
+                      loading="lazy"
+                      src="/_next/image?url=%2Fimg.jpg&w=96&q=75"
+                      srcset="/_next/image?url=%2Fimg.jpg&w=48&q=75 1x, /_next/image?url=%2Fimg.jpg&w=96&q=75 2x"
+                      style="color: transparent;"
+                      width="40"
+                    />
+                    <img
+                      alt="Chevron icon"
+                      aria-expanded="false"
+                      class="hidden lg:block ml-auto rotate-180 group-hover:rotate-0 group-focus:rotate-0"
+                      data-accordion-icon="true"
+                      data-nimg="1"
+                      decoding="async"
+                      height="40"
+                      loading="lazy"
+                      src="/_next/image?url=%2Fimg.jpg&w=96&q=75"
+                      srcset="/_next/image?url=%2Fimg.jpg&w=48&q=75 1x, /_next/image?url=%2Fimg.jpg&w=96&q=75 2x"
+                      style="color: transparent;"
+                      width="40"
+                    />
+                  </button>
+                </div>
+              </div>
+              <div
+                class="flex px-5 lg:px-1"
+                id="accordion-collapse-heading-2"
+              >
+                <div
+                  class="w-full border-t lg:border-0"
+                >
+                  <button
+                    aria-controls="accordion-collapse-body-2"
+                    aria-expanded="false"
+                    class="items-center px-0 lg:p-4 py-4 h-[56px] rounded-[4px] hover:bg-secondary-focus focus:outline-none focus:ring-2 focus:ring-primary box-border group  "
+                    data-accordion-target="#accordion-collapse-body-2"
+                    type="button"
+                  >
+                    <span
+                      class="flex lg:pr-2 primary-color"
+                    >
+                      My Plan
+                    </span>
+                    <img
+                      alt="Chevron icon"
+                      class="block lg:hidden ml-auto"
+                      data-nimg="1"
+                      decoding="async"
+                      height="40"
+                      loading="lazy"
+                      src="/_next/image?url=%2Fimg.jpg&w=96&q=75"
+                      srcset="/_next/image?url=%2Fimg.jpg&w=48&q=75 1x, /_next/image?url=%2Fimg.jpg&w=96&q=75 2x"
+                      style="color: transparent;"
+                      width="40"
+                    />
+                    <img
+                      alt="Chevron icon"
+                      aria-expanded="false"
+                      class="hidden lg:block ml-auto rotate-180 group-hover:rotate-0 group-focus:rotate-0"
+                      data-accordion-icon="true"
+                      data-nimg="1"
+                      decoding="async"
+                      height="40"
+                      loading="lazy"
+                      src="/_next/image?url=%2Fimg.jpg&w=96&q=75"
+                      srcset="/_next/image?url=%2Fimg.jpg&w=48&q=75 1x, /_next/image?url=%2Fimg.jpg&w=96&q=75 2x"
+                      style="color: transparent;"
+                      width="40"
+                    />
+                  </button>
+                </div>
+              </div>
+              <div
+                class="flex px-5 lg:px-1"
+                id="accordion-collapse-heading-3"
+              >
+                <div
+                  class="w-full border-t lg:border-0"
+                >
+                  <button
+                    aria-controls="accordion-collapse-body-3"
+                    aria-expanded="false"
+                    class="items-center px-0 lg:p-4 py-4 h-[56px] rounded-[4px] hover:bg-secondary-focus focus:outline-none focus:ring-2 focus:ring-primary box-border group  "
+                    data-accordion-target="#accordion-collapse-body-3"
+                    type="button"
+                  >
+                    <span
+                      class="flex lg:pr-2 primary-color"
+                    >
+                      My Health
+                    </span>
+                    <img
+                      alt="Chevron icon"
+                      class="block lg:hidden ml-auto"
+                      data-nimg="1"
+                      decoding="async"
+                      height="40"
+                      loading="lazy"
+                      src="/_next/image?url=%2Fimg.jpg&w=96&q=75"
+                      srcset="/_next/image?url=%2Fimg.jpg&w=48&q=75 1x, /_next/image?url=%2Fimg.jpg&w=96&q=75 2x"
+                      style="color: transparent;"
+                      width="40"
+                    />
+                    <img
+                      alt="Chevron icon"
+                      aria-expanded="false"
+                      class="hidden lg:block ml-auto rotate-180 group-hover:rotate-0 group-focus:rotate-0"
+                      data-accordion-icon="true"
+                      data-nimg="1"
+                      decoding="async"
+                      height="40"
+                      loading="lazy"
+                      src="/_next/image?url=%2Fimg.jpg&w=96&q=75"
+                      srcset="/_next/image?url=%2Fimg.jpg&w=48&q=75 1x, /_next/image?url=%2Fimg.jpg&w=96&q=75 2x"
+                      style="color: transparent;"
+                      width="40"
+                    />
+                  </button>
+                </div>
+              </div>
+              <div
+                class="flex px-5 lg:px-1"
+                id="accordion-collapse-heading-4"
+              >
+                <div
+                  class="w-full border-t lg:border-0"
+                >
+                  <button
+                    aria-controls="accordion-collapse-body-4"
+                    aria-expanded="false"
+                    class="items-center px-0 lg:p-4 py-4 h-[56px] rounded-[4px] hover:bg-secondary-focus focus:outline-none focus:ring-2 focus:ring-primary box-border group  "
+                    data-accordion-target="#accordion-collapse-body-4"
+                    type="button"
+                  >
+                    <span
+                      class="flex lg:pr-2 primary-color"
+                    >
+                      Pharmacy
+                    </span>
+                    <img
+                      alt="Chevron icon"
+                      class="block lg:hidden ml-auto"
+                      data-nimg="1"
+                      decoding="async"
+                      height="40"
+                      loading="lazy"
+                      src="/_next/image?url=%2Fimg.jpg&w=96&q=75"
+                      srcset="/_next/image?url=%2Fimg.jpg&w=48&q=75 1x, /_next/image?url=%2Fimg.jpg&w=96&q=75 2x"
+                      style="color: transparent;"
+                      width="40"
+                    />
+                    <img
+                      alt="Chevron icon"
+                      aria-expanded="false"
+                      class="hidden lg:block ml-auto rotate-180 group-hover:rotate-0 group-focus:rotate-0"
+                      data-accordion-icon="true"
+                      data-nimg="1"
+                      decoding="async"
+                      height="40"
+                      loading="lazy"
+                      src="/_next/image?url=%2Fimg.jpg&w=96&q=75"
+                      srcset="/_next/image?url=%2Fimg.jpg&w=48&q=75 1x, /_next/image?url=%2Fimg.jpg&w=96&q=75 2x"
+                      style="color: transparent;"
+                      width="40"
+                    />
+                  </button>
+                </div>
+              </div>
+              <div
+                class="flex px-5 lg:px-1"
+                id="accordion-collapse-heading-5"
+              >
+                <div
+                  class="w-full border-t lg:border-0"
+                >
+                  <button
+                    aria-controls="accordion-collapse-body-5"
+                    aria-expanded="false"
+                    class="items-center px-0 lg:p-4 py-4 h-[56px] rounded-[4px] hover:bg-secondary-focus focus:outline-none focus:ring-2 focus:ring-primary box-border group  "
+                    data-accordion-target="#accordion-collapse-body-5"
+                    type="button"
+                  >
+                    <span
+                      class="flex lg:pr-2 primary-color"
+                    >
+                      Support
+                    </span>
+                    <img
+                      alt="Chevron icon"
+                      class="block lg:hidden ml-auto"
+                      data-nimg="1"
+                      decoding="async"
+                      height="40"
+                      loading="lazy"
+                      src="/_next/image?url=%2Fimg.jpg&w=96&q=75"
+                      srcset="/_next/image?url=%2Fimg.jpg&w=48&q=75 1x, /_next/image?url=%2Fimg.jpg&w=96&q=75 2x"
+                      style="color: transparent;"
+                      width="40"
+                    />
+                    <img
+                      alt="Chevron icon"
+                      aria-expanded="false"
+                      class="hidden lg:block ml-auto rotate-180 group-hover:rotate-0 group-focus:rotate-0"
+                      data-accordion-icon="true"
+                      data-nimg="1"
+                      decoding="async"
+                      height="40"
+                      loading="lazy"
+                      src="/_next/image?url=%2Fimg.jpg&w=96&q=75"
+                      srcset="/_next/image?url=%2Fimg.jpg&w=48&q=75 1x, /_next/image?url=%2Fimg.jpg&w=96&q=75 2x"
+                      style="color: transparent;"
+                      width="40"
+                    />
+                  </button>
+                </div>
+              </div>
+              <div
+                class="order-first lg:order-last px-0 mx-0 lg:mx-auto lg:mr-0 lg:pl-5"
+              >
+                <div
+                  class="flex flex-col self-stretch font-bold focus:outline-none hover:bg-secondary-focus focus:ring-2 focus:ring-primary-color w-full  items-end h-[40px] w-[40px] sm:h-[56px] sm:w-[102px] lg:h-[56px] lg:w-[134px] "
+                >
+                  <div
+                    class="flex flex-row align-top"
+                  >
+                    <div
+                      class="flex flex-row rounded-[4px] m-4 box-border items-end focus:outline-none focus:ring-2 focus:ring-primary-color"
+                      tabindex="0"
+                    >
+                      <a>
+                        <p
+                          class="body-1 link-row-head"
+                        >
+                          Search
+                        </p>
+                      </a>
+                      <span
+                        style="display: block; width: 1px; min-width: 1px; height: 8px; min-height: 8px;"
+                      />
+                      <img
+                        alt="Search"
+                        class="icon items-end ml-1"
+                        data-nimg="1"
+                        decoding="async"
+                        height="40"
+                        loading="lazy"
+                        src="/_next/image?url=%2Fimg.jpg&w=96&q=75"
+                        srcset="/_next/image?url=%2Fimg.jpg&w=48&q=75 1x, /_next/image?url=%2Fimg.jpg&w=96&q=75 2x"
+                        style="color: transparent;"
+                        width="40"
+                      />
+                    </div>
+                  </div>
+                </div>
+              </div>
+            </div>
+          </div>
+          <div
+            class="absolute top-0 lg:static w-full lg:w-full bg-white z-50 border-r lg:border-0"
+          >
             <div>
               <div
                 aria-labelledby="accordion-collapse-heading-1"
@@ -3382,13 +3194,15 @@
                       />
                     </a>
                     <a
+                      aria-label="Mental Health Options"
                       style="display: block;"
                       tabindex="-1"
                     >
                       <button
                         class="flex flex-row link-container pl-0 underline-offset-4 manage-underline flex hover:primary-focus focus:p-1 w-max hover:underline focus:rounded focus:underline focus:ring-2 focus:ring-primary box-border"
                         style="max-width: max-content; height: auto; display: block;"
-                        tabindex="0"
+                        tabindex="-1"
+                        type="button"
                       >
                         <p
                           class="link undefined"
@@ -3399,13 +3213,15 @@
                       </button>
                     </a>
                     <a
+                      aria-label="Virtual Care Options"
                       style="display: block;"
                       tabindex="-1"
                     >
                       <button
                         class="flex flex-row link-container pl-0 underline-offset-4 manage-underline flex hover:primary-focus focus:p-1 w-max hover:underline focus:rounded focus:underline focus:ring-2 focus:ring-primary box-border"
                         style="max-width: max-content; height: auto; display: block;"
-                        tabindex="0"
+                        tabindex="-1"
+                        type="button"
                       >
                         <p
                           class="link undefined"
@@ -3452,13 +3268,15 @@
                       />
                     </a>
                     <a
+                      aria-label="Price Dental Care"
                       style="display: block;"
                       tabindex="-1"
                     >
                       <button
                         class="flex flex-row link-container pl-0 underline-offset-4 manage-underline flex hover:primary-focus focus:p-1 w-max hover:underline focus:rounded focus:underline focus:ring-2 focus:ring-primary box-border"
                         style="max-width: max-content; height: auto; display: block;"
-                        tabindex="0"
+                        tabindex="-1"
+                        type="button"
                       >
                         <p
                           class="link undefined"
@@ -4223,13 +4041,15 @@
                       />
                     </a>
                     <a
+                      aria-label="Mental Health Options"
                       style="display: block;"
                       tabindex="-1"
                     >
                       <button
                         class="flex flex-row link-container pl-0 underline-offset-4 manage-underline flex hover:primary-focus focus:p-1 w-max hover:underline focus:rounded focus:underline focus:ring-2 focus:ring-primary box-border"
                         style="max-width: max-content; height: auto; display: block;"
-                        tabindex="0"
+                        tabindex="-1"
+                        type="button"
                       >
                         <p
                           class="link undefined"
@@ -4240,13 +4060,15 @@
                       </button>
                     </a>
                     <a
+                      aria-label="Virtual Care Options"
                       style="display: block;"
                       tabindex="-1"
                     >
                       <button
                         class="flex flex-row link-container pl-0 underline-offset-4 manage-underline flex hover:primary-focus focus:p-1 w-max hover:underline focus:rounded focus:underline focus:ring-2 focus:ring-primary box-border"
                         style="max-width: max-content; height: auto; display: block;"
-                        tabindex="0"
+                        tabindex="-1"
+                        type="button"
                       >
                         <p
                           class="link undefined"
@@ -4293,13 +4115,15 @@
                       />
                     </a>
                     <a
+                      aria-label="Price Dental Care"
                       style="display: block;"
                       tabindex="-1"
                     >
                       <button
                         class="flex flex-row link-container pl-0 underline-offset-4 manage-underline flex hover:primary-focus focus:p-1 w-max hover:underline focus:rounded focus:underline focus:ring-2 focus:ring-primary box-border"
                         style="max-width: max-content; height: auto; display: block;"
-                        tabindex="0"
+                        tabindex="-1"
+                        type="button"
                       >
                         <p
                           class="link undefined"
@@ -5921,13 +5745,15 @@
                     class="lg:grid-rows-4"
                   >
                     <a
+                      aria-label="Frequently Asked Questions"
                       style="display: block;"
                       tabindex="-1"
                     >
                       <button
                         class="flex flex-row link-container pl-0 underline-offset-4 manage-underline flex hover:primary-focus focus:p-1 w-max hover:underline focus:rounded focus:underline focus:ring-2 focus:ring-primary box-border"
                         style="max-width: max-content; height: auto; display: block;"
-                        tabindex="0"
+                        tabindex="-1"
+                        type="button"
                       >
                         <p
                           class="link undefined"
@@ -5961,13 +5787,15 @@
                       />
                     </a>
                     <a
+                      aria-label="Find a Form"
                       style="display: block;"
                       tabindex="-1"
                     >
                       <button
                         class="flex flex-row link-container pl-0 underline-offset-4 manage-underline flex hover:primary-focus focus:p-1 w-max hover:underline focus:rounded focus:underline focus:ring-2 focus:ring-primary box-border"
                         style="max-width: max-content; height: auto; display: block;"
-                        tabindex="0"
+                        tabindex="-1"
+                        type="button"
                       >
                         <p
                           class="link undefined"
@@ -5978,13 +5806,15 @@
                       </button>
                     </a>
                     <a
+                      aria-label="Share Website Feedback"
                       style="display: block;"
                       tabindex="-1"
                     >
                       <button
                         class="flex flex-row link-container pl-0 underline-offset-4 manage-underline flex hover:primary-focus focus:p-1 w-max hover:underline focus:rounded focus:underline focus:ring-2 focus:ring-primary box-border"
                         style="max-width: max-content; height: auto; display: block;"
-                        tabindex="0"
+                        tabindex="-1"
+                        type="button"
                       >
                         <p
                           class="link undefined"
@@ -7186,7 +7016,7 @@
                       />
                     </a>
                     <a
-                      aria-label="Frequently Asked Questions"
+                      aria-label="Virtual Care Options"
                       style="display: block;"
                       tabindex="-1"
                     >
@@ -7241,7 +7071,7 @@
                       />
                     </a>
                     <a
-                      aria-label="Find a Form"
+                      aria-label="Price Dental Care"
                       style="display: block;"
                       tabindex="-1"
                     >
@@ -7260,24 +7090,12 @@
                       </button>
                     </a>
                     <a
-<<<<<<< HEAD
-                      aria-label="Share Website Feedback"
-                      style="display: block;"
-                      tabindex="-1"
-                    >
-                      <button
-                        class="flex flex-row link-container pl-0 underline-offset-4 manage-underline flex hover:primary-focus focus:p-1 w-max hover:underline focus:rounded focus:underline focus:ring-2 focus:ring-primary box-border"
-                        style="max-width: max-content; height: auto; display: block;"
-                        tabindex="-1"
-                        type="button"
-=======
                       class="flex w-max focus:outline-none focus:rounded focus-visible:ring-2 focus-visible:ring-primary focus:ring-2 focus:ring-primary box-border underline-offset-4 hover:underline focus:underline"
                       href="/pricevisioncare"
                       target="_blank"
                     >
                       <p
                         class="pb-2 pt-2 pr-1 focus-visible:py-0 focus:py-0 primary-color hover:text-primary-focus"
->>>>>>> e736fbf9
                       >
                         Price Vision Care
                       </p>
@@ -8026,15 +7844,13 @@
                       />
                     </a>
                     <a
-                      aria-label="Virtual Care Options"
                       style="display: block;"
                       tabindex="-1"
                     >
                       <button
                         class="flex flex-row link-container pl-0 underline-offset-4 manage-underline flex hover:primary-focus focus:p-1 w-max hover:underline focus:rounded focus:underline focus:ring-2 focus:ring-primary box-border"
                         style="max-width: max-content; height: auto; display: block;"
-                        tabindex="-1"
-                        type="button"
+                        tabindex="0"
                       >
                         <p
                           class="link undefined"
@@ -8081,15 +7897,13 @@
                       />
                     </a>
                     <a
-                      aria-label="Price Dental Care"
                       style="display: block;"
                       tabindex="-1"
                     >
                       <button
                         class="flex flex-row link-container pl-0 underline-offset-4 manage-underline flex hover:primary-focus focus:p-1 w-max hover:underline focus:rounded focus:underline focus:ring-2 focus:ring-primary box-border"
                         style="max-width: max-content; height: auto; display: block;"
-                        tabindex="-1"
-                        type="button"
+                        tabindex="0"
                       >
                         <p
                           class="link undefined"
