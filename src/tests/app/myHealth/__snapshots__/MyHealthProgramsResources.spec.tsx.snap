--- conflicted
+++ resolved
@@ -132,8 +132,72 @@
 </div>
 `;
 
-<<<<<<< HEAD
-=======
+exports[`MyHealthProgramsResources should not render Teladoc Health Diabetes MANAGEMENT Program Card when rule is false 1`] = `
+<div>
+  <div
+    class="flex flex-col justify-center items-center page"
+  >
+    <span
+      style="display: block; width: 1px; min-width: 1px; height: 32px; min-height: 32px;"
+    />
+    <div
+      class="flex flex-col app-content app-base-font-color"
+    >
+      <h1
+        class="title-1 mt-4"
+      >
+        Health Programs & Resources
+      </h1>
+      <div
+        class="w-3/4"
+      >
+        <span
+          style="display: block; width: 1px; min-width: 1px; height: 16px; min-height: 16px;"
+        />
+        <p
+          class="body-1 mt-4 inline w-2/3"
+          style="display: block;"
+        >
+          Your plan includes programs, guides and discounts to help make taking charge of your health easier and more affordable.
+        </p>
+        <a
+          aria-label="View all your plan benefits here"
+          style="display: inline-flex;"
+        >
+          <button
+            class="flex flex-row link-container pr-0"
+            style="max-width: max-content; height: auto; display: inline-flex;"
+            tabindex="-1"
+            type="button"
+          >
+            <p
+              class="link undefined"
+            >
+              View all your plan benefits here
+            </p>
+          </button>
+        </a>
+        .
+      </div>
+      <span
+        style="display: block; width: 1px; min-width: 1px; height: 16px; min-height: 16px;"
+      />
+      <section
+        class="flex flex-row items-start app-body"
+      >
+        <div
+          class="flex flex-col flex-grow page-section-63_33 items-stretch"
+        >
+          <div
+            class="gap-4 flex flex-wrap"
+          />
+        </div>
+      </section>
+    </div>
+  </div>
+</div>
+`;
+
 exports[`MyHealthProgramsResources should not render the Quest Select Lab card if the pzn rule is false 1`] = `
 {
   "asFragment": [Function],
@@ -319,7 +383,6 @@
 }
 `;
 
->>>>>>> 5a856daa
 exports[`MyHealthProgramsResources should not render the Silver and Fitness card if the pzn rule is true 1`] = `
 {
   "asFragment": [Function],
@@ -2482,420 +2545,6 @@
 `;
 
 exports[`MyHealthProgramsResources should render UI correctly for Teladoc Health Diabetes MANAGEMENT Program when rule is true 1`] = `
-<<<<<<< HEAD
-{
-  "asFragment": [Function],
-  "baseElement": <body>
-    <div>
-      <div
-        class="flex flex-col justify-center items-center page"
-      >
-        <span
-          style="display: block; width: 1px; min-width: 1px; height: 32px; min-height: 32px;"
-        />
-        <div
-          class="flex flex-col app-content app-base-font-color"
-        >
-          <h1
-            class="title-1 mt-4"
-          >
-            Health Programs & Resources
-          </h1>
-          <div
-            class="w-3/4"
-          >
-            <span
-              style="display: block; width: 1px; min-width: 1px; height: 16px; min-height: 16px;"
-            />
-            <p
-              class="body-1 mt-4 inline w-2/3"
-              style="display: block;"
-            >
-              Your plan includes programs, guides and discounts to help make taking charge of your health easier and more affordable.
-            </p>
-            <a
-              aria-label="View all your plan benefits here"
-              style="display: inline-flex;"
-            >
-              <button
-                class="flex flex-row link-container pr-0"
-                style="max-width: max-content; height: auto; display: inline-flex;"
-                tabindex="-1"
-                type="button"
-              >
-                <p
-                  class="link undefined"
-                >
-                  View all your plan benefits here
-                </p>
-              </button>
-            </a>
-            .
-          </div>
-          <span
-            style="display: block; width: 1px; min-width: 1px; height: 16px; min-height: 16px;"
-          />
-          <section
-            class="flex flex-row items-start app-body"
-          >
-            <div
-              class="flex flex-col flex-grow page-section-63_33 items-stretch"
-            >
-              <div
-                class="gap-4 flex flex-wrap"
-              >
-                <div
-                  class="card-elevated cursor-pointer \${className} md:w-80"
-                >
-                  <div
-                    class="flex flex-row flex flex-col align-top m-4 mt-8"
-                  >
-                    <p
-                      class="body-1 body-2 px-3 py-1 w-fit border border-current rounded-full mb-4"
-                      style="display: block;"
-                    >
-                      Diabetes
-                    </p>
-                    <img
-                      alt="TelaDoc"
-                      class="w-1/2"
-                      data-nimg="1"
-                      decoding="async"
-                      height="40"
-                      loading="lazy"
-                      src="/_next/image?url=%2Fimg.jpg&w=96&q=75"
-                      srcset="/_next/image?url=%2Fimg.jpg&w=48&q=75 1x, /_next/image?url=%2Fimg.jpg&w=96&q=75 2x"
-                      style="color: transparent;"
-                      width="40"
-                    />
-                    <span
-                      style="display: block; width: 8px; min-width: 8px; height: 1px; min-height: 1px;"
-                    />
-                    <div
-                      class="flex flex-col flex flex-col flex-grow"
-                    >
-                      <p
-                        class="body-1 title-3 !font-bold m-4 mb-0"
-                        style="display: block;"
-                      >
-                        Teladoc Health Diabetes Management Program
-                      </p>
-                      <span
-                        style="display: block; width: 1px; min-width: 1px; height: 16px; min-height: 16px;"
-                      />
-                      <p
-                        class="body-1 body-1 m-4 mb-0"
-                        style="display: block;"
-                      >
-                        Personalized coaching, unlimited strips, a smart meter, tips and action plans at no extra cost.
-                      </p>
-                      <span
-                        style="display: block; width: 1px; min-width: 1px; height: 8px; min-height: 8px;"
-                      />
-                      <div>
-                        <p
-                          class="body-1 body-1 m-4"
-                          style="display: block;"
-                        >
-                          Generally good for:
-                        </p>
-                        <ul
-                          class="list-disc m-8 mb-0 marker:text-[#5DC1FD]"
-                        >
-                          <div>
-                            <li>
-                              Living with diabetes
-                            </li>
-                            <span
-                              style="display: block; width: 1px; min-width: 1px; height: 8px; min-height: 8px;"
-                            />
-                          </div>
-                          <div>
-                            <li>
-                              Receiving diabetes supplies
-                            </li>
-                            <span
-                              style="display: block; width: 1px; min-width: 1px; height: 8px; min-height: 8px;"
-                            />
-                          </div>
-                          <div>
-                            <li>
-                              Monitoring glucose
-                            </li>
-                            <span
-                              style="display: block; width: 1px; min-width: 1px; height: 8px; min-height: 8px;"
-                            />
-                          </div>
-                          <div>
-                            <li>
-                              Building healthy habits
-                            </li>
-                            <span
-                              style="display: block; width: 1px; min-width: 1px; height: 8px; min-height: 8px;"
-                            />
-                          </div>
-                        </ul>
-                      </div>
-                      <a
-                        aria-label="Learn More About Diabetes Management"
-                        style="display: block;"
-                      >
-                        <button
-                          class="flex flex-row link-container text-left"
-                          style="max-width: max-content; height: auto; display: block;"
-                          tabindex="-1"
-                          type="button"
-                        >
-                          <p
-                            class="link undefined"
-                          >
-                            Learn More About Diabetes Management
-                          </p>
-                        </button>
-                      </a>
-                    </div>
-                  </div>
-                </div>
-              </div>
-            </div>
-          </section>
-        </div>
-      </div>
-    </div>
-  </body>,
-  "container": <div>
-    <div
-      class="flex flex-col justify-center items-center page"
-    >
-      <span
-        style="display: block; width: 1px; min-width: 1px; height: 32px; min-height: 32px;"
-      />
-      <div
-        class="flex flex-col app-content app-base-font-color"
-      >
-        <h1
-          class="title-1 mt-4"
-        >
-          Health Programs & Resources
-        </h1>
-        <div
-          class="w-3/4"
-        >
-          <span
-            style="display: block; width: 1px; min-width: 1px; height: 16px; min-height: 16px;"
-          />
-          <p
-            class="body-1 mt-4 inline w-2/3"
-            style="display: block;"
-          >
-            Your plan includes programs, guides and discounts to help make taking charge of your health easier and more affordable.
-          </p>
-          <a
-            aria-label="View all your plan benefits here"
-            style="display: inline-flex;"
-          >
-            <button
-              class="flex flex-row link-container pr-0"
-              style="max-width: max-content; height: auto; display: inline-flex;"
-              tabindex="-1"
-              type="button"
-            >
-              <p
-                class="link undefined"
-              >
-                View all your plan benefits here
-              </p>
-            </button>
-          </a>
-          .
-        </div>
-        <span
-          style="display: block; width: 1px; min-width: 1px; height: 16px; min-height: 16px;"
-        />
-        <section
-          class="flex flex-row items-start app-body"
-        >
-          <div
-            class="flex flex-col flex-grow page-section-63_33 items-stretch"
-          >
-            <div
-              class="gap-4 flex flex-wrap"
-            >
-              <div
-                class="card-elevated cursor-pointer \${className} md:w-80"
-              >
-                <div
-                  class="flex flex-row flex flex-col align-top m-4 mt-8"
-                >
-                  <p
-                    class="body-1 body-2 px-3 py-1 w-fit border border-current rounded-full mb-4"
-                    style="display: block;"
-                  >
-                    Diabetes
-                  </p>
-                  <img
-                    alt="TelaDoc"
-                    class="w-1/2"
-                    data-nimg="1"
-                    decoding="async"
-                    height="40"
-                    loading="lazy"
-                    src="/_next/image?url=%2Fimg.jpg&w=96&q=75"
-                    srcset="/_next/image?url=%2Fimg.jpg&w=48&q=75 1x, /_next/image?url=%2Fimg.jpg&w=96&q=75 2x"
-                    style="color: transparent;"
-                    width="40"
-                  />
-                  <span
-                    style="display: block; width: 8px; min-width: 8px; height: 1px; min-height: 1px;"
-                  />
-                  <div
-                    class="flex flex-col flex flex-col flex-grow"
-                  >
-                    <p
-                      class="body-1 title-3 !font-bold m-4 mb-0"
-                      style="display: block;"
-                    >
-                      Teladoc Health Diabetes Management Program
-                    </p>
-                    <span
-                      style="display: block; width: 1px; min-width: 1px; height: 16px; min-height: 16px;"
-                    />
-                    <p
-                      class="body-1 body-1 m-4 mb-0"
-                      style="display: block;"
-                    >
-                      Personalized coaching, unlimited strips, a smart meter, tips and action plans at no extra cost.
-                    </p>
-                    <span
-                      style="display: block; width: 1px; min-width: 1px; height: 8px; min-height: 8px;"
-                    />
-                    <div>
-                      <p
-                        class="body-1 body-1 m-4"
-                        style="display: block;"
-                      >
-                        Generally good for:
-                      </p>
-                      <ul
-                        class="list-disc m-8 mb-0 marker:text-[#5DC1FD]"
-                      >
-                        <div>
-                          <li>
-                            Living with diabetes
-                          </li>
-                          <span
-                            style="display: block; width: 1px; min-width: 1px; height: 8px; min-height: 8px;"
-                          />
-                        </div>
-                        <div>
-                          <li>
-                            Receiving diabetes supplies
-                          </li>
-                          <span
-                            style="display: block; width: 1px; min-width: 1px; height: 8px; min-height: 8px;"
-                          />
-                        </div>
-                        <div>
-                          <li>
-                            Monitoring glucose
-                          </li>
-                          <span
-                            style="display: block; width: 1px; min-width: 1px; height: 8px; min-height: 8px;"
-                          />
-                        </div>
-                        <div>
-                          <li>
-                            Building healthy habits
-                          </li>
-                          <span
-                            style="display: block; width: 1px; min-width: 1px; height: 8px; min-height: 8px;"
-                          />
-                        </div>
-                      </ul>
-                    </div>
-                    <a
-                      aria-label="Learn More About Diabetes Management"
-                      style="display: block;"
-                    >
-                      <button
-                        class="flex flex-row link-container text-left"
-                        style="max-width: max-content; height: auto; display: block;"
-                        tabindex="-1"
-                        type="button"
-                      >
-                        <p
-                          class="link undefined"
-                        >
-                          Learn More About Diabetes Management
-                        </p>
-                      </button>
-                    </a>
-                  </div>
-                </div>
-              </div>
-            </div>
-          </div>
-        </section>
-      </div>
-    </div>
-  </div>,
-  "debug": [Function],
-  "findAllByAltText": [Function],
-  "findAllByDisplayValue": [Function],
-  "findAllByLabelText": [Function],
-  "findAllByPlaceholderText": [Function],
-  "findAllByRole": [Function],
-  "findAllByTestId": [Function],
-  "findAllByText": [Function],
-  "findAllByTitle": [Function],
-  "findByAltText": [Function],
-  "findByDisplayValue": [Function],
-  "findByLabelText": [Function],
-  "findByPlaceholderText": [Function],
-  "findByRole": [Function],
-  "findByTestId": [Function],
-  "findByText": [Function],
-  "findByTitle": [Function],
-  "getAllByAltText": [Function],
-  "getAllByDisplayValue": [Function],
-  "getAllByLabelText": [Function],
-  "getAllByPlaceholderText": [Function],
-  "getAllByRole": [Function],
-  "getAllByTestId": [Function],
-  "getAllByText": [Function],
-  "getAllByTitle": [Function],
-  "getByAltText": [Function],
-  "getByDisplayValue": [Function],
-  "getByLabelText": [Function],
-  "getByPlaceholderText": [Function],
-  "getByRole": [Function],
-  "getByTestId": [Function],
-  "getByText": [Function],
-  "getByTitle": [Function],
-  "queryAllByAltText": [Function],
-  "queryAllByDisplayValue": [Function],
-  "queryAllByLabelText": [Function],
-  "queryAllByPlaceholderText": [Function],
-  "queryAllByRole": [Function],
-  "queryAllByTestId": [Function],
-  "queryAllByText": [Function],
-  "queryAllByTitle": [Function],
-  "queryByAltText": [Function],
-  "queryByDisplayValue": [Function],
-  "queryByLabelText": [Function],
-  "queryByPlaceholderText": [Function],
-  "queryByRole": [Function],
-  "queryByTestId": [Function],
-  "queryByText": [Function],
-  "queryByTitle": [Function],
-  "rerender": [Function],
-  "unmount": [Function],
-}
-`;
-
-exports[`MyHealthProgramsResources should render UI correctly for Teladoc Health Diabetes PREVENTION Program when rule is true 1`] = `
-=======
->>>>>>> 5a856daa
 {
   "asFragment": [Function],
   "baseElement": <body>
