--- conflicted
+++ resolved
@@ -1000,7 +1000,6 @@
         </section>
         <section>
           <div
-<<<<<<< HEAD
             class="card-main large-section skip-underscore"
           >
             <div
@@ -1083,8 +1082,6 @@
         </section>
         <section>
           <div
-=======
->>>>>>> c3da36bc
             class="flex flex-col mt-16 lg:mt-0"
           >
             <div
