import DashboardPage from '@/app/dashboard/page';
import { mockedAxios } from '@/tests/__mocks__/axios';
import '@testing-library/jest-dom';
import { render, screen } from '@testing-library/react';

const renderUI = async () => {
  const page = await DashboardPage();
  return render(page);
};

jest.mock('../../../auth', () => ({
  auth: jest.fn(() =>
    Promise.resolve({
      user: {
        currUsr: {
          firstName: 'Chris',
          plan: {
            planName: 'BlueCross BlueShield of Tennessee',
            subId: '123456',
            grpId: '100000',
            memCk: '123456789',
            coverageType: ['Medical', 'Dental', 'Vision'],
          },
        },
      },
    }),
  ),
}));

describe('Dashboard Page', () => {
  it('should render Welcome Banner UI correctly', async () => {
    mockedAxios.get.mockResolvedValueOnce({
      data: {
        groupData: {
          groupID: '100000',
          groupCK: '21908',
          groupName: 'BlueCross BlueShield of Tennessee',
          parentGroupID: '100001',
          subGroupID: '0001',
          subGroupCK: 28951,
          subGroupName: 'BlueCross BlueShield of Tennessee',
          clientID: 'EI',
          policyType: 'INT',
          groupEIN: '620427913',
        },
        networkPrefix: 'QMI',
        subscriberID: '902218823',
        subscriberCK: '91722400',
        subscriberFirstName: 'CHRIS',
        subscriberLastName: 'HALL',
        coverageTypes: [
          {
            productType: 'M',
            coverageLevel: 'A',
            exchange: false,
            indvGroupInd: '',
            pedAdultInd: '',
          },
          {
            productType: 'D',
            coverageLevel: 'A',
            exchange: true,
            indvGroupInd: 'Group',
            pedAdultInd: 'Adult',
          },
          {
            productType: 'V',
            coverageLevel: '*',
            exchange: true,
            indvGroupInd: 'Group',
            pedAdultInd: 'Adult',
          },
        ],
      },
    });
    const component = await renderUI();
    expect(mockedAxios.get).toHaveBeenCalledWith(
      '/api/member/v1/members/byMemberCk/123456789',
    );
    expect(
      screen.getByText('Plan: BlueCross BlueShield of Tennessee'),
    ).toBeVisible();
    expect(screen.getByText('Policies: Medical, Dental, Vision')).toBeVisible();
    expect(screen.getByText('View Plan Details')).toBeVisible();
<<<<<<< HEAD
    expect(component).toMatchSnapshot();
=======
    expect(screen.getByText('View Claims')).toBeVisible();
    expect(screen.getByText('View Prior Authorizations')).toBeVisible();
    expect(screen.getByText('View Balances')).toBeVisible();
    expect(screen.getByText('View Benefits & Coverage')).toBeVisible();
    expect(screen.getByText('View Employer Provided Benefits')).toBeVisible();
    expect(component.baseElement).toMatchSnapshot();
>>>>>>> fa88b3bd
  });
});<|MERGE_RESOLUTION|>--- conflicted
+++ resolved
@@ -82,15 +82,11 @@
     ).toBeVisible();
     expect(screen.getByText('Policies: Medical, Dental, Vision')).toBeVisible();
     expect(screen.getByText('View Plan Details')).toBeVisible();
-<<<<<<< HEAD
     expect(component).toMatchSnapshot();
-=======
     expect(screen.getByText('View Claims')).toBeVisible();
     expect(screen.getByText('View Prior Authorizations')).toBeVisible();
     expect(screen.getByText('View Balances')).toBeVisible();
     expect(screen.getByText('View Benefits & Coverage')).toBeVisible();
-    expect(screen.getByText('View Employer Provided Benefits')).toBeVisible();
     expect(component.baseElement).toMatchSnapshot();
->>>>>>> fa88b3bd
   });
 });