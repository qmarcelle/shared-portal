--- conflicted
+++ resolved
@@ -101,7 +101,7 @@
               style="display: block; width: 1px; min-width: 1px; height: 32px; min-height: 32px;"
             />
             <h1
-              class="title-1"
+              class="title-1 font-thin"
             >
               Welcome, 
                
@@ -230,10 +230,10 @@
                       style="display: block; width: 1px; min-width: 1px; height: 32px; min-height: 32px;"
                     />
                     <div
-                      class="card-elevated cursor-pointer mb-4"
+                      class="card-button cursor-pointer mb-4"
                     >
                       <section
-                        class="md:flex md:flex-row align-top m-4 mt-8"
+                        class="md:flex md:flex-row align-top m-4"
                       >
                         <img
                           alt="Medical"
@@ -271,11 +271,11 @@
                                 style="color: transparent;"
                                 width="40"
                               />
-                              <p
-                                class="body-1 font-bold primary-color max-md:ml-[5px]"
+                              <h3
+                                class="title-3 body-bold primary-color max-md:ml-[5px]"
                               >
                                 John Doe
-                              </p>
+                              </h3>
                             </section>
                             <section
                               class="flex flex-row justify-between md:flex-col max-lg:mr-[5px]"
@@ -329,10 +329,10 @@
                       </section>
                     </div>
                     <div
-                      class="card-elevated cursor-pointer mb-4"
+                      class="card-button cursor-pointer mb-4"
                     >
                       <section
-                        class="md:flex md:flex-row align-top m-4 mt-8"
+                        class="md:flex md:flex-row align-top m-4"
                       >
                         <img
                           alt="Pharmacy"
@@ -370,11 +370,11 @@
                                 style="color: transparent;"
                                 width="40"
                               />
-                              <p
-                                class="body-1 font-bold primary-color max-md:ml-[5px]"
+                              <h3
+                                class="title-3 body-bold primary-color max-md:ml-[5px]"
                               >
                                 John Doe
-                              </p>
+                              </h3>
                             </section>
                             <section
                               class="flex flex-row justify-between md:flex-col max-lg:mr-[5px]"
@@ -396,7 +396,9 @@
                               >
                                 <p
                                   class="body-1 body-1 font-bold mt-2"
-                                />
+                                >
+                                  $30.24
+                                </p>
                               </div>
                             </section>
                           </section>
@@ -417,17 +419,19 @@
                             >
                               <p
                                 class="body-1 body-1 font-bold mt-2"
-                              />
+                              >
+                                $30.24
+                              </p>
                             </div>
                           </div>
                         </div>
                       </section>
                     </div>
                     <div
-                      class="card-elevated cursor-pointer mb-4"
+                      class="card-button cursor-pointer mb-4"
                     >
                       <section
-                        class="md:flex md:flex-row align-top m-4 mt-8"
+                        class="md:flex md:flex-row align-top m-4"
                       >
                         <img
                           alt="Dental"
@@ -465,11 +469,11 @@
                                 style="color: transparent;"
                                 width="40"
                               />
-                              <p
-                                class="body-1 font-bold primary-color max-md:ml-[5px]"
+                              <h3
+                                class="title-3 body-bold primary-color max-md:ml-[5px]"
                               >
                                 John Doe
-                              </p>
+                              </h3>
                             </section>
                             <section
                               class="flex flex-row justify-between md:flex-col max-lg:mr-[5px]"
@@ -491,7 +495,9 @@
                               >
                                 <p
                                   class="body-1 body-1 font-bold mt-2"
-                                />
+                                >
+                                  $65.61
+                                </p>
                               </div>
                             </section>
                           </section>
@@ -512,7 +518,9 @@
                             >
                               <p
                                 class="body-1 body-1 font-bold mt-2"
-                              />
+                              >
+                                $65.61
+                              </p>
                             </div>
                           </div>
                         </div>
@@ -868,11 +876,8 @@
                       >
                         Payment Due Date
                       </p>
-                      <span
-                        style="display: block; width: 40px; min-width: 40px; height: 1px; min-height: 1px;"
-                      />
                       <p
-                        class="font-bold"
+                        class="body-bold ml-auto"
                       >
                         08/10/2023
                       </p>
@@ -888,11 +893,8 @@
                       >
                         Amount Due
                       </p>
-                      <span
-                        style="display: block; width: 80px; min-width: 80px; height: 1px; min-height: 1px;"
-                      />
                       <p
-                        class="font-bold"
+                        class="body-bold ml-auto"
                       >
                         $
                         1000.46
@@ -956,63 +958,64 @@
                       style="display: block; width: 1px; min-width: 1px; height: 18px; min-height: 18px;"
                     />
                     <div
-                      class="flex flex-col chartSection"
-                    >
-                      <div
-                        class="text-center absolute doughnutText pl-3 w-36"
-                      >
-                        <div
-                          class="flex flex-col justify-between pl-3 chartText"
-                        >
-                          <p>
-                            Your plan paid
-                          </p>
-                          <p
-                            class="font-bold"
-                          >
-                            89
-                            %
-                          </p>
-                          <p>
-                            of your costs
-                          </p>
-                        </div>
-                        <span
-                          style="display: block; width: 1px; min-width: 1px; height: 8px; min-height: 8px;"
+                      class="flex flex-col"
+                    >
+                      <div
+                        class="flex flex-col doughnut-img mx-auto"
+                      >
+                        <canvas
+                          class="spendingSummaryChart"
+                          height="150"
+                          role="img"
+                          width="300"
                         />
                         <div
-                          class="chartTextDivider"
+                          class="doughnut-middle-text"
                         >
                           <div
-                            class=""
-                            style="width: 100%; height: 1px; background-color: rgb(204, 204, 204);"
+                            class="flex flex-col justify-between pl-3 chartText "
+                          >
+                            <p>
+                              Your plan paid
+                            </p>
+                            <p
+                              class="title-2-bold"
+                            >
+                              89
+                              %
+                            </p>
+                            <p>
+                              of your costs
+                            </p>
+                          </div>
+                          <span
+                            style="display: block; width: 1px; min-width: 1px; height: 8px; min-height: 8px;"
                           />
-                        </div>
-                        <span
-                          style="display: block; width: 1px; min-width: 1px; height: 8px; min-height: 8px;"
-                        />
-                        <div
-                          class="flex flex-col justify-between pl-3 chartText"
-                        >
-                          <p>
-                            Total Billed
-                          </p>
-                          <p
-                            class="font-bold"
-                          >
-                            $9,804.31
-                          </p>
+                          <div
+                            class="chartTextDivider"
+                          >
+                            <div
+                              class=""
+                              style="width: 100%; height: 1px; background-color: rgb(204, 204, 204);"
+                            />
+                          </div>
+                          <span
+                            style="display: block; width: 1px; min-width: 1px; height: 8px; min-height: 8px;"
+                          />
+                          <div
+                            class="flex flex-col justify-between pl-3 chartText"
+                          >
+                            <p>
+                              Total Billed
+                            </p>
+                            <p
+                              class="title-2-bold"
+                            >
+                              $9,804.31
+                            </p>
+                          </div>
                         </div>
                       </div>
-                      <span
-                        style="display: block; width: 1px; min-width: 1px; height: 8px; min-height: 8px;"
-                      />
-                      <canvas
-                        class="spendingSummaryChart"
-                        height="150"
-                        role="img"
-                        width="300"
-                      />
                       <span
                         style="display: block; width: 1px; min-width: 1px; height: 32px; min-height: 32px;"
                       />
@@ -1032,7 +1035,7 @@
                           You Paid
                         </p>
                         <p
-                          class="font-bold ml-auto"
+                          class="body-bold ml-auto"
                         >
                           $1,199.19
                         </p>
@@ -1052,7 +1055,7 @@
                           You Saved
                         </p>
                         <p
-                          class="font-bold ml-auto"
+                          class="body-bold ml-auto"
                         >
                           $8,605.12
                         </p>
@@ -1256,14 +1259,14 @@
                         style="display: block; width: 1px; min-width: 1px; height: 16px; min-height: 16px;"
                       />
                       <a
-                        class="flex flex-row"
+                        class="flex flex-row w-fit"
                         href="#"
                       >
                         <div
-                          class="flex flex-col flex-grow"
+                          class="flex flex-col"
                         >
                           <button
-                            class="font-bold"
+                            class="body-bold"
                           >
                             Medical Benefits
                           </button>
@@ -1272,11 +1275,11 @@
                           />
                         </div>
                         <div
-                          class="flex flex-col items-end"
+                          class="flex flex-col "
                         >
                           <img
                             alt="Next"
-                            class="icon items-end"
+                            class="icon mt-2"
                             data-nimg="1"
                             decoding="async"
                             height="40"
@@ -1301,14 +1304,14 @@
                         style="display: block; width: 1px; min-width: 1px; height: 16px; min-height: 16px;"
                       />
                       <a
-                        class="flex flex-row"
+                        class="flex flex-row w-fit"
                         href="#"
                       >
                         <div
-                          class="flex flex-col flex-grow"
+                          class="flex flex-col"
                         >
                           <button
-                            class="font-bold"
+                            class="body-bold"
                           >
                             Pharmacy Benefits
                           </button>
@@ -1317,11 +1320,11 @@
                           />
                         </div>
                         <div
-                          class="flex flex-col items-end"
+                          class="flex flex-col "
                         >
                           <img
                             alt="Next"
-                            class="icon items-end"
+                            class="icon mt-2"
                             data-nimg="1"
                             decoding="async"
                             height="40"
@@ -1346,14 +1349,14 @@
                         style="display: block; width: 1px; min-width: 1px; height: 16px; min-height: 16px;"
                       />
                       <a
-                        class="flex flex-row"
+                        class="flex flex-row w-fit"
                         href="#"
                       >
                         <div
-                          class="flex flex-col flex-grow"
+                          class="flex flex-col"
                         >
                           <button
-                            class="font-bold"
+                            class="body-bold"
                           >
                             Dental Benefits
                           </button>
@@ -1362,11 +1365,11 @@
                           />
                         </div>
                         <div
-                          class="flex flex-col items-end"
+                          class="flex flex-col "
                         >
                           <img
                             alt="Next"
-                            class="icon items-end"
+                            class="icon mt-2"
                             data-nimg="1"
                             decoding="async"
                             height="40"
@@ -1391,14 +1394,14 @@
                         style="display: block; width: 1px; min-width: 1px; height: 16px; min-height: 16px;"
                       />
                       <a
-                        class="flex flex-row"
+                        class="flex flex-row w-fit"
                         href="#"
                       >
                         <div
-                          class="flex flex-col flex-grow"
+                          class="flex flex-col"
                         >
                           <button
-                            class="font-bold"
+                            class="body-bold"
                           >
                             Vision Benefits
                           </button>
@@ -1407,11 +1410,11 @@
                           />
                         </div>
                         <div
-                          class="flex flex-col items-end"
+                          class="flex flex-col "
                         >
                           <img
                             alt="Next"
-                            class="icon items-end"
+                            class="icon mt-2"
                             data-nimg="1"
                             decoding="async"
                             height="40"
@@ -1436,14 +1439,14 @@
                         style="display: block; width: 1px; min-width: 1px; height: 16px; min-height: 16px;"
                       />
                       <a
-                        class="flex flex-row"
+                        class="flex flex-row w-fit"
                         href="#"
                       >
                         <div
-                          class="flex flex-col flex-grow"
+                          class="flex flex-col"
                         >
                           <button
-                            class="font-bold"
+                            class="body-bold"
                           >
                             Other Benefits
                           </button>
@@ -1452,11 +1455,11 @@
                           />
                         </div>
                         <div
-                          class="flex flex-col items-end"
+                          class="flex flex-col "
                         >
                           <img
                             alt="Next"
-                            class="icon items-end"
+                            class="icon mt-2"
                             data-nimg="1"
                             decoding="async"
                             height="40"
@@ -1961,73 +1964,35 @@
           <span
             style="display: block; width: 1px; min-width: 1px; height: 16px; min-height: 16px;"
           />
-          <span
-            class="rich-text body-1 undefined"
+          <p
+            class="body-1"
           >
-            <span>
-              Plan: 
-            </span>
-            <span
-              class="body-bold"
-            >
-              BlueCross BlueShield of Tennessee
-            </span>
-          </span>
+            Plan: BlueCross BlueShield of Tennessee
+          </p>
           <span
             style="display: block; width: 1px; min-width: 1px; height: 8px; min-height: 8px;"
           />
-          <span
-            class="rich-text body-1 undefined"
+          <p
+            class="body-1"
           >
-<<<<<<< HEAD
             Subscriber ID: 902218823
           </p>
-=======
-            <span>
-              Subscriber ID: 
-            </span>
-            <span
-              class="body-bold"
-            >
-              ABC123456789
-            </span>
-          </span>
->>>>>>> 036190e1
           <span
             style="display: block; width: 1px; min-width: 1px; height: 8px; min-height: 8px;"
           />
-          <span
-            class="rich-text body-1 undefined"
+          <p
+            class="body-1"
           >
-<<<<<<< HEAD
             Group ID: 100000
           </p>
-=======
-            <span>
-              Group ID: 
-            </span>
-            <span
-              class="body-bold"
-            >
-              B123456
-            </span>
-          </span>
->>>>>>> 036190e1
           <span
             style="display: block; width: 1px; min-width: 1px; height: 8px; min-height: 8px;"
           />
-          <span
-            class="rich-text body-1 undefined"
+          <p
+            class="body-1"
           >
-            <span>
-              Policies: 
-            </span>
-            <span
-              class="body-bold"
-            >
-              Medical, Dental, Vision
-            </span>
-          </span>
+            Policies: Medical, Dental, Vision
+          </p>
           <span
             style="display: block; width: 1px; min-width: 1px; height: 16px; min-height: 16px;"
           />
@@ -2036,7 +2001,7 @@
             href="/myPlan"
           >
             <p
-              class="pb-2 pt-2 body-bold"
+              class="pb-2 pt-2"
             >
               View Plan Details
             </p>
@@ -3738,303 +3703,7 @@
               </div>
             </div>
           </section>
-<<<<<<< HEAD
           <section />
-=======
-          <section>
-            <div
-              class="card-main large-section"
-            >
-              <div
-                class="flex flex-col"
-              >
-                <img
-                  alt="Provider logo"
-                  class="block mb-6 mt-3 sm:hidden"
-                  data-nimg="1"
-                  decoding="async"
-                  height="55"
-                  loading="lazy"
-                  src="/_next/image?url=%2Fimg.jpg&w=384&q=75"
-                  srcset="/_next/image?url=%2Fimg.jpg&w=256&q=75 1x, /_next/image?url=%2Fimg.jpg&w=384&q=75 2x"
-                  style="color: transparent;"
-                  width="170"
-                />
-                <div
-                  class="flex flex-row justify-between"
-                >
-                  <div
-                    class="flex flex-col"
-                  >
-                    <h2
-                      class="title-2"
-                    >
-                      Provided By Ben Cole Co
-                    </h2>
-                    <span
-                      style="display: block; width: 1px; min-width: 1px; height: 16px; min-height: 16px;"
-                    />
-                    <p
-                      class="body-1"
-                    >
-                      Your employer offers even more programs and benefits you can explore here
-                    </p>
-                  </div>
-                  <img
-                    alt="Provider logo"
-                    class="hidden sm:block"
-                    data-nimg="1"
-                    decoding="async"
-                    height="55"
-                    loading="lazy"
-                    src="/_next/image?url=%2Fimg.jpg&w=384&q=75"
-                    srcset="/_next/image?url=%2Fimg.jpg&w=256&q=75 1x, /_next/image?url=%2Fimg.jpg&w=384&q=75 2x"
-                    style="color: transparent;"
-                    width="170"
-                  />
-                </div>
-                <span
-                  style="display: block; width: 1px; min-width: 1px; height: 32px; min-height: 32px;"
-                />
-                <div
-                  class="slider-container carousel flex flex-col"
-                >
-                  <div
-                    class="slick-slider slick-initialized"
-                    dir="ltr"
-                  >
-                    <div
-                      class="slick-list"
-                    >
-                      <div
-                        class="slick-track"
-                        style="opacity: 1; transform: translate3d(0px, 0px, 0px);"
-                      >
-                        <div
-                          aria-hidden="false"
-                          class="slick-slide slick-active slick-current"
-                          data-index="0"
-                          style="outline: none; width: 0px;"
-                          tabindex="-1"
-                        >
-                          <div>
-                            <div
-                              class="card-main mr-4 shrink-0"
-                            >
-                              <a
-                                class="p-4 block"
-                                href="https://davis-vision.com"
-                              >
-                                <div
-                                  class="flex flex-row"
-                                >
-                                  <p
-                                    class="body-bold primary-color"
-                                  >
-                                    Davis Vision
-                                  </p>
-                                  <div
-                                    class="ml-2"
-                                  >
-                                    <img
-                                      alt="external"
-                                      data-nimg="1"
-                                      decoding="async"
-                                      height="40"
-                                      loading="lazy"
-                                      src="/_next/image?url=%2Fimg.jpg&w=96&q=75"
-                                      srcset="/_next/image?url=%2Fimg.jpg&w=48&q=75 1x, /_next/image?url=%2Fimg.jpg&w=96&q=75 2x"
-                                      style="color: transparent;"
-                                      width="40"
-                                    />
-                                  </div>
-                                </div>
-                                <span
-                                  style="display: block; width: 1px; min-width: 1px; height: 16px; min-height: 16px;"
-                                />
-                                <p
-                                  class="body-1"
-                                >
-                                  1-800-456-9876
-                                </p>
-                              </a>
-                            </div>
-                          </div>
-                        </div>
-                        <div
-                          aria-hidden="false"
-                          class="slick-slide slick-active"
-                          data-index="1"
-                          style="outline: none; width: 0px;"
-                          tabindex="-1"
-                        >
-                          <div>
-                            <div
-                              class="card-main mr-4 shrink-0"
-                            >
-                              <a
-                                class="p-4 block"
-                                href="https://nirmaldental.com"
-                              >
-                                <div
-                                  class="flex flex-row"
-                                >
-                                  <p
-                                    class="body-bold primary-color"
-                                  >
-                                    Nirmal Dental
-                                  </p>
-                                  <div
-                                    class="ml-2"
-                                  >
-                                    <img
-                                      alt="external"
-                                      data-nimg="1"
-                                      decoding="async"
-                                      height="40"
-                                      loading="lazy"
-                                      src="/_next/image?url=%2Fimg.jpg&w=96&q=75"
-                                      srcset="/_next/image?url=%2Fimg.jpg&w=48&q=75 1x, /_next/image?url=%2Fimg.jpg&w=96&q=75 2x"
-                                      style="color: transparent;"
-                                      width="40"
-                                    />
-                                  </div>
-                                </div>
-                                <span
-                                  style="display: block; width: 1px; min-width: 1px; height: 16px; min-height: 16px;"
-                                />
-                                <p
-                                  class="body-1"
-                                >
-                                  1-800-367-9676
-                                </p>
-                              </a>
-                            </div>
-                          </div>
-                        </div>
-                        <div
-                          aria-hidden="false"
-                          class="slick-slide slick-active"
-                          data-index="2"
-                          style="outline: none; width: 0px;"
-                          tabindex="-1"
-                        >
-                          <div>
-                            <div
-                              class="card-main mr-4 shrink-0"
-                            >
-                              <a
-                                class="p-4 block"
-                              >
-                                <p
-                                  class="body-1 body-1 body-bold"
-                                >
-                                  Low Pharm
-                                </p>
-                                <span
-                                  style="display: block; width: 1px; min-width: 1px; height: 16px; min-height: 16px;"
-                                />
-                                <p
-                                  class="body-1"
-                                >
-                                  1-800-834-2465
-                                </p>
-                              </a>
-                            </div>
-                          </div>
-                        </div>
-                        <div
-                          aria-hidden="true"
-                          class="slick-slide"
-                          data-index="3"
-                          style="outline: none; width: 0px;"
-                          tabindex="-1"
-                        >
-                          <div>
-                            <div
-                              class="card-main mr-4 shrink-0"
-                            >
-                              <a
-                                class="p-4 block"
-                              >
-                                <p
-                                  class="body-1 body-1 body-bold"
-                                >
-                                  Quant Labs
-                                </p>
-                                <span
-                                  style="display: block; width: 1px; min-width: 1px; height: 16px; min-height: 16px;"
-                                />
-                                <p
-                                  class="body-1"
-                                >
-                                  1-800-834-3465
-                                </p>
-                              </a>
-                            </div>
-                          </div>
-                        </div>
-                      </div>
-                    </div>
-                    <div
-                      class="slick-arrow slick-next"
-                    >
-                      <button
-                        class="button-text elevated text-center flex flex-row justify-center items-center min-w-fit null max-w-fit max-h-fit p-2 m-auto"
-                        type="button"
-                      >
-                        <img
-                          alt="scroll right"
-                          class="icon-sm"
-                          data-nimg="1"
-                          decoding="async"
-                          height="40"
-                          loading="lazy"
-                          src="/_next/image?url=%2Fimg.jpg&w=96&q=75"
-                          srcset="/_next/image?url=%2Fimg.jpg&w=48&q=75 1x, /_next/image?url=%2Fimg.jpg&w=96&q=75 2x"
-                          style="color: transparent;"
-                          width="40"
-                        />
-                      </button>
-                      ,
-                    </div>
-                  </div>
-                  <span
-                    style="display: block; width: 1px; min-width: 1px; height: 8px; min-height: 8px;"
-                  />
-                  <div
-                    class="w-[200px] bg-gray-200 rounded-full h-1.5 dark:bg-gray-700 self-center"
-                  >
-                    <div
-                      class="primary-bg-color h-1.5 rounded-full"
-                      style="width: 75%;"
-                    />
-                  </div>
-                </div>
-                <span
-                  style="display: block; width: 1px; min-width: 1px; height: 32px; min-height: 32px;"
-                />
-                <a
-                  style="display: block;"
-                  tabindex="-1"
-                >
-                  <button
-                    class="flex flex-row link-container body-bold p-0 sm:p-2"
-                    style="max-width: max-content; height: auto; display: block;"
-                    tabindex="0"
-                  >
-                    <p
-                      class="link undefined"
-                      style="display: block;"
-                    >
-                      View All Employer Provided Benefits
-                    </p>
-                  </button>
-                </a>
-              </div>
-            </div>
-          </section>
->>>>>>> 036190e1
           <span
             style="display: block; width: 1px; min-width: 1px; height: 32px; min-height: 32px;"
           />
