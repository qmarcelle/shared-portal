--- conflicted
+++ resolved
@@ -210,7 +210,7 @@
                 >
                   <a
                     class="basis-auto sm:basis-0 shrink sm:shrink-0 grow"
-                    href="/faq"
+                    href="/support/faq"
                   >
                     <div
                       class="card-main px-4 py-3"
@@ -413,14 +413,8 @@
             <div
               class="flex flex-row justify-stretch gap-8 flex-wrap"
             >
-<<<<<<< HEAD
               <div
                 class="flex flex-col gap-2 sm:basis-0 grow shrink sm:shrink-0"
-=======
-              <a
-                class="basis-auto sm:basis-0 shrink sm:shrink-0 grow"
-                href="/support/faq"
->>>>>>> c952b5ad
               >
                 <img
                   alt="call icon"
@@ -579,7 +573,7 @@
               >
                 <a
                   class="basis-auto sm:basis-0 shrink sm:shrink-0 grow"
-                  href="/faq"
+                  href="/support/faq"
                 >
                   <div
                     class="card-main px-4 py-3"
