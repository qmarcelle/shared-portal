// Jest Snapshot v1, https://goo.gl/fbAQLP

exports[`Support Page should render the page correctly 1`] = `
{
  "asFragment": [Function],
  "baseElement": <body>
    <div>
      <title>
        Support
      </title>
      <div
        class="flex flex-col justify-center items-center page"
      >
        <header
          class="flex flex-col h-[175px] w-full text-white justify-center items-center brand-gradient"
        >
          <div
            class="flex flex-col items-start w-full app-content px-4"
          >
            <h1
              class="title-1"
            >
              Support
            </h1>
            <span
              style="display: block; width: 1px; min-width: 1px; height: 16px; min-height: 16px;"
            />
            <p
              class="body-1"
            >
              We're here to help answer your questions
            </p>
          </div>
        </header>
        <main>
          <div
            class="flex flex-col app-content app-base-font-color px-4 mt-8 gap-8"
          >
            <section
              class="self-stretch px-8"
            >
              <h2
                class="title-2"
              >
                Contact Us
              </h2>
              <span
                style="display: block; width: 1px; min-width: 1px; height: 32px; min-height: 32px;"
              />
              <div
                class="flex flex-row justify-stretch gap-8 flex-wrap"
              >
                <div
                  class="flex flex-col gap-2 sm:basis-0 grow shrink sm:shrink-0"
                >
                  <img
                    alt="call icon"
                    data-nimg="1"
                    decoding="async"
                    height="40"
                    loading="lazy"
                    src="/_next/image?url=%2Fimg.jpg&w=96&q=75"
                    srcset="/_next/image?url=%2Fimg.jpg&w=48&q=75 1x, /_next/image?url=%2Fimg.jpg&w=96&q=75 2x"
                    style="color: transparent;"
                    width="40"
                  />
                  <h3
                    class="title-3 !font-bold"
                  >
                    Call
                  </h3>
                  <p
                    class="body-1"
                  >
                    8 a.m. - 6 p.m. ET,
                  </p>
                  <p
                    class="body-1"
                  >
                    Mon - Fri
                  </p>
                  <span
                    class="rich-text body-1 undefined"
                  >
                    <p
                      class="body-1"
                    >
                      Call 
                    </p>
                    <p
                      class="body-1 font-bold"
                    >
                      1-800-000-0000, TTY 711
                    </p>
                  </span>
                </div>
                <div
                  class="flex flex-col gap-2 sm:basis-0 grow shrink sm:shrink-0"
                >
                  <img
                    alt="chat icon"
                    data-nimg="1"
                    decoding="async"
                    height="40"
                    loading="lazy"
                    src="/_next/image?url=%2Fimg.jpg&w=96&q=75"
                    srcset="/_next/image?url=%2Fimg.jpg&w=48&q=75 1x, /_next/image?url=%2Fimg.jpg&w=96&q=75 2x"
                    style="color: transparent;"
                    width="40"
                  />
                  <h3
                    class="title-3 !font-bold"
                  >
                    Chat
                  </h3>
                  <p
                    class="body-1"
                  >
                    8 a.m. - 5:15 p.m. ET,
                  </p>
                  <p
                    class="body-1"
                  >
                    Mon - Fri
                  </p>
                  <button
                    aria-label="Start a Chat"
                    class="button-text primary text-center flex flex-row justify-center items-center min-w-fit null undefined"
                    type="button"
                  >
                    Start a Chat
                  </button>
                </div>
                <div
                  class="flex flex-col gap-2 sm:basis-0 grow shrink sm:shrink-0"
                >
                  <img
                    alt="email icon"
                    data-nimg="1"
                    decoding="async"
                    height="40"
                    loading="lazy"
                    src="/_next/image?url=%2Fimg.jpg&w=96&q=75"
                    srcset="/_next/image?url=%2Fimg.jpg&w=48&q=75 1x, /_next/image?url=%2Fimg.jpg&w=96&q=75 2x"
                    style="color: transparent;"
                    width="40"
                  />
                  <h3
                    class="title-3 !font-bold"
                  >
                    Email
                  </h3>
                  <p
                    class="body-1"
                  >
                    If it's after hours or you'd rather send us an email, we're right here.
                  </p>
                  <a
                    href="/support/email"
                    style="display: block;"
                    tabindex="-1"
                  >
                    <button
                      class="flex flex-row link-container !px-0"
                      style="max-width: max-content; height: auto; display: block;"
                      tabindex="0"
                    >
                      <p
                        class="link undefined"
                        style="display: block;"
                      >
                        Send an Email
                      </p>
                    </button>
                  </a>
                </div>
              </div>
            </section>
          </div>
        </main>
        <section
          class="flex flex-col w-full"
        >
          <div
            class="self-center relative top-8"
          >
            <div
              class="card-main p-4 mx-4 sm:p-8"
            >
              <div
                class="flex flex-col"
              >
                <h2
                  class="title-2"
                >
                  Resources
                </h2>
                <span
                  style="display: block; width: 1px; min-width: 1px; height: 16px; min-height: 16px;"
                />
                <p
                  class="body-1"
                >
                  Find answers to your health insurance questions or find a form.
                </p>
                <span
                  style="display: block; width: 1px; min-width: 1px; height: 32px; min-height: 32px;"
                />
                <div
                  class="flex flex-row gap-4 flex-wrap"
                >
                  <a
                    class="basis-auto sm:basis-0 shrink sm:shrink-0 grow"
                    href="/support/faq"
                  >
                    <div
                      class="card-main px-4 py-3"
                    >
                      <div
                        class="flex flex-row items-center"
                      >
                        <img
                          alt="questions icon"
                          data-nimg="1"
                          decoding="async"
                          height="40"
                          loading="lazy"
                          src="/_next/image?url=%2Fimg.jpg&w=96&q=75"
                          srcset="/_next/image?url=%2Fimg.jpg&w=48&q=75 1x, /_next/image?url=%2Fimg.jpg&w=96&q=75 2x"
                          style="color: transparent;"
                          width="40"
                        />
                        <span
                          style="display: block; width: 16px; min-width: 16px; height: 1px; min-height: 1px;"
                        />
                        <div>
                          <p
                            class="link inline !no-underline"
                          >
                            Frequently Asked Questions
                          </p>
                        </div>
                      </div>
                    </div>
                  </a>
                  <a
                    class="basis-auto sm:basis-0 shrink sm:shrink-0 grow"
                    href="https://www.healthcare.gov/glossary"
                  >
                    <div
                      class="card-main px-4 py-3"
                    >
                      <div
                        class="flex flex-row items-center"
                      >
                        <img
                          alt="glossary icon"
                          data-nimg="1"
                          decoding="async"
                          height="40"
                          loading="lazy"
                          src="/_next/image?url=%2Fimg.jpg&w=96&q=75"
                          srcset="/_next/image?url=%2Fimg.jpg&w=48&q=75 1x, /_next/image?url=%2Fimg.jpg&w=96&q=75 2x"
                          style="color: transparent;"
                          width="40"
                        />
                        <span
                          style="display: block; width: 16px; min-width: 16px; height: 1px; min-height: 1px;"
                        />
                        <div>
                          <p
                            class="link inline !no-underline"
                          >
                            Health Insurance Glossary
                          </p>
                          <img
                            alt="external"
                            class="inline"
                            data-nimg="1"
                            decoding="async"
                            height="40"
                            loading="lazy"
                            src="/_next/image?url=%2Fimg.jpg&w=96&q=75"
                            srcset="/_next/image?url=%2Fimg.jpg&w=48&q=75 1x, /_next/image?url=%2Fimg.jpg&w=96&q=75 2x"
                            style="color: transparent;"
                            width="40"
                          />
                        </div>
                      </div>
                    </div>
                  </a>
                  <a
                    class="basis-auto sm:basis-0 shrink sm:shrink-0 grow"
                    href="https://www.bcbst.com/use-insurance/documents-forms"
                  >
                    <div
                      class="card-main px-4 py-3"
                    >
                      <div
                        class="flex flex-row items-center"
                      >
                        <img
                          alt="find form icon"
                          data-nimg="1"
                          decoding="async"
                          height="40"
                          loading="lazy"
                          src="/_next/image?url=%2Fimg.jpg&w=96&q=75"
                          srcset="/_next/image?url=%2Fimg.jpg&w=48&q=75 1x, /_next/image?url=%2Fimg.jpg&w=96&q=75 2x"
                          style="color: transparent;"
                          width="40"
                        />
                        <span
                          style="display: block; width: 16px; min-width: 16px; height: 1px; min-height: 1px;"
                        />
                        <div>
                          <p
                            class="link inline !no-underline"
                          >
                            Find a Form
                          </p>
                          <img
                            alt="external"
                            class="inline"
                            data-nimg="1"
                            decoding="async"
                            height="40"
                            loading="lazy"
                            src="/_next/image?url=%2Fimg.jpg&w=96&q=75"
                            srcset="/_next/image?url=%2Fimg.jpg&w=48&q=75 1x, /_next/image?url=%2Fimg.jpg&w=96&q=75 2x"
                            style="color: transparent;"
                            width="40"
                          />
                        </div>
                      </div>
                    </div>
                  </a>
                </div>
              </div>
            </div>
          </div>
          <div
            class="w-full surface-gradient-flipped"
          >
            <div
              class="flex flex-col mt-16 text-white items-center px-4 gap-4"
            >
              <h2
                class="title-2 text-center"
              >
                Have feedback about our website?
              </h2>
              <p
                class="body-1 text-center"
              >
                We want to hear from you. Share your feedback about your experience using our website.
              </p>
              <button
                aria-label="Share Your Feedback"
                class="button-text primary text-center flex flex-row justify-center items-center min-w-fit null !bg-transparent outline outline-primary-content my-8 max-w-[256px]"
                type="button"
              >
                Share Your Feedback
              </button>
            </div>
          </div>
        </section>
      </div>
    </div>
  </body>,
  "container": <div>
    <title>
      Support
    </title>
    <div
      class="flex flex-col justify-center items-center page"
    >
      <header
        class="flex flex-col h-[175px] w-full text-white justify-center items-center brand-gradient"
      >
        <div
          class="flex flex-col items-start w-full app-content px-4"
        >
          <h1
            class="title-1"
          >
            Support
          </h1>
          <span
            style="display: block; width: 1px; min-width: 1px; height: 16px; min-height: 16px;"
          />
          <p
            class="body-1"
          >
            We're here to help answer your questions
          </p>
        </div>
      </header>
      <main>
        <div
          class="flex flex-col app-content app-base-font-color px-4 mt-8 gap-8"
        >
          <section
            class="self-stretch px-8"
          >
            <h2
              class="title-2"
            >
              Contact Us
            </h2>
            <span
              style="display: block; width: 1px; min-width: 1px; height: 32px; min-height: 32px;"
            />
            <div
              class="flex flex-row justify-stretch gap-8 flex-wrap"
            >
<<<<<<< HEAD
              <a
                class="basis-auto sm:basis-0 shrink sm:shrink-0 grow"
                href="/support/faq"
=======
              <div
                class="flex flex-col gap-2 sm:basis-0 grow shrink sm:shrink-0"
>>>>>>> 7ee27423
              >
                <img
                  alt="call icon"
                  data-nimg="1"
                  decoding="async"
                  height="40"
                  loading="lazy"
                  src="/_next/image?url=%2Fimg.jpg&w=96&q=75"
                  srcset="/_next/image?url=%2Fimg.jpg&w=48&q=75 1x, /_next/image?url=%2Fimg.jpg&w=96&q=75 2x"
                  style="color: transparent;"
                  width="40"
                />
                <h3
                  class="title-3 !font-bold"
                >
                  Call
                </h3>
                <p
                  class="body-1"
                >
                  8 a.m. - 6 p.m. ET,
                </p>
                <p
                  class="body-1"
                >
                  Mon - Fri
                </p>
                <span
                  class="rich-text body-1 undefined"
                >
                  <p
                    class="body-1"
                  >
                    Call 
                  </p>
                  <p
                    class="body-1 font-bold"
                  >
                    1-800-000-0000, TTY 711
                  </p>
                </span>
              </div>
              <div
                class="flex flex-col gap-2 sm:basis-0 grow shrink sm:shrink-0"
              >
                <img
                  alt="chat icon"
                  data-nimg="1"
                  decoding="async"
                  height="40"
                  loading="lazy"
                  src="/_next/image?url=%2Fimg.jpg&w=96&q=75"
                  srcset="/_next/image?url=%2Fimg.jpg&w=48&q=75 1x, /_next/image?url=%2Fimg.jpg&w=96&q=75 2x"
                  style="color: transparent;"
                  width="40"
                />
                <h3
                  class="title-3 !font-bold"
                >
                  Chat
                </h3>
                <p
                  class="body-1"
                >
                  8 a.m. - 5:15 p.m. ET,
                </p>
                <p
                  class="body-1"
                >
                  Mon - Fri
                </p>
                <button
                  aria-label="Start a Chat"
                  class="button-text primary text-center flex flex-row justify-center items-center min-w-fit null undefined"
                  type="button"
                >
                  Start a Chat
                </button>
              </div>
              <div
                class="flex flex-col gap-2 sm:basis-0 grow shrink sm:shrink-0"
              >
                <img
                  alt="email icon"
                  data-nimg="1"
                  decoding="async"
                  height="40"
                  loading="lazy"
                  src="/_next/image?url=%2Fimg.jpg&w=96&q=75"
                  srcset="/_next/image?url=%2Fimg.jpg&w=48&q=75 1x, /_next/image?url=%2Fimg.jpg&w=96&q=75 2x"
                  style="color: transparent;"
                  width="40"
                />
                <h3
                  class="title-3 !font-bold"
                >
                  Email
                </h3>
                <p
                  class="body-1"
                >
                  If it's after hours or you'd rather send us an email, we're right here.
                </p>
                <a
                  href="/support/email"
                  style="display: block;"
                  tabindex="-1"
                >
                  <button
                    class="flex flex-row link-container !px-0"
                    style="max-width: max-content; height: auto; display: block;"
                    tabindex="0"
                  >
                    <p
                      class="link undefined"
                      style="display: block;"
                    >
                      Send an Email
                    </p>
                  </button>
                </a>
              </div>
            </div>
          </section>
        </div>
      </main>
      <section
        class="flex flex-col w-full"
      >
        <div
          class="self-center relative top-8"
        >
          <div
            class="card-main p-4 mx-4 sm:p-8"
          >
            <div
              class="flex flex-col"
            >
              <h2
                class="title-2"
              >
                Resources
              </h2>
              <span
                style="display: block; width: 1px; min-width: 1px; height: 16px; min-height: 16px;"
              />
              <p
                class="body-1"
              >
                Find answers to your health insurance questions or find a form.
              </p>
              <span
                style="display: block; width: 1px; min-width: 1px; height: 32px; min-height: 32px;"
              />
              <div
                class="flex flex-row gap-4 flex-wrap"
              >
                <a
                  class="basis-auto sm:basis-0 shrink sm:shrink-0 grow"
                  href="/support/faq"
                >
                  <div
                    class="card-main px-4 py-3"
                  >
                    <div
                      class="flex flex-row items-center"
                    >
                      <img
                        alt="questions icon"
                        data-nimg="1"
                        decoding="async"
                        height="40"
                        loading="lazy"
                        src="/_next/image?url=%2Fimg.jpg&w=96&q=75"
                        srcset="/_next/image?url=%2Fimg.jpg&w=48&q=75 1x, /_next/image?url=%2Fimg.jpg&w=96&q=75 2x"
                        style="color: transparent;"
                        width="40"
                      />
                      <span
                        style="display: block; width: 16px; min-width: 16px; height: 1px; min-height: 1px;"
                      />
                      <div>
                        <p
                          class="link inline !no-underline"
                        >
                          Frequently Asked Questions
                        </p>
                      </div>
                    </div>
                  </div>
                </a>
                <a
                  class="basis-auto sm:basis-0 shrink sm:shrink-0 grow"
                  href="https://www.healthcare.gov/glossary"
                >
                  <div
                    class="card-main px-4 py-3"
                  >
                    <div
                      class="flex flex-row items-center"
                    >
                      <img
                        alt="glossary icon"
                        data-nimg="1"
                        decoding="async"
                        height="40"
                        loading="lazy"
                        src="/_next/image?url=%2Fimg.jpg&w=96&q=75"
                        srcset="/_next/image?url=%2Fimg.jpg&w=48&q=75 1x, /_next/image?url=%2Fimg.jpg&w=96&q=75 2x"
                        style="color: transparent;"
                        width="40"
                      />
                      <span
                        style="display: block; width: 16px; min-width: 16px; height: 1px; min-height: 1px;"
                      />
                      <div>
                        <p
                          class="link inline !no-underline"
                        >
                          Health Insurance Glossary
                        </p>
                        <img
                          alt="external"
                          class="inline"
                          data-nimg="1"
                          decoding="async"
                          height="40"
                          loading="lazy"
                          src="/_next/image?url=%2Fimg.jpg&w=96&q=75"
                          srcset="/_next/image?url=%2Fimg.jpg&w=48&q=75 1x, /_next/image?url=%2Fimg.jpg&w=96&q=75 2x"
                          style="color: transparent;"
                          width="40"
                        />
                      </div>
                    </div>
                  </div>
                </a>
                <a
                  class="basis-auto sm:basis-0 shrink sm:shrink-0 grow"
                  href="https://www.bcbst.com/use-insurance/documents-forms"
                >
                  <div
                    class="card-main px-4 py-3"
                  >
                    <div
                      class="flex flex-row items-center"
                    >
                      <img
                        alt="find form icon"
                        data-nimg="1"
                        decoding="async"
                        height="40"
                        loading="lazy"
                        src="/_next/image?url=%2Fimg.jpg&w=96&q=75"
                        srcset="/_next/image?url=%2Fimg.jpg&w=48&q=75 1x, /_next/image?url=%2Fimg.jpg&w=96&q=75 2x"
                        style="color: transparent;"
                        width="40"
                      />
                      <span
                        style="display: block; width: 16px; min-width: 16px; height: 1px; min-height: 1px;"
                      />
                      <div>
                        <p
                          class="link inline !no-underline"
                        >
                          Find a Form
                        </p>
                        <img
                          alt="external"
                          class="inline"
                          data-nimg="1"
                          decoding="async"
                          height="40"
                          loading="lazy"
                          src="/_next/image?url=%2Fimg.jpg&w=96&q=75"
                          srcset="/_next/image?url=%2Fimg.jpg&w=48&q=75 1x, /_next/image?url=%2Fimg.jpg&w=96&q=75 2x"
                          style="color: transparent;"
                          width="40"
                        />
                      </div>
                    </div>
                  </div>
                </a>
              </div>
            </div>
          </div>
        </div>
        <div
          class="w-full surface-gradient-flipped"
        >
          <div
            class="flex flex-col mt-16 text-white items-center px-4 gap-4"
          >
            <h2
              class="title-2 text-center"
            >
              Have feedback about our website?
            </h2>
            <p
              class="body-1 text-center"
            >
              We want to hear from you. Share your feedback about your experience using our website.
            </p>
            <button
              aria-label="Share Your Feedback"
              class="button-text primary text-center flex flex-row justify-center items-center min-w-fit null !bg-transparent outline outline-primary-content my-8 max-w-[256px]"
              type="button"
            >
              Share Your Feedback
            </button>
          </div>
        </div>
      </section>
    </div>
  </div>,
  "debug": [Function],
  "findAllByAltText": [Function],
  "findAllByDisplayValue": [Function],
  "findAllByLabelText": [Function],
  "findAllByPlaceholderText": [Function],
  "findAllByRole": [Function],
  "findAllByTestId": [Function],
  "findAllByText": [Function],
  "findAllByTitle": [Function],
  "findByAltText": [Function],
  "findByDisplayValue": [Function],
  "findByLabelText": [Function],
  "findByPlaceholderText": [Function],
  "findByRole": [Function],
  "findByTestId": [Function],
  "findByText": [Function],
  "findByTitle": [Function],
  "getAllByAltText": [Function],
  "getAllByDisplayValue": [Function],
  "getAllByLabelText": [Function],
  "getAllByPlaceholderText": [Function],
  "getAllByRole": [Function],
  "getAllByTestId": [Function],
  "getAllByText": [Function],
  "getAllByTitle": [Function],
  "getByAltText": [Function],
  "getByDisplayValue": [Function],
  "getByLabelText": [Function],
  "getByPlaceholderText": [Function],
  "getByRole": [Function],
  "getByTestId": [Function],
  "getByText": [Function],
  "getByTitle": [Function],
  "queryAllByAltText": [Function],
  "queryAllByDisplayValue": [Function],
  "queryAllByLabelText": [Function],
  "queryAllByPlaceholderText": [Function],
  "queryAllByRole": [Function],
  "queryAllByTestId": [Function],
  "queryAllByText": [Function],
  "queryAllByTitle": [Function],
  "queryByAltText": [Function],
  "queryByDisplayValue": [Function],
  "queryByLabelText": [Function],
  "queryByPlaceholderText": [Function],
  "queryByRole": [Function],
  "queryByTestId": [Function],
  "queryByText": [Function],
  "queryByTitle": [Function],
  "rerender": [Function],
  "unmount": [Function],
}
`;<|MERGE_RESOLUTION|>--- conflicted
+++ resolved
@@ -414,14 +414,8 @@
             <div
               class="flex flex-row justify-stretch gap-8 flex-wrap"
             >
-<<<<<<< HEAD
-              <a
-                class="basis-auto sm:basis-0 shrink sm:shrink-0 grow"
-                href="/support/faq"
-=======
               <div
                 class="flex flex-col gap-2 sm:basis-0 grow shrink sm:shrink-0"
->>>>>>> 7ee27423
               >
                 <img
                   alt="call icon"
