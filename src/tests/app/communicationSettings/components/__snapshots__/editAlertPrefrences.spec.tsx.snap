--- conflicted
+++ resolved
@@ -27,31 +27,6 @@
             style="display: block; width: 1px; min-width: 1px; height: 18px; min-height: 18px;"
           />
           <div
-<<<<<<< HEAD
-            aria-checked="false"
-            aria-disabled="false"
-            aria-invalid="false"
-            aria-required="false"
-            class="flex flex-col "
-            role="checkbox"
-          >
-            <div
-              class="flex flex-row items-center"
-              tabindex="0"
-            >
-              <input
-                aria-label="Receive Text Alerts"
-                class="checkbox   "
-                id="checkbox-test-receive-text-alerts"
-                type="checkbox"
-              />
-              <label
-                class="ml-2"
-                for="checkbox-test-receive-text-alerts"
-              >
-                Receive Text Alerts
-              </label>
-=======
             class="card-main undefined"
           >
             <div
@@ -345,7 +320,6 @@
               <span
                 style="display: block; width: 1px; min-width: 1px; height: 32px; min-height: 32px;"
               />
->>>>>>> aa810ab0
             </div>
           </div>
         </div>
@@ -585,31 +559,6 @@
           class="card-main undefined"
         >
           <div
-<<<<<<< HEAD
-            aria-checked="false"
-            aria-disabled="false"
-            aria-invalid="false"
-            aria-required="false"
-            class="flex flex-col "
-            role="checkbox"
-          >
-            <div
-              class="flex flex-row items-center"
-              tabindex="0"
-            >
-              <input
-                aria-label="Receive Email Alerts"
-                class="checkbox   "
-                id="checkbox-test-receive-email-alerts"
-                type="checkbox"
-              />
-              <label
-                class="ml-2"
-                for="checkbox-test-receive-email-alerts"
-              >
-                Receive Email Alerts
-              </label>
-=======
             class="flex flex-col"
           >
             <div
@@ -705,7 +654,6 @@
                   </span>
                 </label>
               </div>
->>>>>>> aa810ab0
             </div>
           </div>
         </div>
