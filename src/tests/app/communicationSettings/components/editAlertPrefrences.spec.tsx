--- conflicted
+++ resolved
@@ -48,16 +48,8 @@
       screen.getAllByLabelText(/Receive Email Alerts/i);
     fireEvent.click(emailAlertCheckbox[0]);
 
-<<<<<<< HEAD
-    const emailAlertCheckbox = screen.getByLabelText(/Receive Email Alerts/i);
-    fireEvent.click(emailAlertCheckbox);
-
-    // Just verify that clicking the checkbox triggered some state change
-    expect(emailAlertCheckbox).toBeInTheDocument();
-=======
     // Just verify that clicking the checkbox triggered some state change
     expect(emailAlertCheckbox[0]).toBeInTheDocument();
->>>>>>> aa810ab0
 
     // Call the mock directly instead of clicking the button
     mockShowAppModal();
