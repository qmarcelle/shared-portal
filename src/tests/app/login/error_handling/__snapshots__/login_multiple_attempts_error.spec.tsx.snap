--- conflicted
+++ resolved
@@ -114,10 +114,6 @@
                   >
                     <p
                       class="link undefined"
-<<<<<<< HEAD
-                      style="display: block;"
-=======
->>>>>>> 80d87df0
                     >
                       Forgot Username/Password?
                     </p>
