--- conflicted
+++ resolved
@@ -114,10 +114,6 @@
                   >
                     <p
                       class="link undefined"
-<<<<<<< HEAD
-                      style="display: block;"
-=======
->>>>>>> ce6f310b
                     >
                       Forgot Username/Password?
                     </p>
