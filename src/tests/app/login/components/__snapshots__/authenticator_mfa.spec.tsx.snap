// Jest Snapshot v1, https://goo.gl/fbAQLP

exports[`Authenticator Mfa Component should render the UI correctly 1`] = `
<div>
<<<<<<< HEAD
  <div
    id="mainSection"
  >
    <h2
      class="title-2"
    >
      Let's Confirm Your Identity
    </h2>
    <span
      style="display: block; width: 1px; min-width: 1px; height: 16px; min-height: 16px;"
    />
    <p>
      Enter the security code from your authenticator app.
    </p>
    <span
      style="display: block; width: 1px; min-width: 1px; height: 32px; min-height: 32px;"
    />
=======
  <form>
>>>>>>> 80d87df0
    <div
      id="mainSection"
    >
      <p
        class="title-2"
      >
        Let's Confirm Your Identity
      </p>
      <span
        style="display: block; width: 1px; min-width: 1px; height: 16px; min-height: 16px;"
      />
      <p>
        Enter the security code from your authenticator app.
      </p>
      <span
        style="display: block; width: 1px; min-width: 1px; height: 32px; min-height: 32px;"
      />
      <div
<<<<<<< HEAD
        class="flex flex-row items-center input   "
      >
        <input
          aria-label="Enter Security Code"
          class=""
          type="text"
          value=""
        />
=======
        class="flex flex-col w-full text-field"
      >
        <p>
          Enter Security Code
        </p>
        <div
          class="flex flex-row items-center input  "
        >
          <input
            aria-label="Enter Security Code"
            type="text"
            value=""
          />
          <div
            class="cursor-pointer"
          />
        </div>
>>>>>>> 80d87df0
        <div
          class="error-container mt-1 p-1"
        >
          <div />
        </div>
      </div>
      <span
        style="display: block; width: 1px; min-width: 1px; height: 32px; min-height: 32px;"
      />
      <div
        class="flex flex-row justify-center items-center tooltip"
      >
        <span
          class="tooltiptext !p-2"
        >
          Enter a Security Code.
        </span>
        <button
          aria-label="Confirm"
          class="button-text primary text-center flex flex-row justify-center items-center min-w-fit inactive undefined"
          type="submit"
        >
          Confirm
        </button>
      </div>
<<<<<<< HEAD
    </div>
    <span
      style="display: block; width: 1px; min-width: 1px; height: 32px; min-height: 32px;"
    />
    <div
      class="flex flex-row justify-center items-center tooltip"
    >
      <span
        class="tooltiptext"
      >
        Enter a Security Code.
      </span>
      <button
        aria-label="Confirm"
        class="button-text primary text-center flex flex-row justify-center items-center min-w-fit inactive undefined"
        disabled=""
        type="button"
      >
        Confirm
      </button>
    </div>
    <span
      style="display: block; width: 1px; min-width: 1px; height: 16px; min-height: 16px;"
    />
    <a
      style="display: block;"
      tabindex="-1"
    >
      <button
        class="flex flex-row link-container m-auto"
        style="max-width: max-content; height: auto; display: block;"
        tabindex="0"
      >
        <p
          class="link undefined"
          style="display: block;"
        >
          Choose a Different Method
        </p>
      </button>
    </a>
    <span
      style="display: block; width: 1px; min-width: 1px; height: 32px; min-height: 32px;"
    />
    <div
      class=""
      style="width: 100%; height: 1px; background-color: rgb(204, 204, 204);"
    />
    <span
      style="display: block; width: 1px; min-width: 1px; height: 32px; min-height: 32px;"
    />
    <h3>
      Need Help?
    </h3>
    <p>
      Give us a call using the number listed on the back of your Member ID card or
       
      <a
        href="https://www.bcbst.com/contact-us"
        style="display: inline;"
        tabindex="-1"
      >
        <button
          class="flex flex-row link-container pl-0 pt-0"
          style="max-width: max-content; height: auto; display: inline;"
          tabindex="0"
        >
          <p
            class="link undefined"
            style="display: inline;"
=======
      <span
        style="display: block; width: 1px; min-width: 1px; height: 16px; min-height: 16px;"
      />
      <a
        aria-label="Choose a Different Method"
        style="display: block;"
      >
        <button
          class="flex flex-row link-container m-auto"
          style="max-width: max-content; height: auto; display: block;"
          tabindex="-1"
          type="button"
        >
          <p
            class="link undefined"
>>>>>>> 80d87df0
          >
            Choose a Different Method
          </p>
        </button>
      </a>
      <span
        style="display: block; width: 1px; min-width: 1px; height: 32px; min-height: 32px;"
      />
      <div
        class=""
        style="width: 100%; height: 1px; background-color: rgb(204, 204, 204);"
      />
      <span
        style="display: block; width: 1px; min-width: 1px; height: 32px; min-height: 32px;"
      />
      <h3>
        Need Help?
      </h3>
      <p>
        Give us a call using the number listed on the back of your Member ID card or
         
        <a
          aria-label="contact us"
          href="https://www.bcbst.com/contact-us"
          style="display: inline;"
        >
          <button
            class="flex flex-row link-container pl-0 pt-0"
            style="max-width: max-content; height: auto; display: inline;"
            tabindex="-1"
            type="button"
          >
            <p
              class="link undefined"
            >
              contact us
            </p>
          </button>
        </a>
      </p>
    </div>
  </form>
</div>
`;<|MERGE_RESOLUTION|>--- conflicted
+++ resolved
@@ -2,35 +2,15 @@
 
 exports[`Authenticator Mfa Component should render the UI correctly 1`] = `
 <div>
-<<<<<<< HEAD
-  <div
-    id="mainSection"
-  >
-    <h2
-      class="title-2"
-    >
-      Let's Confirm Your Identity
-    </h2>
-    <span
-      style="display: block; width: 1px; min-width: 1px; height: 16px; min-height: 16px;"
-    />
-    <p>
-      Enter the security code from your authenticator app.
-    </p>
-    <span
-      style="display: block; width: 1px; min-width: 1px; height: 32px; min-height: 32px;"
-    />
-=======
   <form>
->>>>>>> 80d87df0
     <div
       id="mainSection"
     >
-      <p
+      <h2
         class="title-2"
       >
         Let's Confirm Your Identity
-      </p>
+      </h2>
       <span
         style="display: block; width: 1px; min-width: 1px; height: 16px; min-height: 16px;"
       />
@@ -41,26 +21,17 @@
         style="display: block; width: 1px; min-width: 1px; height: 32px; min-height: 32px;"
       />
       <div
-<<<<<<< HEAD
-        class="flex flex-row items-center input   "
-      >
-        <input
-          aria-label="Enter Security Code"
-          class=""
-          type="text"
-          value=""
-        />
-=======
         class="flex flex-col w-full text-field"
       >
         <p>
           Enter Security Code
         </p>
         <div
-          class="flex flex-row items-center input  "
+          class="flex flex-row items-center input   "
         >
           <input
             aria-label="Enter Security Code"
+            class=""
             type="text"
             value=""
           />
@@ -68,7 +39,6 @@
             class="cursor-pointer"
           />
         </div>
->>>>>>> 80d87df0
         <div
           class="error-container mt-1 p-1"
         >
@@ -89,89 +59,19 @@
         <button
           aria-label="Confirm"
           class="button-text primary text-center flex flex-row justify-center items-center min-w-fit inactive undefined"
+          disabled=""
           type="submit"
         >
           Confirm
         </button>
       </div>
-<<<<<<< HEAD
-    </div>
-    <span
-      style="display: block; width: 1px; min-width: 1px; height: 32px; min-height: 32px;"
-    />
-    <div
-      class="flex flex-row justify-center items-center tooltip"
-    >
-      <span
-        class="tooltiptext"
-      >
-        Enter a Security Code.
-      </span>
-      <button
-        aria-label="Confirm"
-        class="button-text primary text-center flex flex-row justify-center items-center min-w-fit inactive undefined"
-        disabled=""
-        type="button"
-      >
-        Confirm
-      </button>
-    </div>
-    <span
-      style="display: block; width: 1px; min-width: 1px; height: 16px; min-height: 16px;"
-    />
-    <a
-      style="display: block;"
-      tabindex="-1"
-    >
-      <button
-        class="flex flex-row link-container m-auto"
-        style="max-width: max-content; height: auto; display: block;"
-        tabindex="0"
-      >
-        <p
-          class="link undefined"
-          style="display: block;"
-        >
-          Choose a Different Method
-        </p>
-      </button>
-    </a>
-    <span
-      style="display: block; width: 1px; min-width: 1px; height: 32px; min-height: 32px;"
-    />
-    <div
-      class=""
-      style="width: 100%; height: 1px; background-color: rgb(204, 204, 204);"
-    />
-    <span
-      style="display: block; width: 1px; min-width: 1px; height: 32px; min-height: 32px;"
-    />
-    <h3>
-      Need Help?
-    </h3>
-    <p>
-      Give us a call using the number listed on the back of your Member ID card or
-       
-      <a
-        href="https://www.bcbst.com/contact-us"
-        style="display: inline;"
-        tabindex="-1"
-      >
-        <button
-          class="flex flex-row link-container pl-0 pt-0"
-          style="max-width: max-content; height: auto; display: inline;"
-          tabindex="0"
-        >
-          <p
-            class="link undefined"
-            style="display: inline;"
-=======
       <span
         style="display: block; width: 1px; min-width: 1px; height: 16px; min-height: 16px;"
       />
       <a
         aria-label="Choose a Different Method"
         style="display: block;"
+        tabindex="-1"
       >
         <button
           class="flex flex-row link-container m-auto"
@@ -181,7 +81,7 @@
         >
           <p
             class="link undefined"
->>>>>>> 80d87df0
+            style="display: block;"
           >
             Choose a Different Method
           </p>
@@ -207,6 +107,7 @@
           aria-label="contact us"
           href="https://www.bcbst.com/contact-us"
           style="display: inline;"
+          tabindex="-1"
         >
           <button
             class="flex flex-row link-container pl-0 pt-0"
@@ -216,6 +117,7 @@
           >
             <p
               class="link undefined"
+              style="display: inline;"
             >
               contact us
             </p>
