--- conflicted
+++ resolved
@@ -61,10 +61,7 @@
               >
                 <p
                   class="link undefined"
-<<<<<<< HEAD
                   style="display: block;"
-=======
->>>>>>> 80d87df0
                 >
                   Forgot Username/Password?
                 </p>
@@ -165,10 +162,7 @@
             >
               <p
                 class="link undefined"
-<<<<<<< HEAD
                 style="display: block;"
-=======
->>>>>>> 80d87df0
               >
                 Forgot Username/Password?
               </p>
