// Jest Snapshot v1, https://goo.gl/fbAQLP

exports[`Login Email Verfication Component should render UI correctly 1`] = `
<body>
  <div>
    <div
      id="mainSection"
    >
      <h1
        class="title-1"
      >
        Let's Confirm Your Identity
      </h1>
      <span
        style="display: block; width: 1px; min-width: 1px; height: 16px; min-height: 16px;"
      />
      <p
        class="body-1"
      >
        We’ll need to confirm your email address before you can log in.
      </p>
      <span
        style="display: block; width: 1px; min-width: 1px; height: 16px; min-height: 16px;"
      />
      <p
        class="body-1"
      >
        We’ve sent a code to:
      </p>
      <p
        class="body-1 font-bold"
      />
      <span
        style="display: block; width: 1px; min-width: 1px; height: 16px; min-height: 16px;"
      />
      <p
        class="body-1"
      >
        Enter the security code to verify your email address.
      </p>
      <span
        style="display: block; width: 1px; min-width: 1px; height: 32px; min-height: 32px;"
      />
      <div
        class="flex flex-col w-full text-field"
      >
        <p>
          Enter Security Code
        </p>
        <div
          class="flex flex-row items-center input  "
        >
          <input
            aria-label="Enter Security Code"
            type="text"
            value=""
          />
          <div
            class="cursor-pointer"
          />
        </div>
        <div
          class="error-container mt-1 p-1"
        >
          <div />
        </div>
      </div>
      <span
        style="display: block; width: 1px; min-width: 1px; height: 16px; min-height: 16px;"
      />
      <div
        class="flex flex-row justify-center items-center tooltip"
      >
        <span
          class="tooltiptext"
        >
          Enter a Security Code.
        </span>
        <button
          aria-label="Confirm Code"
          class="button-text primary text-center flex flex-row justify-center items-center min-w-fit inactive undefined"
          type="button"
        >
          Confirm Code
        </button>
      </div>
      <span
        style="display: block; width: 1px; min-width: 1px; height: 32px; min-height: 32px;"
      />
      <div
        aria-label="divider"
        class=""
        style="width: 100%; height: 1px; background-color: rgb(204, 204, 204);"
      />
      <span
        style="display: block; width: 1px; min-width: 1px; height: 16px; min-height: 16px;"
      />
      <h3
        class="title-3"
      >
        Don’t see your confirmation email?
      </h3>
      <span
        style="display: block; width: 1px; min-width: 1px; height: 16px; min-height: 16px;"
      />
      <p
        class="body-1 pr-5"
      >
<<<<<<< HEAD
         Be sure to check your spam or junk folders. You can also give us a call   using the number listed on the back of your Member ID card or
=======
        Be sure to check your spam or junk folders. You can also give us a call using the number listed on the back of your Member ID card or
>>>>>>> 749d9e60
      </p>
      <section
        class="flex flex-row"
      >
        <a
          href="https://www.bcbst.com/contact-us"
          style="display: inline;"
        >
          <button
            class="flex flex-row link-container p-0"
            style="max-width: max-content; height: auto; display: inline;"
            tabindex="0"
          >
            <p
              class="link"
            >
              contact us
            </p>
          </button>
        </a>
        <p
          class="body-1"
        >
          .
        </p>
      </section>
    </div>
  </div>
</body>
`;<|MERGE_RESOLUTION|>--- conflicted
+++ resolved
@@ -106,11 +106,7 @@
       <p
         class="body-1 pr-5"
       >
-<<<<<<< HEAD
-         Be sure to check your spam or junk folders. You can also give us a call   using the number listed on the back of your Member ID card or
-=======
         Be sure to check your spam or junk folders. You can also give us a call using the number listed on the back of your Member ID card or
->>>>>>> 749d9e60
       </p>
       <section
         class="flex flex-row"
