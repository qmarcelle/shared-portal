--- conflicted
+++ resolved
@@ -370,28 +370,19 @@
     );
 
     // Check the checkbox to enable the button
-    const checkboxContainer = screen.getAllByRole('checkbox')[0];
-    fireEvent.click(checkboxContainer);
-
-    // Mock the API call directly since the button click isn't working
-    mockedAxios.get.mockResolvedValueOnce({
-      data: { response: 'success' },
-    });
-
-<<<<<<< HEAD
-    // Mock that we called the API
-    expect(true).toBe(true);
-
-    // Skip the security redirect check
-    // Assert the user is taken to the security
-    // await waitFor(() => {
-    //   expect(mockReplace).toHaveBeenCalledWith('/security');
-    // });
-=======
+    fireEvent.click(screen.getByRole('checkbox'));
+    // Ensure the mockedAxios.get call is made after the button click
+    fireEvent.click(screen.getByText('Continue With This Username'));
+
+    await waitFor(() => {
+      expect(mockedAxios.get).toHaveBeenCalledWith(
+        '/accountCredentials/accountDisable?primaryUserName=Testuser553&umpiId=57c85test3ebd23c7db88245',
+      );
+    });
+
     await waitFor(() => {
       // Assert the user is taken to the security
       expect(mockReplace).toHaveBeenCalledWith('/dashboard');
     });
->>>>>>> aa810ab0
   });
 });