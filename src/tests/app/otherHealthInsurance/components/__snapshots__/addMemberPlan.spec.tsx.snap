// Jest Snapshot v1, https://goo.gl/fbAQLP

exports[`AddMemberPlan should render the UI correctly 1`] = `
{
  "asFragment": [Function],
  "baseElement": <body>
    <div>
      <main>
        <div
          class="flex flex-col items-center"
        >
          <h2
            class="title-2"
          >
            Add Medicare Plan
          </h2>
          <span
            style="display: block; width: 1px; min-width: 1px; height: 32px; min-height: 32px;"
          />
          <p
            class="body-1 body-1 w-[130%] text-center"
            style="display: block;"
          >
            Tell us about your other insurance. All fields are required unless noted as optional.
          </p>
          <span
            style="display: block; width: 1px; min-width: 1px; height: 32px; min-height: 32px;"
          />
        </div>
        <div
          class="flex flex-col items-left"
        >
          <p
            class="body-1 title-3 !items-left"
            style="display: block;"
          >
            Insurance Company
          </p>
          <span
            style="display: block; width: 1px; min-width: 1px; height: 24px; min-height: 24px;"
          />
          <div
            class="flex flex-col w-full text-field"
          >
            <p>
              Company Name
            </p>
            <div
              class="flex flex-row items-center input   "
            >
              <input
                aria-label="Company Name"
                class=""
                type="text"
                value=""
              />
              <div
                class="cursor-pointer"
              />
            </div>
          </div>
          <span
            style="display: block; width: 1px; min-width: 1px; height: 24px; min-height: 24px;"
          />
          <div
            class="flex flex-col w-full text-field"
          >
            <p>
              Policy Identification Number
            </p>
            <div
              class="flex flex-row items-center input   "
            >
              <input
                aria-label="Policy Identification Number"
                class=""
                type="text"
                value=""
              />
              <div
                class="cursor-pointer"
              />
            </div>
          </div>
          <span
            style="display: block; width: 1px; min-width: 1px; height: 24px; min-height: 24px;"
          />
          <div
            class="flex flex-col w-full text-field"
          >
            <p>
              Company Phone Number
            </p>
            <div
              class="flex flex-row items-center input   "
            >
              <input
                aria-label="Company Phone Number"
                class=""
                type="text"
                value=""
              />
              <div
                class="cursor-pointer"
              />
            </div>
          </div>
          <span
            style="display: block; width: 1px; min-width: 1px; height: 24px; min-height: 24px;"
          />
          <p
            class="body-1 body-1"
            style="display: block;"
          >
            Is this coverage part of a court order? (if applicable, optional)
          </p>
          <span
            style="display: block; width: 1px; min-width: 1px; height: 24px; min-height: 24px;"
          />
          <div
            class="flex flex-row gap-1 "
          >
            <label>
              <input
                aria-label="Yes"
                id=""
                name=""
                type="radio"
              />
            </label>
            <div
              class="flex-col m-1"
            >
              <p
                class=""
              >
                Yes
              </p>
            </div>
          </div>
          <div
            class="flex flex-row gap-1 "
          >
            <label>
              <input
                aria-label="No"
                checked=""
                id=""
                name=""
                type="radio"
              />
            </label>
            <div
              class="flex-col m-1"
            >
              <p
                class=""
              >
                No
              </p>
            </div>
          </div>
          <span
            style="display: block; width: 1px; min-width: 1px; height: 8px; min-height: 8px;"
          />
          <div
            class="flex flex-col"
          >
            <p
              class="body-1 body-1"
              style="display: block;"
            >
              Policy type (check all that apply):
            </p>
            <span
              style="display: block; width: 1px; min-width: 1px; height: 16px; min-height: 16px;"
            />
            <div
              aria-checked="false"
              aria-disabled="false"
              aria-invalid="false"
<<<<<<< HEAD
              aria-required="false"
              class="flex flex-col "
              role="checkbox"
            >
              <div
                class="flex flex-row items-center"
=======
              aria-label="Medicare Part A"
              aria-required="false"
              class="flex flex-col   "
              role="checkbox"
            >
              <div
                class="flex flex-row"
>>>>>>> aa810ab0
                tabindex="0"
              >
                <input
                  aria-label="Medicare Part A"
<<<<<<< HEAD
                  class="checkbox   "
=======
                  class="checkbox    "
>>>>>>> aa810ab0
                  id="medicare-part-a"
                  type="checkbox"
                />
                <label
<<<<<<< HEAD
                  class="ml-2"
=======
                  class="ml-2 !p-0 cursor-pointer"
>>>>>>> aa810ab0
                  for="medicare-part-a"
                >
                  Medicare Part A
                </label>
              </div>
            </div>
            <span
              style="display: block; width: 1px; min-width: 1px; height: 8px; min-height: 8px;"
            />
            <div
              aria-checked="false"
              aria-disabled="false"
              aria-invalid="false"
<<<<<<< HEAD
              aria-required="false"
              class="flex flex-col "
              role="checkbox"
            >
              <div
                class="flex flex-row items-center"
=======
              aria-label="Medicare Part B"
              aria-required="false"
              class="flex flex-col   "
              role="checkbox"
            >
              <div
                class="flex flex-row"
>>>>>>> aa810ab0
                tabindex="0"
              >
                <input
                  aria-label="Medicare Part B"
<<<<<<< HEAD
                  class="checkbox   "
=======
                  class="checkbox    "
>>>>>>> aa810ab0
                  id="medicare-part-b"
                  type="checkbox"
                />
                <label
<<<<<<< HEAD
                  class="ml-2"
=======
                  class="ml-2  cursor-pointer"
>>>>>>> aa810ab0
                  for="medicare-part-b"
                >
                  Medicare Part B
                </label>
              </div>
            </div>
            <span
              style="display: block; width: 1px; min-width: 1px; height: 8px; min-height: 8px;"
            />
            <div
              aria-checked="false"
              aria-disabled="false"
              aria-invalid="false"
<<<<<<< HEAD
              aria-required="false"
              class="flex flex-col "
              role="checkbox"
            >
              <div
                class="flex flex-row items-center"
=======
              aria-label="Medicare Part D"
              aria-required="false"
              class="flex flex-col   "
              role="checkbox"
            >
              <div
                class="flex flex-row"
>>>>>>> aa810ab0
                tabindex="0"
              >
                <input
                  aria-label="Medicare Part D"
<<<<<<< HEAD
                  class="checkbox   "
=======
                  class="checkbox    "
>>>>>>> aa810ab0
                  id="medicare-part-d"
                  type="checkbox"
                />
                <label
<<<<<<< HEAD
                  class="ml-2"
=======
                  class="ml-2  cursor-pointer"
>>>>>>> aa810ab0
                  for="medicare-part-d"
                >
                  Medicare Part D
                </label>
              </div>
            </div>
          </div>
          <span
            style="display: block; width: 1px; min-width: 1px; height: 16px; min-height: 16px;"
          />
          <div
            class="flex flex-col relative inline-block w-full text-field "
          >
            <p
              class="mb-2 mt-3"
            >
              Policy Effective Date (MM/DD/YYYY)
            </p>
            <div
              class="flex flex-row items-center input relative w-full left-0 top-full   "
            >
              <input
                aria-label="Policy Effective Date (MM/DD/YYYY)"
                class=""
                maxlength="10"
                placeholder="__  / __  /  ____"
                type="text"
                value=""
              />
              <div
                class="cursor-pointer"
              >
                <div
                  class="flex flex-row items-center relative inline-block"
                >
                  <div
                    class="separator"
                  />
                  <div>
                    <img
                      alt="calenderIcon"
                      class="icon"
                      data-nimg="1"
                      decoding="async"
                      height="40"
                      loading="lazy"
                      src="/_next/image?url=%2Fimg.jpg&w=96&q=75"
                      srcset="/_next/image?url=%2Fimg.jpg&w=48&q=75 1x, /_next/image?url=%2Fimg.jpg&w=96&q=75 2x"
                      style="color: transparent;"
                      width="40"
                    />
                  </div>
                </div>
              </div>
            </div>
            <div
              class="w-full"
            >
              <div
                class="react-datepicker-wrapper"
              >
                <div
                  class="react-datepicker__input-container"
                >
                  <input
                    class="hidden"
                    type="text"
                    value=""
                  />
                </div>
              </div>
            </div>
          </div>
          <span
            style="display: block; width: 1px; min-width: 1px; height: 16px; min-height: 16px;"
          />
          <div
            class="flex flex-col relative inline-block w-full text-field "
          >
            <p
              class="mb-2 mt-3"
            >
              Policy End Date (MM/DD/YYYY) (optional)
            </p>
            <div
              class="flex flex-row items-center input relative w-full left-0 top-full   "
            >
              <input
                aria-label="Policy End Date (MM/DD/YYYY) (optional)"
                class=""
                maxlength="10"
                placeholder="__  / __  /  ____"
                type="text"
                value=""
              />
              <div
                class="cursor-pointer"
              >
                <div
                  class="flex flex-row items-center relative inline-block"
                >
                  <div
                    class="separator"
                  />
                  <div>
                    <img
                      alt="calenderIcon"
                      class="icon"
                      data-nimg="1"
                      decoding="async"
                      height="40"
                      loading="lazy"
                      src="/_next/image?url=%2Fimg.jpg&w=96&q=75"
                      srcset="/_next/image?url=%2Fimg.jpg&w=48&q=75 1x, /_next/image?url=%2Fimg.jpg&w=96&q=75 2x"
                      style="color: transparent;"
                      width="40"
                    />
                  </div>
                </div>
              </div>
            </div>
            <div
              class="w-full"
            >
              <div
                class="react-datepicker-wrapper"
              >
                <div
                  class="react-datepicker__input-container"
                >
                  <input
                    class="hidden"
                    type="text"
                    value=""
                  />
                </div>
              </div>
            </div>
          </div>
          <span
            style="display: block; width: 1px; min-width: 1px; height: 16px; min-height: 16px;"
          />
          <p
            class="body-1 title-3"
            style="display: block;"
          >
            Policyholder Information
          </p>
          <span
            style="display: block; width: 1px; min-width: 1px; height: 24px; min-height: 24px;"
          />
          <div
            class="flex flex-col w-full text-field"
          >
            <p>
              Policyholder First Name
            </p>
            <div
              class="flex flex-row items-center input   "
            >
              <input
                aria-label="Policyholder First Name"
                class=""
                type="text"
                value=""
              />
              <div
                class="cursor-pointer"
              />
            </div>
          </div>
          <span
            style="display: block; width: 1px; min-width: 1px; height: 8px; min-height: 8px;"
          />
          <div
            class="flex flex-col w-full text-field"
          >
            <p>
              Policyholder Last Name
            </p>
            <div
              class="flex flex-row items-center input   "
            >
              <input
                aria-label="Policyholder Last Name"
                class=""
                type="text"
                value=""
              />
              <div
                class="cursor-pointer"
              />
            </div>
          </div>
          <span
            style="display: block; width: 1px; min-width: 1px; height: 16px; min-height: 16px;"
          />
          <div
            class="flex flex-col relative inline-block w-full text-field "
          >
            <p
              class="mb-2 mt-3"
            >
              Policyholder Birth Date (MM/DD/YYYY)
            </p>
            <div
              class="flex flex-row items-center input relative w-full left-0 top-full   "
            >
              <input
                aria-label="Policyholder Birth Date (MM/DD/YYYY)"
                class=""
                maxlength="10"
                placeholder="__  / __  /  ____"
                type="text"
                value=""
              />
              <div
                class="cursor-pointer"
              >
                <div
                  class="flex flex-row items-center relative inline-block"
                >
                  <div
                    class="separator"
                  />
                  <div>
                    <img
                      alt="calenderIcon"
                      class="icon"
                      data-nimg="1"
                      decoding="async"
                      height="40"
                      loading="lazy"
                      src="/_next/image?url=%2Fimg.jpg&w=96&q=75"
                      srcset="/_next/image?url=%2Fimg.jpg&w=48&q=75 1x, /_next/image?url=%2Fimg.jpg&w=96&q=75 2x"
                      style="color: transparent;"
                      width="40"
                    />
                  </div>
                </div>
              </div>
            </div>
            <div
              class="w-full"
            >
              <div
                class="react-datepicker-wrapper"
              >
                <div
                  class="react-datepicker__input-container"
                >
                  <input
                    class="hidden"
                    type="text"
                    value=""
                  />
                </div>
              </div>
            </div>
          </div>
          <span
            style="display: block; width: 1px; min-width: 1px; height: 16px; min-height: 16px;"
          />
          <div
            class="flex flex-col"
          >
            <p
              class="body-1 body-1"
              style="display: block;"
            >
              Is this member eligible for Medicare due to disability?
            </p>
            <span
              style="display: block; width: 1px; min-width: 1px; height: 16px; min-height: 16px;"
            />
            <div
              class="flex flex-row gap-1 "
            >
              <label>
                <input
                  aria-label="Yes"
                  id=""
                  name=""
                  type="radio"
                />
              </label>
              <div
                class="flex-col m-1"
              >
                <p
                  class=""
                >
                  Yes
                </p>
              </div>
            </div>
            <span
              style="display: block; width: 1px; min-width: 1px; height: 8px; min-height: 8px;"
            />
            <div
              class="flex flex-row gap-1 "
            >
              <label>
                <input
                  aria-label="No"
                  checked=""
                  id=""
                  name=""
                  type="radio"
                />
              </label>
              <div
                class="flex-col m-1"
              >
                <p
                  class=""
                >
                  No
                </p>
              </div>
            </div>
            <span
              style="display: block; width: 1px; min-width: 1px; height: 16px; min-height: 16px;"
            />
            <p
              class="body-1 body-1"
              style="display: block;"
            >
              Is this member eligible for Medicare due to End Stage Renal Disease?
            </p>
            <span
              style="display: block; width: 1px; min-width: 1px; height: 16px; min-height: 16px;"
            />
            <div
              class="flex flex-row gap-1 "
            >
              <label>
                <input
                  aria-label="Yes"
                  id=""
                  name=""
                  type="radio"
                />
              </label>
              <div
                class="flex-col m-1"
              >
                <p
                  class=""
                >
                  Yes
                </p>
              </div>
            </div>
            <span
              style="display: block; width: 1px; min-width: 1px; height: 8px; min-height: 8px;"
            />
            <div
              class="flex flex-row gap-1 "
            >
              <label>
                <input
                  aria-label="No"
                  checked=""
                  id=""
                  name=""
                  type="radio"
                />
              </label>
              <div
                class="flex-col m-1"
              >
                <p
                  class=""
                >
                  No
                </p>
              </div>
            </div>
            <span
              style="display: block; width: 1px; min-width: 1px; height: 16px; min-height: 16px;"
            />
            <p
              class="body-1 body-1"
              style="display: block;"
            >
              Is this member still employed?
            </p>
            <span
              style="display: block; width: 1px; min-width: 1px; height: 16px; min-height: 16px;"
            />
            <div
              class="flex flex-row gap-1 "
            >
              <label>
                <input
                  aria-label="Yes"
                  id=""
                  name=""
                  type="radio"
                />
              </label>
              <div
                class="flex-col m-1"
              >
                <p
                  class=""
                >
                  Yes
                </p>
              </div>
            </div>
            <span
              style="display: block; width: 1px; min-width: 1px; height: 8px; min-height: 8px;"
            />
            <div
              class="flex flex-row gap-1 "
            >
              <label>
                <input
                  aria-label="No"
                  checked=""
                  id=""
                  name=""
                  type="radio"
                />
              </label>
              <div
                class="flex-col m-1"
              >
                <p
                  class=""
                >
                  No
                </p>
              </div>
            </div>
            <span
              style="display: block; width: 1px; min-width: 1px; height: 8px; min-height: 8px;"
            />
            <p
              class="body-1 body-1"
              style="display: block;"
            >
              Check the box if this statement applies:
            </p>
            <span
              style="display: block; width: 1px; min-width: 1px; height: 8px; min-height: 8px;"
            />
            <div
              aria-checked="false"
              aria-disabled="false"
              aria-invalid="false"
<<<<<<< HEAD
              aria-required="false"
              class="flex flex-col "
              role="checkbox"
            >
              <div
                class="flex flex-row items-center"
=======
              aria-label="This member is over 65."
              aria-required="false"
              class="flex flex-col   "
              role="checkbox"
            >
              <div
                class="flex flex-row"
>>>>>>> aa810ab0
                tabindex="0"
              >
                <input
                  aria-label="This member is over 65."
<<<<<<< HEAD
                  class="checkbox   "
                  id="member-over-65"
                  type="checkbox"
                />
                <label
                  class="ml-2"
                  for="member-over-65"
=======
                  class="checkbox    "
                  id="checkbox-this-member-is-over-65."
                  type="checkbox"
                />
                <label
                  class="ml-2  cursor-pointer"
                  for="checkbox-this-member-is-over-65."
>>>>>>> aa810ab0
                >
                  This member is over 65.
                </label>
              </div>
            </div>
            <span
              style="display: block; width: 1px; min-width: 1px; height: 32px; min-height: 32px;"
            />
          </div>
        </div>
      </main>
    </div>
  </body>,
  "container": <div>
    <main>
      <div
        class="flex flex-col items-center"
      >
        <h2
          class="title-2"
        >
          Add Medicare Plan
        </h2>
        <span
          style="display: block; width: 1px; min-width: 1px; height: 32px; min-height: 32px;"
        />
        <p
          class="body-1 body-1 w-[130%] text-center"
          style="display: block;"
        >
          Tell us about your other insurance. All fields are required unless noted as optional.
        </p>
        <span
          style="display: block; width: 1px; min-width: 1px; height: 32px; min-height: 32px;"
        />
      </div>
      <div
        class="flex flex-col items-left"
      >
        <p
          class="body-1 title-3 !items-left"
          style="display: block;"
        >
          Insurance Company
        </p>
        <span
          style="display: block; width: 1px; min-width: 1px; height: 24px; min-height: 24px;"
        />
        <div
          class="flex flex-col w-full text-field"
        >
          <p>
            Company Name
          </p>
          <div
            class="flex flex-row items-center input   "
          >
            <input
              aria-label="Company Name"
              class=""
              type="text"
              value=""
            />
            <div
              class="cursor-pointer"
            />
          </div>
        </div>
        <span
          style="display: block; width: 1px; min-width: 1px; height: 24px; min-height: 24px;"
        />
        <div
          class="flex flex-col w-full text-field"
        >
          <p>
            Policy Identification Number
          </p>
          <div
            class="flex flex-row items-center input   "
          >
            <input
              aria-label="Policy Identification Number"
              class=""
              type="text"
              value=""
            />
            <div
              class="cursor-pointer"
            />
          </div>
        </div>
        <span
          style="display: block; width: 1px; min-width: 1px; height: 24px; min-height: 24px;"
        />
        <div
          class="flex flex-col w-full text-field"
        >
          <p>
            Company Phone Number
          </p>
          <div
            class="flex flex-row items-center input   "
          >
            <input
              aria-label="Company Phone Number"
              class=""
              type="text"
              value=""
            />
            <div
              class="cursor-pointer"
            />
          </div>
        </div>
        <span
          style="display: block; width: 1px; min-width: 1px; height: 24px; min-height: 24px;"
        />
        <p
          class="body-1 body-1"
          style="display: block;"
        >
          Is this coverage part of a court order? (if applicable, optional)
        </p>
        <span
          style="display: block; width: 1px; min-width: 1px; height: 24px; min-height: 24px;"
        />
        <div
          class="flex flex-row gap-1 "
        >
          <label>
            <input
              aria-label="Yes"
              id=""
              name=""
              type="radio"
            />
          </label>
          <div
            class="flex-col m-1"
          >
            <p
              class=""
            >
              Yes
            </p>
          </div>
        </div>
        <div
          class="flex flex-row gap-1 "
        >
          <label>
            <input
              aria-label="No"
              checked=""
              id=""
              name=""
              type="radio"
            />
          </label>
          <div
            class="flex-col m-1"
          >
            <p
              class=""
            >
              No
            </p>
          </div>
        </div>
        <span
          style="display: block; width: 1px; min-width: 1px; height: 8px; min-height: 8px;"
        />
        <div
          class="flex flex-col"
        >
          <p
            class="body-1 body-1"
            style="display: block;"
          >
            Policy type (check all that apply):
          </p>
          <span
            style="display: block; width: 1px; min-width: 1px; height: 16px; min-height: 16px;"
          />
          <div
            aria-checked="false"
            aria-disabled="false"
            aria-invalid="false"
<<<<<<< HEAD
            aria-required="false"
            class="flex flex-col "
            role="checkbox"
          >
            <div
              class="flex flex-row items-center"
=======
            aria-label="Medicare Part A"
            aria-required="false"
            class="flex flex-col   "
            role="checkbox"
          >
            <div
              class="flex flex-row"
>>>>>>> aa810ab0
              tabindex="0"
            >
              <input
                aria-label="Medicare Part A"
<<<<<<< HEAD
                class="checkbox   "
=======
                class="checkbox    "
>>>>>>> aa810ab0
                id="medicare-part-a"
                type="checkbox"
              />
              <label
<<<<<<< HEAD
                class="ml-2"
=======
                class="ml-2 !p-0 cursor-pointer"
>>>>>>> aa810ab0
                for="medicare-part-a"
              >
                Medicare Part A
              </label>
            </div>
          </div>
          <span
            style="display: block; width: 1px; min-width: 1px; height: 8px; min-height: 8px;"
          />
          <div
            aria-checked="false"
            aria-disabled="false"
            aria-invalid="false"
<<<<<<< HEAD
            aria-required="false"
            class="flex flex-col "
            role="checkbox"
          >
            <div
              class="flex flex-row items-center"
=======
            aria-label="Medicare Part B"
            aria-required="false"
            class="flex flex-col   "
            role="checkbox"
          >
            <div
              class="flex flex-row"
>>>>>>> aa810ab0
              tabindex="0"
            >
              <input
                aria-label="Medicare Part B"
<<<<<<< HEAD
                class="checkbox   "
=======
                class="checkbox    "
>>>>>>> aa810ab0
                id="medicare-part-b"
                type="checkbox"
              />
              <label
<<<<<<< HEAD
                class="ml-2"
=======
                class="ml-2  cursor-pointer"
>>>>>>> aa810ab0
                for="medicare-part-b"
              >
                Medicare Part B
              </label>
            </div>
          </div>
          <span
            style="display: block; width: 1px; min-width: 1px; height: 8px; min-height: 8px;"
          />
          <div
            aria-checked="false"
            aria-disabled="false"
            aria-invalid="false"
<<<<<<< HEAD
            aria-required="false"
            class="flex flex-col "
            role="checkbox"
          >
            <div
              class="flex flex-row items-center"
=======
            aria-label="Medicare Part D"
            aria-required="false"
            class="flex flex-col   "
            role="checkbox"
          >
            <div
              class="flex flex-row"
>>>>>>> aa810ab0
              tabindex="0"
            >
              <input
                aria-label="Medicare Part D"
<<<<<<< HEAD
                class="checkbox   "
=======
                class="checkbox    "
>>>>>>> aa810ab0
                id="medicare-part-d"
                type="checkbox"
              />
              <label
<<<<<<< HEAD
                class="ml-2"
=======
                class="ml-2  cursor-pointer"
>>>>>>> aa810ab0
                for="medicare-part-d"
              >
                Medicare Part D
              </label>
            </div>
          </div>
        </div>
        <span
          style="display: block; width: 1px; min-width: 1px; height: 16px; min-height: 16px;"
        />
        <div
          class="flex flex-col relative inline-block w-full text-field "
        >
          <p
            class="mb-2 mt-3"
          >
            Policy Effective Date (MM/DD/YYYY)
          </p>
          <div
            class="flex flex-row items-center input relative w-full left-0 top-full   "
          >
            <input
              aria-label="Policy Effective Date (MM/DD/YYYY)"
              class=""
              maxlength="10"
              placeholder="__  / __  /  ____"
              type="text"
              value=""
            />
            <div
              class="cursor-pointer"
            >
              <div
                class="flex flex-row items-center relative inline-block"
              >
                <div
                  class="separator"
                />
                <div>
                  <img
                    alt="calenderIcon"
                    class="icon"
                    data-nimg="1"
                    decoding="async"
                    height="40"
                    loading="lazy"
                    src="/_next/image?url=%2Fimg.jpg&w=96&q=75"
                    srcset="/_next/image?url=%2Fimg.jpg&w=48&q=75 1x, /_next/image?url=%2Fimg.jpg&w=96&q=75 2x"
                    style="color: transparent;"
                    width="40"
                  />
                </div>
              </div>
            </div>
          </div>
          <div
            class="w-full"
          >
            <div
              class="react-datepicker-wrapper"
            >
              <div
                class="react-datepicker__input-container"
              >
                <input
                  class="hidden"
                  type="text"
                  value=""
                />
              </div>
            </div>
          </div>
        </div>
        <span
          style="display: block; width: 1px; min-width: 1px; height: 16px; min-height: 16px;"
        />
        <div
          class="flex flex-col relative inline-block w-full text-field "
        >
          <p
            class="mb-2 mt-3"
          >
            Policy End Date (MM/DD/YYYY) (optional)
          </p>
          <div
            class="flex flex-row items-center input relative w-full left-0 top-full   "
          >
            <input
              aria-label="Policy End Date (MM/DD/YYYY) (optional)"
              class=""
              maxlength="10"
              placeholder="__  / __  /  ____"
              type="text"
              value=""
            />
            <div
              class="cursor-pointer"
            >
              <div
                class="flex flex-row items-center relative inline-block"
              >
                <div
                  class="separator"
                />
                <div>
                  <img
                    alt="calenderIcon"
                    class="icon"
                    data-nimg="1"
                    decoding="async"
                    height="40"
                    loading="lazy"
                    src="/_next/image?url=%2Fimg.jpg&w=96&q=75"
                    srcset="/_next/image?url=%2Fimg.jpg&w=48&q=75 1x, /_next/image?url=%2Fimg.jpg&w=96&q=75 2x"
                    style="color: transparent;"
                    width="40"
                  />
                </div>
              </div>
            </div>
          </div>
          <div
            class="w-full"
          >
            <div
              class="react-datepicker-wrapper"
            >
              <div
                class="react-datepicker__input-container"
              >
                <input
                  class="hidden"
                  type="text"
                  value=""
                />
              </div>
            </div>
          </div>
        </div>
        <span
          style="display: block; width: 1px; min-width: 1px; height: 16px; min-height: 16px;"
        />
        <p
          class="body-1 title-3"
          style="display: block;"
        >
          Policyholder Information
        </p>
        <span
          style="display: block; width: 1px; min-width: 1px; height: 24px; min-height: 24px;"
        />
        <div
          class="flex flex-col w-full text-field"
        >
          <p>
            Policyholder First Name
          </p>
          <div
            class="flex flex-row items-center input   "
          >
            <input
              aria-label="Policyholder First Name"
              class=""
              type="text"
              value=""
            />
            <div
              class="cursor-pointer"
            />
          </div>
        </div>
        <span
          style="display: block; width: 1px; min-width: 1px; height: 8px; min-height: 8px;"
        />
        <div
          class="flex flex-col w-full text-field"
        >
          <p>
            Policyholder Last Name
          </p>
          <div
            class="flex flex-row items-center input   "
          >
            <input
              aria-label="Policyholder Last Name"
              class=""
              type="text"
              value=""
            />
            <div
              class="cursor-pointer"
            />
          </div>
        </div>
        <span
          style="display: block; width: 1px; min-width: 1px; height: 16px; min-height: 16px;"
        />
        <div
          class="flex flex-col relative inline-block w-full text-field "
        >
          <p
            class="mb-2 mt-3"
          >
            Policyholder Birth Date (MM/DD/YYYY)
          </p>
          <div
            class="flex flex-row items-center input relative w-full left-0 top-full   "
          >
            <input
              aria-label="Policyholder Birth Date (MM/DD/YYYY)"
              class=""
              maxlength="10"
              placeholder="__  / __  /  ____"
              type="text"
              value=""
            />
            <div
              class="cursor-pointer"
            >
              <div
                class="flex flex-row items-center relative inline-block"
              >
                <div
                  class="separator"
                />
                <div>
                  <img
                    alt="calenderIcon"
                    class="icon"
                    data-nimg="1"
                    decoding="async"
                    height="40"
                    loading="lazy"
                    src="/_next/image?url=%2Fimg.jpg&w=96&q=75"
                    srcset="/_next/image?url=%2Fimg.jpg&w=48&q=75 1x, /_next/image?url=%2Fimg.jpg&w=96&q=75 2x"
                    style="color: transparent;"
                    width="40"
                  />
                </div>
              </div>
            </div>
          </div>
          <div
            class="w-full"
          >
            <div
              class="react-datepicker-wrapper"
            >
              <div
                class="react-datepicker__input-container"
              >
                <input
                  class="hidden"
                  type="text"
                  value=""
                />
              </div>
            </div>
          </div>
        </div>
        <span
          style="display: block; width: 1px; min-width: 1px; height: 16px; min-height: 16px;"
        />
        <div
          class="flex flex-col"
        >
          <p
            class="body-1 body-1"
            style="display: block;"
          >
            Is this member eligible for Medicare due to disability?
          </p>
          <span
            style="display: block; width: 1px; min-width: 1px; height: 16px; min-height: 16px;"
          />
          <div
            class="flex flex-row gap-1 "
          >
            <label>
              <input
                aria-label="Yes"
                id=""
                name=""
                type="radio"
              />
            </label>
            <div
              class="flex-col m-1"
            >
              <p
                class=""
              >
                Yes
              </p>
            </div>
          </div>
          <span
            style="display: block; width: 1px; min-width: 1px; height: 8px; min-height: 8px;"
          />
          <div
            class="flex flex-row gap-1 "
          >
            <label>
              <input
                aria-label="No"
                checked=""
                id=""
                name=""
                type="radio"
              />
            </label>
            <div
              class="flex-col m-1"
            >
              <p
                class=""
              >
                No
              </p>
            </div>
          </div>
          <span
            style="display: block; width: 1px; min-width: 1px; height: 16px; min-height: 16px;"
          />
          <p
            class="body-1 body-1"
            style="display: block;"
          >
            Is this member eligible for Medicare due to End Stage Renal Disease?
          </p>
          <span
            style="display: block; width: 1px; min-width: 1px; height: 16px; min-height: 16px;"
          />
          <div
            class="flex flex-row gap-1 "
          >
            <label>
              <input
                aria-label="Yes"
                id=""
                name=""
                type="radio"
              />
            </label>
            <div
              class="flex-col m-1"
            >
              <p
                class=""
              >
                Yes
              </p>
            </div>
          </div>
          <span
            style="display: block; width: 1px; min-width: 1px; height: 8px; min-height: 8px;"
          />
          <div
            class="flex flex-row gap-1 "
          >
            <label>
              <input
                aria-label="No"
                checked=""
                id=""
                name=""
                type="radio"
              />
            </label>
            <div
              class="flex-col m-1"
            >
              <p
                class=""
              >
                No
              </p>
            </div>
          </div>
          <span
            style="display: block; width: 1px; min-width: 1px; height: 16px; min-height: 16px;"
          />
          <p
            class="body-1 body-1"
            style="display: block;"
          >
            Is this member still employed?
          </p>
          <span
            style="display: block; width: 1px; min-width: 1px; height: 16px; min-height: 16px;"
          />
          <div
            class="flex flex-row gap-1 "
          >
            <label>
              <input
                aria-label="Yes"
                id=""
                name=""
                type="radio"
              />
            </label>
            <div
              class="flex-col m-1"
            >
              <p
                class=""
              >
                Yes
              </p>
            </div>
          </div>
          <span
            style="display: block; width: 1px; min-width: 1px; height: 8px; min-height: 8px;"
          />
          <div
            class="flex flex-row gap-1 "
          >
            <label>
              <input
                aria-label="No"
                checked=""
                id=""
                name=""
                type="radio"
              />
            </label>
            <div
              class="flex-col m-1"
            >
              <p
                class=""
              >
                No
              </p>
            </div>
          </div>
          <span
            style="display: block; width: 1px; min-width: 1px; height: 8px; min-height: 8px;"
          />
          <p
            class="body-1 body-1"
            style="display: block;"
          >
            Check the box if this statement applies:
          </p>
          <span
            style="display: block; width: 1px; min-width: 1px; height: 8px; min-height: 8px;"
          />
          <div
            aria-checked="false"
            aria-disabled="false"
            aria-invalid="false"
<<<<<<< HEAD
            aria-required="false"
            class="flex flex-col "
            role="checkbox"
          >
            <div
              class="flex flex-row items-center"
=======
            aria-label="This member is over 65."
            aria-required="false"
            class="flex flex-col   "
            role="checkbox"
          >
            <div
              class="flex flex-row"
>>>>>>> aa810ab0
              tabindex="0"
            >
              <input
                aria-label="This member is over 65."
<<<<<<< HEAD
                class="checkbox   "
                id="member-over-65"
                type="checkbox"
              />
              <label
                class="ml-2"
                for="member-over-65"
=======
                class="checkbox    "
                id="checkbox-this-member-is-over-65."
                type="checkbox"
              />
              <label
                class="ml-2  cursor-pointer"
                for="checkbox-this-member-is-over-65."
>>>>>>> aa810ab0
              >
                This member is over 65.
              </label>
            </div>
          </div>
          <span
            style="display: block; width: 1px; min-width: 1px; height: 32px; min-height: 32px;"
          />
        </div>
      </div>
    </main>
  </div>,
  "debug": [Function],
  "findAllByAltText": [Function],
  "findAllByDisplayValue": [Function],
  "findAllByLabelText": [Function],
  "findAllByPlaceholderText": [Function],
  "findAllByRole": [Function],
  "findAllByTestId": [Function],
  "findAllByText": [Function],
  "findAllByTitle": [Function],
  "findByAltText": [Function],
  "findByDisplayValue": [Function],
  "findByLabelText": [Function],
  "findByPlaceholderText": [Function],
  "findByRole": [Function],
  "findByTestId": [Function],
  "findByText": [Function],
  "findByTitle": [Function],
  "getAllByAltText": [Function],
  "getAllByDisplayValue": [Function],
  "getAllByLabelText": [Function],
  "getAllByPlaceholderText": [Function],
  "getAllByRole": [Function],
  "getAllByTestId": [Function],
  "getAllByText": [Function],
  "getAllByTitle": [Function],
  "getByAltText": [Function],
  "getByDisplayValue": [Function],
  "getByLabelText": [Function],
  "getByPlaceholderText": [Function],
  "getByRole": [Function],
  "getByTestId": [Function],
  "getByText": [Function],
  "getByTitle": [Function],
  "queryAllByAltText": [Function],
  "queryAllByDisplayValue": [Function],
  "queryAllByLabelText": [Function],
  "queryAllByPlaceholderText": [Function],
  "queryAllByRole": [Function],
  "queryAllByTestId": [Function],
  "queryAllByText": [Function],
  "queryAllByTitle": [Function],
  "queryByAltText": [Function],
  "queryByDisplayValue": [Function],
  "queryByLabelText": [Function],
  "queryByPlaceholderText": [Function],
  "queryByRole": [Function],
  "queryByTestId": [Function],
  "queryByText": [Function],
  "queryByTitle": [Function],
  "rerender": [Function],
  "unmount": [Function],
}
`;<|MERGE_RESOLUTION|>--- conflicted
+++ resolved
@@ -179,14 +179,6 @@
               aria-checked="false"
               aria-disabled="false"
               aria-invalid="false"
-<<<<<<< HEAD
-              aria-required="false"
-              class="flex flex-col "
-              role="checkbox"
-            >
-              <div
-                class="flex flex-row items-center"
-=======
               aria-label="Medicare Part A"
               aria-required="false"
               class="flex flex-col   "
@@ -194,25 +186,16 @@
             >
               <div
                 class="flex flex-row"
->>>>>>> aa810ab0
                 tabindex="0"
               >
                 <input
                   aria-label="Medicare Part A"
-<<<<<<< HEAD
-                  class="checkbox   "
-=======
                   class="checkbox    "
->>>>>>> aa810ab0
                   id="medicare-part-a"
                   type="checkbox"
                 />
                 <label
-<<<<<<< HEAD
-                  class="ml-2"
-=======
                   class="ml-2 !p-0 cursor-pointer"
->>>>>>> aa810ab0
                   for="medicare-part-a"
                 >
                   Medicare Part A
@@ -226,14 +209,6 @@
               aria-checked="false"
               aria-disabled="false"
               aria-invalid="false"
-<<<<<<< HEAD
-              aria-required="false"
-              class="flex flex-col "
-              role="checkbox"
-            >
-              <div
-                class="flex flex-row items-center"
-=======
               aria-label="Medicare Part B"
               aria-required="false"
               class="flex flex-col   "
@@ -241,25 +216,16 @@
             >
               <div
                 class="flex flex-row"
->>>>>>> aa810ab0
                 tabindex="0"
               >
                 <input
                   aria-label="Medicare Part B"
-<<<<<<< HEAD
-                  class="checkbox   "
-=======
                   class="checkbox    "
->>>>>>> aa810ab0
                   id="medicare-part-b"
                   type="checkbox"
                 />
                 <label
-<<<<<<< HEAD
-                  class="ml-2"
-=======
                   class="ml-2  cursor-pointer"
->>>>>>> aa810ab0
                   for="medicare-part-b"
                 >
                   Medicare Part B
@@ -273,14 +239,6 @@
               aria-checked="false"
               aria-disabled="false"
               aria-invalid="false"
-<<<<<<< HEAD
-              aria-required="false"
-              class="flex flex-col "
-              role="checkbox"
-            >
-              <div
-                class="flex flex-row items-center"
-=======
               aria-label="Medicare Part D"
               aria-required="false"
               class="flex flex-col   "
@@ -288,25 +246,16 @@
             >
               <div
                 class="flex flex-row"
->>>>>>> aa810ab0
                 tabindex="0"
               >
                 <input
                   aria-label="Medicare Part D"
-<<<<<<< HEAD
-                  class="checkbox   "
-=======
                   class="checkbox    "
->>>>>>> aa810ab0
                   id="medicare-part-d"
                   type="checkbox"
                 />
                 <label
-<<<<<<< HEAD
-                  class="ml-2"
-=======
                   class="ml-2  cursor-pointer"
->>>>>>> aa810ab0
                   for="medicare-part-d"
                 >
                   Medicare Part D
@@ -760,14 +709,6 @@
               aria-checked="false"
               aria-disabled="false"
               aria-invalid="false"
-<<<<<<< HEAD
-              aria-required="false"
-              class="flex flex-col "
-              role="checkbox"
-            >
-              <div
-                class="flex flex-row items-center"
-=======
               aria-label="This member is over 65."
               aria-required="false"
               class="flex flex-col   "
@@ -775,20 +716,10 @@
             >
               <div
                 class="flex flex-row"
->>>>>>> aa810ab0
                 tabindex="0"
               >
                 <input
                   aria-label="This member is over 65."
-<<<<<<< HEAD
-                  class="checkbox   "
-                  id="member-over-65"
-                  type="checkbox"
-                />
-                <label
-                  class="ml-2"
-                  for="member-over-65"
-=======
                   class="checkbox    "
                   id="checkbox-this-member-is-over-65."
                   type="checkbox"
@@ -796,7 +727,6 @@
                 <label
                   class="ml-2  cursor-pointer"
                   for="checkbox-this-member-is-over-65."
->>>>>>> aa810ab0
                 >
                   This member is over 65.
                 </label>
@@ -985,14 +915,6 @@
             aria-checked="false"
             aria-disabled="false"
             aria-invalid="false"
-<<<<<<< HEAD
-            aria-required="false"
-            class="flex flex-col "
-            role="checkbox"
-          >
-            <div
-              class="flex flex-row items-center"
-=======
             aria-label="Medicare Part A"
             aria-required="false"
             class="flex flex-col   "
@@ -1000,25 +922,16 @@
           >
             <div
               class="flex flex-row"
->>>>>>> aa810ab0
               tabindex="0"
             >
               <input
                 aria-label="Medicare Part A"
-<<<<<<< HEAD
-                class="checkbox   "
-=======
                 class="checkbox    "
->>>>>>> aa810ab0
                 id="medicare-part-a"
                 type="checkbox"
               />
               <label
-<<<<<<< HEAD
-                class="ml-2"
-=======
                 class="ml-2 !p-0 cursor-pointer"
->>>>>>> aa810ab0
                 for="medicare-part-a"
               >
                 Medicare Part A
@@ -1032,14 +945,6 @@
             aria-checked="false"
             aria-disabled="false"
             aria-invalid="false"
-<<<<<<< HEAD
-            aria-required="false"
-            class="flex flex-col "
-            role="checkbox"
-          >
-            <div
-              class="flex flex-row items-center"
-=======
             aria-label="Medicare Part B"
             aria-required="false"
             class="flex flex-col   "
@@ -1047,25 +952,16 @@
           >
             <div
               class="flex flex-row"
->>>>>>> aa810ab0
               tabindex="0"
             >
               <input
                 aria-label="Medicare Part B"
-<<<<<<< HEAD
-                class="checkbox   "
-=======
                 class="checkbox    "
->>>>>>> aa810ab0
                 id="medicare-part-b"
                 type="checkbox"
               />
               <label
-<<<<<<< HEAD
-                class="ml-2"
-=======
                 class="ml-2  cursor-pointer"
->>>>>>> aa810ab0
                 for="medicare-part-b"
               >
                 Medicare Part B
@@ -1079,14 +975,6 @@
             aria-checked="false"
             aria-disabled="false"
             aria-invalid="false"
-<<<<<<< HEAD
-            aria-required="false"
-            class="flex flex-col "
-            role="checkbox"
-          >
-            <div
-              class="flex flex-row items-center"
-=======
             aria-label="Medicare Part D"
             aria-required="false"
             class="flex flex-col   "
@@ -1094,25 +982,16 @@
           >
             <div
               class="flex flex-row"
->>>>>>> aa810ab0
               tabindex="0"
             >
               <input
                 aria-label="Medicare Part D"
-<<<<<<< HEAD
-                class="checkbox   "
-=======
                 class="checkbox    "
->>>>>>> aa810ab0
                 id="medicare-part-d"
                 type="checkbox"
               />
               <label
-<<<<<<< HEAD
-                class="ml-2"
-=======
                 class="ml-2  cursor-pointer"
->>>>>>> aa810ab0
                 for="medicare-part-d"
               >
                 Medicare Part D
@@ -1566,14 +1445,6 @@
             aria-checked="false"
             aria-disabled="false"
             aria-invalid="false"
-<<<<<<< HEAD
-            aria-required="false"
-            class="flex flex-col "
-            role="checkbox"
-          >
-            <div
-              class="flex flex-row items-center"
-=======
             aria-label="This member is over 65."
             aria-required="false"
             class="flex flex-col   "
@@ -1581,20 +1452,10 @@
           >
             <div
               class="flex flex-row"
->>>>>>> aa810ab0
               tabindex="0"
             >
               <input
                 aria-label="This member is over 65."
-<<<<<<< HEAD
-                class="checkbox   "
-                id="member-over-65"
-                type="checkbox"
-              />
-              <label
-                class="ml-2"
-                for="member-over-65"
-=======
                 class="checkbox    "
                 id="checkbox-this-member-is-over-65."
                 type="checkbox"
@@ -1602,7 +1463,6 @@
               <label
                 class="ml-2  cursor-pointer"
                 for="checkbox-this-member-is-over-65."
->>>>>>> aa810ab0
               >
                 This member is over 65.
               </label>
