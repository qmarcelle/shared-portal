// Jest Snapshot v1, https://goo.gl/fbAQLP

exports[`Add Mfa Email Journey should render the screens correctly 1`] = `
<body
  style="overflow: hidden;"
>
  <div />
  <div>
    <div
      class="react-responsive-modal-root"
      data-testid="root"
    >
      <div
        aria-hidden="true"
        class="react-responsive-modal-overlay modal-overlay"
        data-testid="overlay"
        style="animation: react-responsive-modal-overlay-in 300ms;"
      />
      <div
        class="react-responsive-modal-container"
        data-testid="modal-container"
      >
        <div
          aria-modal="true"
          class="react-responsive-modal-modal"
          data-testid="modal"
          role="dialog"
          style="animation: react-responsive-modal-modal-in 300ms;"
          tabindex="-1"
        >
          <div>
            <div
              class="flex flex-col modal-container"
            >
              <div
                class="flex flex-row justify-between modal-header items-center relative"
              >
                <div
                  tabindex="1"
                />
                <img
                  alt="bcbst logo"
                  class="modal-icon modal-header-logo absolute m-auto left-0 right-0"
                  data-nimg="1"
                  decoding="async"
                  height="40"
                  loading="lazy"
                  src="/_next/image?url=%2Fimg.jpg&w=96&q=75"
                  srcset="/_next/image?url=%2Fimg.jpg&w=48&q=75 1x, /_next/image?url=%2Fimg.jpg&w=96&q=75 2x"
                  style="color: transparent;"
                  width="40"
                />
                <div
                  class="size-8 focus-icon"
                  tabindex="0"
                >
                  <img
                    alt="close"
                    class="size-4"
                    data-nimg="1"
                    decoding="async"
                    height="40"
                    loading="lazy"
                    src="/_next/image?url=%2Fimg.jpg&w=96&q=75"
                    srcset="/_next/image?url=%2Fimg.jpg&w=48&q=75 1x, /_next/image?url=%2Fimg.jpg&w=96&q=75 2x"
                    style="color: transparent;"
                    width="40"
                  />
                </div>
              </div>
              <span
                style="display: block; width: 1px; min-width: 1px; height: 32px; min-height: 32px;"
              />
              <div
                class="flex flex-row flex-grow justify-center"
              >
                <div
                  class="flex flex-row justify-center modal-content"
                >
                  <div
                    class="flex flex-col items-center"
                  >
                    <h1
                      class="title-1 title-2"
                    >
                      Email Setup
                    </h1>
                    <span
                      style="display: block; width: 1px; min-width: 1px; height: 16px; min-height: 16px;"
                    />
                    <p
                      class="body-1 text-center"
                    >
                      Enter the email address you'd like to use for communications and security settings.
                    </p>
                    <span
                      style="display: block; width: 1px; min-width: 1px; height: 32px; min-height: 32px;"
                    />
                    <div
                      class="flex flex-col w-[352px]"
                    >
                      <div
                        class="flex flex-col w-full text-field"
                      >
                        <p>
                          Email Address
                        </p>
                        <div
<<<<<<< HEAD
                          class="flex flex-row items-center input   "
                        >
                          <input
                            aria-label="Email Address"
                            class=""
=======
                          class="flex flex-row items-center input  "
                        >
                          <input
                            aria-label="Email Address"
>>>>>>> ce6f310b
                            type="email"
                            value=""
                          />
                          <div
                            class="cursor-pointer"
                          />
                        </div>
                        <div
                          class="error-container mt-1 p-1"
                        >
                          <div />
                        </div>
                      </div>
                      <span
                        style="display: block; width: 1px; min-width: 1px; height: 24px; min-height: 24px;"
                      />
                      <button
                        aria-label="Next"
                        class="button-text primary text-center flex flex-row justify-center items-center min-w-fit inactive undefined"
<<<<<<< HEAD
                        disabled=""
=======
>>>>>>> ce6f310b
                        type="button"
                      >
                        Next
                      </button>
                      <span
                        style="display: block; width: 1px; min-width: 1px; height: 16px; min-height: 16px;"
                      />
                      <button
                        aria-label="Cancel"
                        class="button-text ghost text-center flex flex-row justify-center items-center min-w-fit null undefined"
                        type="button"
                      >
                        Cancel
                      </button>
                    </div>
                  </div>
                </div>
              </div>
              <span
                style="display: block; width: 1px; min-width: 1px; height: 32px; min-height: 32px;"
              />
              <div
                class="flex flex-row justify-center modal-footer"
              >
                <img
                  alt="bcbst logo"
                  class="modal-icon"
                  data-nimg="1"
                  decoding="async"
                  height="40"
                  loading="lazy"
                  src="/_next/image?url=%2Fimg.jpg&w=96&q=75"
                  srcset="/_next/image?url=%2Fimg.jpg&w=48&q=75 1x, /_next/image?url=%2Fimg.jpg&w=96&q=75 2x"
                  style="color: transparent;"
                  width="40"
                />
              </div>
            </div>
          </div>
        </div>
      </div>
    </div>
  </div>
</body>
`;

exports[`Add Mfa Email Journey should render the screens correctly 2`] = `
<body
  style="overflow: hidden;"
>
  <div />
  <div>
    <div
      class="react-responsive-modal-root"
      data-testid="root"
    >
      <div
        aria-hidden="true"
        class="react-responsive-modal-overlay modal-overlay"
        data-testid="overlay"
        style="animation: react-responsive-modal-overlay-in 300ms;"
      />
      <div
        class="react-responsive-modal-container"
        data-testid="modal-container"
      >
        <div
          aria-modal="true"
          class="react-responsive-modal-modal"
          data-testid="modal"
          role="dialog"
          style="animation: react-responsive-modal-modal-in 300ms;"
          tabindex="-1"
        >
          <div>
            <div
              class="flex flex-col modal-container"
            >
              <div
                class="flex flex-row justify-between modal-header items-center relative"
              >
                <div
                  class="flex flex-row items-center focus-icon"
                  tabindex="1"
                >
                  <img
                    alt="back"
                    class="modal-icon"
                    data-nimg="1"
                    decoding="async"
                    height="40"
                    loading="lazy"
                    src="/_next/image?url=%2Fimg.jpg&w=96&q=75"
                    srcset="/_next/image?url=%2Fimg.jpg&w=48&q=75 1x, /_next/image?url=%2Fimg.jpg&w=96&q=75 2x"
                    style="color: transparent;"
                    width="40"
                  />
                  <p
                    class="body-1 primary-color underline"
                  >
                    Back
                  </p>
                </div>
                <img
                  alt="bcbst logo"
                  class="modal-icon modal-header-logo absolute m-auto left-0 right-0"
                  data-nimg="1"
                  decoding="async"
                  height="40"
                  loading="lazy"
                  src="/_next/image?url=%2Fimg.jpg&w=96&q=75"
                  srcset="/_next/image?url=%2Fimg.jpg&w=48&q=75 1x, /_next/image?url=%2Fimg.jpg&w=96&q=75 2x"
                  style="color: transparent;"
                  width="40"
                />
                <div
                  class="size-8 focus-icon"
                  tabindex="0"
                >
                  <img
                    alt="close"
                    class="size-4"
                    data-nimg="1"
                    decoding="async"
                    height="40"
                    loading="lazy"
                    src="/_next/image?url=%2Fimg.jpg&w=96&q=75"
                    srcset="/_next/image?url=%2Fimg.jpg&w=48&q=75 1x, /_next/image?url=%2Fimg.jpg&w=96&q=75 2x"
                    style="color: transparent;"
                    width="40"
                  />
                </div>
              </div>
              <span
                style="display: block; width: 1px; min-width: 1px; height: 32px; min-height: 32px;"
              />
              <div
                class="flex flex-row flex-grow justify-center"
              >
                <div
                  class="flex flex-row justify-center modal-content"
                >
                  <div
                    class="flex flex-col items-center"
                  >
                    <span
                      style="display: block; width: 1px; min-width: 1px; height: 32px; min-height: 32px;"
                    />
                    <h2
                      class="title-2"
                    >
                      Email Setup
                    </h2>
                    <span
                      style="display: block; width: 1px; min-width: 1px; height: 16px; min-height: 16px;"
                    />
                    <p
                      class="body-1 body-1 text-center"
                    >
                      Enter the security code sent to your email to complete email setup.We've sent a code to:
                    </p>
                    <div
                      class="flex flex-col w-[358px]"
                    >
                      <span
                        style="display: block; width: 1px; min-width: 1px; height: 16px; min-height: 16px;"
                      />
                      <div
                        class="flex flex-col"
                      >
                        <p
                          class="body-1 body-1 text-center font-bold"
                        >
                          chall123@gmail.com
                        </p>
                        <span
                          style="display: block; width: 1px; min-width: 1px; height: 32px; min-height: 32px;"
                        />
                        <div
                          class="flex flex-col w-full text-field"
                        >
                          <p>
                            Enter Security Code
                          </p>
                          <div
<<<<<<< HEAD
                            class="flex flex-row items-center input   "
                          >
                            <input
                              aria-label="Enter Security Code"
                              class=""
=======
                            class="flex flex-row items-center input  "
                          >
                            <input
                              aria-label="Enter Security Code"
>>>>>>> ce6f310b
                              type="text"
                              value=""
                            />
                            <div
                              class="cursor-pointer"
                            />
                          </div>
<<<<<<< HEAD
=======
                          <div
                            class="error-container mt-1 p-1"
                          >
                            <div />
                          </div>
>>>>>>> ce6f310b
                        </div>
                        <span
                          style="display: block; width: 1px; min-width: 1px; height: 16px; min-height: 16px;"
                        />
                        <a
<<<<<<< HEAD
                          style="display: block;"
                          tabindex="-1"
=======
                          aria-label="Resend Code"
                          style="display: block;"
>>>>>>> ce6f310b
                        >
                          <button
                            class="flex flex-row link-container self-start"
                            style="max-width: max-content; height: auto; display: block;"
<<<<<<< HEAD
                            tabindex="0"
                          >
                            <p
                              class="link undefined"
                              style="display: block;"
=======
                            tabindex="-1"
                            type="button"
                          >
                            <p
                              class="link undefined"
>>>>>>> ce6f310b
                            >
                              Resend Code
                            </p>
                          </button>
                        </a>
                        <span
                          style="display: block; width: 1px; min-width: 1px; height: 32px; min-height: 32px;"
                        />
                      </div>
                      <button
                        aria-label="Confirm"
                        class="button-text primary text-center flex flex-row justify-center items-center min-w-fit inactive font-bold active"
<<<<<<< HEAD
                        disabled=""
=======
>>>>>>> ce6f310b
                        type="button"
                      >
                        Confirm
                      </button>
                      <span
                        style="display: block; width: 1px; min-width: 1px; height: 24px; min-height: 24px;"
                      />
                    </div>
                    <a
<<<<<<< HEAD
                      style="display: block;"
                      tabindex="-1"
=======
                      aria-label="Cancel"
                      style="display: block;"
>>>>>>> ce6f310b
                    >
                      <button
                        class="flex flex-row link-container undefined"
                        style="max-width: max-content; height: auto; display: block;"
<<<<<<< HEAD
                        tabindex="0"
                      >
                        <p
                          class="link undefined"
                          style="display: block;"
=======
                        tabindex="-1"
                        type="button"
                      >
                        <p
                          class="link undefined"
>>>>>>> ce6f310b
                        >
                          Cancel
                        </p>
                      </button>
                    </a>
                  </div>
                </div>
              </div>
              <span
                style="display: block; width: 1px; min-width: 1px; height: 32px; min-height: 32px;"
              />
              <div
                class="flex flex-row justify-center modal-footer"
              >
                <img
                  alt="bcbst logo"
                  class="modal-icon"
                  data-nimg="1"
                  decoding="async"
                  height="40"
                  loading="lazy"
                  src="/_next/image?url=%2Fimg.jpg&w=96&q=75"
                  srcset="/_next/image?url=%2Fimg.jpg&w=48&q=75 1x, /_next/image?url=%2Fimg.jpg&w=96&q=75 2x"
                  style="color: transparent;"
                  width="40"
                />
              </div>
            </div>
          </div>
        </div>
      </div>
    </div>
  </div>
</body>
`;

exports[`Add Mfa Email Journey should render the screens correctly 3`] = `
<body
  style="overflow: hidden;"
>
  <div />
  <div>
    <div
      class="react-responsive-modal-root"
      data-testid="root"
    >
      <div
        aria-hidden="true"
        class="react-responsive-modal-overlay modal-overlay"
        data-testid="overlay"
        style="animation: react-responsive-modal-overlay-in 300ms;"
      />
      <div
        class="react-responsive-modal-container"
        data-testid="modal-container"
      >
        <div
          aria-modal="true"
          class="react-responsive-modal-modal"
          data-testid="modal"
          role="dialog"
          style="animation: react-responsive-modal-modal-in 300ms;"
          tabindex="-1"
        >
          <div>
            <div
              class="flex flex-col modal-container"
            >
              <div
                class="flex flex-row justify-between modal-header items-center relative"
              >
                <div
                  tabindex="1"
                />
                <img
                  alt="bcbst logo"
                  class="modal-icon modal-header-logo absolute m-auto left-0 right-0"
                  data-nimg="1"
                  decoding="async"
                  height="40"
                  loading="lazy"
                  src="/_next/image?url=%2Fimg.jpg&w=96&q=75"
                  srcset="/_next/image?url=%2Fimg.jpg&w=48&q=75 1x, /_next/image?url=%2Fimg.jpg&w=96&q=75 2x"
                  style="color: transparent;"
                  width="40"
                />
                <div
                  class="size-8 focus-icon"
                  tabindex="0"
                >
                  <img
                    alt="close"
                    class="size-4"
                    data-nimg="1"
                    decoding="async"
                    height="40"
                    loading="lazy"
                    src="/_next/image?url=%2Fimg.jpg&w=96&q=75"
                    srcset="/_next/image?url=%2Fimg.jpg&w=48&q=75 1x, /_next/image?url=%2Fimg.jpg&w=96&q=75 2x"
                    style="color: transparent;"
                    width="40"
                  />
                </div>
              </div>
              <span
                style="display: block; width: 1px; min-width: 1px; height: 32px; min-height: 32px;"
              />
              <div
                class="flex flex-row flex-grow justify-center"
              >
                <div
                  class="flex flex-row justify-center modal-content"
                >
                  <div
                    class="flex flex-col items-center"
                  >
                    <img
                      alt="success"
                      class="size-[80px]"
                      data-nimg="1"
                      decoding="async"
                      height="40"
                      loading="lazy"
                      src="/_next/image?url=%2Fimg.jpg&w=96&q=75"
                      srcset="/_next/image?url=%2Fimg.jpg&w=48&q=75 1x, /_next/image?url=%2Fimg.jpg&w=96&q=75 2x"
                      style="color: transparent;"
                      width="40"
                    />
                    <span
                      style="display: block; width: 1px; min-width: 1px; height: 24px; min-height: 24px;"
                    />
                    <h1
                      class="title-1 title-2"
                    >
                      Email Setup is Complete
                    </h1>
                    <span
                      style="display: block; width: 1px; min-width: 1px; height: 16px; min-height: 16px;"
                    />
                    <div
                      class="flex flex-col w-[358px]"
                    >
                      <div
                        class="flex flex-col items-center"
                      >
                        <p
                          class="body-1 text-center"
                        >
                          The next time you login, you'll receive an email with a security code to:
                        </p>
                        <span
                          style="display: block; width: 1px; min-width: 1px; height: 16px; min-height: 16px;"
                        />
                        <p
                          class="body-1"
                        >
                          chall123@gmail.com
                        </p>
                      </div>
                      <span
                        style="display: block; width: 1px; min-width: 1px; height: 32px; min-height: 32px;"
                      />
                      <button
                        aria-label="Done"
                        class="button-text primary text-center flex flex-row justify-center items-center min-w-fit null undefined"
                        type="button"
                      >
                        Done
                      </button>
                    </div>
                  </div>
                </div>
              </div>
              <span
                style="display: block; width: 1px; min-width: 1px; height: 32px; min-height: 32px;"
              />
              <div
                class="flex flex-row justify-center modal-footer"
              >
                <img
                  alt="bcbst logo"
                  class="modal-icon"
                  data-nimg="1"
                  decoding="async"
                  height="40"
                  loading="lazy"
                  src="/_next/image?url=%2Fimg.jpg&w=96&q=75"
                  srcset="/_next/image?url=%2Fimg.jpg&w=48&q=75 1x, /_next/image?url=%2Fimg.jpg&w=96&q=75 2x"
                  style="color: transparent;"
                  width="40"
                />
              </div>
            </div>
          </div>
        </div>
      </div>
    </div>
  </div>
</body>
`;

exports[`Add Mfa Email Journey should show error when we input invalid Email Address 1`] = `
<body
  style="overflow: hidden;"
>
  <div />
  <div>
    <div
      class="react-responsive-modal-root"
      data-testid="root"
    >
      <div
        aria-hidden="true"
        class="react-responsive-modal-overlay modal-overlay"
        data-testid="overlay"
        style="animation: react-responsive-modal-overlay-in 300ms;"
      />
      <div
        class="react-responsive-modal-container"
        data-testid="modal-container"
      >
        <div
          aria-modal="true"
          class="react-responsive-modal-modal"
          data-testid="modal"
          role="dialog"
          style="animation: react-responsive-modal-modal-in 300ms;"
          tabindex="-1"
        >
          <div>
            <div
              class="flex flex-col modal-container"
            >
              <div
                class="flex flex-row justify-between modal-header items-center relative"
              >
                <div
                  tabindex="1"
                />
                <img
                  alt="bcbst logo"
                  class="modal-icon modal-header-logo absolute m-auto left-0 right-0"
                  data-nimg="1"
                  decoding="async"
                  height="40"
                  loading="lazy"
                  src="/_next/image?url=%2Fimg.jpg&w=96&q=75"
                  srcset="/_next/image?url=%2Fimg.jpg&w=48&q=75 1x, /_next/image?url=%2Fimg.jpg&w=96&q=75 2x"
                  style="color: transparent;"
                  width="40"
                />
                <div
                  class="size-8 focus-icon"
                  tabindex="0"
                >
                  <img
                    alt="close"
                    class="size-4"
                    data-nimg="1"
                    decoding="async"
                    height="40"
                    loading="lazy"
                    src="/_next/image?url=%2Fimg.jpg&w=96&q=75"
                    srcset="/_next/image?url=%2Fimg.jpg&w=48&q=75 1x, /_next/image?url=%2Fimg.jpg&w=96&q=75 2x"
                    style="color: transparent;"
                    width="40"
                  />
                </div>
              </div>
              <span
                style="display: block; width: 1px; min-width: 1px; height: 32px; min-height: 32px;"
              />
              <div
                class="flex flex-row flex-grow justify-center"
              >
                <div
                  class="flex flex-row justify-center modal-content"
                >
                  <div
                    class="flex flex-col items-center"
                  >
                    <h1
                      class="title-1 title-2"
                    >
                      Email Setup
                    </h1>
                    <span
                      style="display: block; width: 1px; min-width: 1px; height: 16px; min-height: 16px;"
                    />
                    <p
                      class="body-1 text-center"
                    >
                      Enter the email address you'd like to use for communications and security settings.
                    </p>
                    <span
                      style="display: block; width: 1px; min-width: 1px; height: 32px; min-height: 32px;"
                    />
                    <div
                      class="flex flex-col w-[352px]"
                    >
                      <div
                        class="flex flex-col w-full text-field"
                      >
                        <p>
                          Email Address
                        </p>
                        <div
<<<<<<< HEAD
                          class="flex flex-row items-center input   "
                        >
                          <input
                            aria-label="Email Address"
                            class=""
=======
                          class="flex flex-row items-center input  "
                        >
                          <input
                            aria-label="Email Address"
>>>>>>> ce6f310b
                            type="email"
                            value=""
                          />
                          <div
                            class="cursor-pointer"
                          />
                        </div>
                        <div
                          class="error-container mt-1 p-1"
                        >
                          <div />
                        </div>
                      </div>
                      <span
                        style="display: block; width: 1px; min-width: 1px; height: 24px; min-height: 24px;"
                      />
                      <button
                        aria-label="Next"
                        class="button-text primary text-center flex flex-row justify-center items-center min-w-fit inactive undefined"
<<<<<<< HEAD
                        disabled=""
=======
>>>>>>> ce6f310b
                        type="button"
                      >
                        Next
                      </button>
                      <span
                        style="display: block; width: 1px; min-width: 1px; height: 16px; min-height: 16px;"
                      />
                      <button
                        aria-label="Cancel"
                        class="button-text ghost text-center flex flex-row justify-center items-center min-w-fit null undefined"
                        type="button"
                      >
                        Cancel
                      </button>
                    </div>
                  </div>
                </div>
              </div>
              <span
                style="display: block; width: 1px; min-width: 1px; height: 32px; min-height: 32px;"
              />
              <div
                class="flex flex-row justify-center modal-footer"
              >
                <img
                  alt="bcbst logo"
                  class="modal-icon"
                  data-nimg="1"
                  decoding="async"
                  height="40"
                  loading="lazy"
                  src="/_next/image?url=%2Fimg.jpg&w=96&q=75"
                  srcset="/_next/image?url=%2Fimg.jpg&w=48&q=75 1x, /_next/image?url=%2Fimg.jpg&w=96&q=75 2x"
                  style="color: transparent;"
                  width="40"
                />
              </div>
            </div>
          </div>
        </div>
      </div>
    </div>
  </div>
</body>
`;

exports[`Add Mfa Email Journey should show error when we input invalid Email Address 2`] = `
<body
  style="overflow: hidden;"
>
  <div />
  <div>
    <div
      class="react-responsive-modal-root"
      data-testid="root"
    >
      <div
        aria-hidden="true"
        class="react-responsive-modal-overlay modal-overlay"
        data-testid="overlay"
        style="animation: react-responsive-modal-overlay-in 300ms;"
      />
      <div
        class="react-responsive-modal-container"
        data-testid="modal-container"
      >
        <div
          aria-modal="true"
          class="react-responsive-modal-modal"
          data-testid="modal"
          role="dialog"
          style="animation: react-responsive-modal-modal-in 300ms;"
          tabindex="-1"
        >
          <div>
            <div
              class="flex flex-col modal-container"
            >
              <div
                class="flex flex-row justify-between modal-header items-center relative"
              >
                <div
                  tabindex="1"
                />
                <img
                  alt="bcbst logo"
                  class="modal-icon modal-header-logo absolute m-auto left-0 right-0"
                  data-nimg="1"
                  decoding="async"
                  height="40"
                  loading="lazy"
                  src="/_next/image?url=%2Fimg.jpg&w=96&q=75"
                  srcset="/_next/image?url=%2Fimg.jpg&w=48&q=75 1x, /_next/image?url=%2Fimg.jpg&w=96&q=75 2x"
                  style="color: transparent;"
                  width="40"
                />
                <div
                  class="size-8 focus-icon"
                  tabindex="0"
                >
                  <img
                    alt="close"
                    class="size-4"
                    data-nimg="1"
                    decoding="async"
                    height="40"
                    loading="lazy"
                    src="/_next/image?url=%2Fimg.jpg&w=96&q=75"
                    srcset="/_next/image?url=%2Fimg.jpg&w=48&q=75 1x, /_next/image?url=%2Fimg.jpg&w=96&q=75 2x"
                    style="color: transparent;"
                    width="40"
                  />
                </div>
              </div>
              <span
                style="display: block; width: 1px; min-width: 1px; height: 32px; min-height: 32px;"
              />
              <div
                class="flex flex-row flex-grow justify-center"
              >
                <div
                  class="flex flex-row justify-center modal-content"
                >
                  <div
                    class="flex flex-col items-center"
                  >
                    <h1
                      class="title-1 title-2"
                    >
                      Email Setup
                    </h1>
                    <span
                      style="display: block; width: 1px; min-width: 1px; height: 16px; min-height: 16px;"
                    />
                    <p
                      class="body-1 text-center"
                    >
                      Enter the email address you'd like to use for communications and security settings.
                    </p>
                    <span
                      style="display: block; width: 1px; min-width: 1px; height: 32px; min-height: 32px;"
                    />
                    <div
                      class="flex flex-col w-[352px]"
                    >
                      <div
                        class="flex flex-col w-full text-field"
                      >
                        <p>
                          Email Address
                        </p>
                        <div
<<<<<<< HEAD
                          class="flex flex-row items-center input  input-focus error-input"
                        >
                          <input
                            aria-label="Email Address"
                            class=""
=======
                          class="flex flex-row items-center input input-focus error-input"
                        >
                          <input
                            aria-label="Email Address"
>>>>>>> ce6f310b
                            type="email"
                            value="chall123gmail.com"
                          />
                          <div
                            class="cursor-pointer"
                          />
                        </div>
                        <div
                          class="error-container mt-1 p-1"
                        >
                          <div>
                            <div
                              class="flex flex-row"
                            >
                              <div
                                class="inline-flex"
                              >
                                <img
                                  alt="ErrorIcon"
                                  class="icon"
                                  data-nimg="1"
                                  decoding="async"
                                  height="40"
                                  loading="lazy"
                                  src="/_next/image?url=%2Fimg.jpg&w=96&q=75"
                                  srcset="/_next/image?url=%2Fimg.jpg&w=48&q=75 1x, /_next/image?url=%2Fimg.jpg&w=96&q=75 2x"
                                  style="color: transparent;"
                                  width="40"
                                />
                                <p
                                  class="ml-2"
                                >
                                  Invalid Email Address
                                </p>
                              </div>
                            </div>
                          </div>
                        </div>
                      </div>
                      <span
                        style="display: block; width: 1px; min-width: 1px; height: 24px; min-height: 24px;"
                      />
                      <button
                        aria-label="Next"
                        class="button-text primary text-center flex flex-row justify-center items-center min-w-fit inactive undefined"
<<<<<<< HEAD
                        disabled=""
=======
>>>>>>> ce6f310b
                        type="button"
                      >
                        Next
                      </button>
                      <span
                        style="display: block; width: 1px; min-width: 1px; height: 16px; min-height: 16px;"
                      />
                      <button
                        aria-label="Cancel"
                        class="button-text ghost text-center flex flex-row justify-center items-center min-w-fit null undefined"
                        type="button"
                      >
                        Cancel
                      </button>
                    </div>
                  </div>
                </div>
              </div>
              <span
                style="display: block; width: 1px; min-width: 1px; height: 32px; min-height: 32px;"
              />
              <div
                class="flex flex-row justify-center modal-footer"
              >
                <img
                  alt="bcbst logo"
                  class="modal-icon"
                  data-nimg="1"
                  decoding="async"
                  height="40"
                  loading="lazy"
                  src="/_next/image?url=%2Fimg.jpg&w=96&q=75"
                  srcset="/_next/image?url=%2Fimg.jpg&w=48&q=75 1x, /_next/image?url=%2Fimg.jpg&w=96&q=75 2x"
                  style="color: transparent;"
                  width="40"
                />
              </div>
            </div>
          </div>
        </div>
      </div>
    </div>
  </div>
</body>
`;<|MERGE_RESOLUTION|>--- conflicted
+++ resolved
@@ -106,18 +106,11 @@
                           Email Address
                         </p>
                         <div
-<<<<<<< HEAD
                           class="flex flex-row items-center input   "
                         >
                           <input
                             aria-label="Email Address"
                             class=""
-=======
-                          class="flex flex-row items-center input  "
-                        >
-                          <input
-                            aria-label="Email Address"
->>>>>>> ce6f310b
                             type="email"
                             value=""
                           />
@@ -137,10 +130,7 @@
                       <button
                         aria-label="Next"
                         class="button-text primary text-center flex flex-row justify-center items-center min-w-fit inactive undefined"
-<<<<<<< HEAD
                         disabled=""
-=======
->>>>>>> ce6f310b
                         type="button"
                       >
                         Next
@@ -326,18 +316,11 @@
                             Enter Security Code
                           </p>
                           <div
-<<<<<<< HEAD
                             class="flex flex-row items-center input   "
                           >
                             <input
                               aria-label="Enter Security Code"
                               class=""
-=======
-                            class="flex flex-row items-center input  "
-                          >
-                            <input
-                              aria-label="Enter Security Code"
->>>>>>> ce6f310b
                               type="text"
                               value=""
                             />
@@ -345,43 +328,24 @@
                               class="cursor-pointer"
                             />
                           </div>
-<<<<<<< HEAD
-=======
-                          <div
-                            class="error-container mt-1 p-1"
-                          >
-                            <div />
-                          </div>
->>>>>>> ce6f310b
                         </div>
                         <span
                           style="display: block; width: 1px; min-width: 1px; height: 16px; min-height: 16px;"
                         />
                         <a
-<<<<<<< HEAD
+                          aria-label="Resend Code"
                           style="display: block;"
                           tabindex="-1"
-=======
-                          aria-label="Resend Code"
-                          style="display: block;"
->>>>>>> ce6f310b
                         >
                           <button
                             class="flex flex-row link-container self-start"
                             style="max-width: max-content; height: auto; display: block;"
-<<<<<<< HEAD
-                            tabindex="0"
-                          >
-                            <p
-                              class="link undefined"
-                              style="display: block;"
-=======
                             tabindex="-1"
                             type="button"
                           >
                             <p
                               class="link undefined"
->>>>>>> ce6f310b
+                              style="display: block;"
                             >
                               Resend Code
                             </p>
@@ -394,10 +358,7 @@
                       <button
                         aria-label="Confirm"
                         class="button-text primary text-center flex flex-row justify-center items-center min-w-fit inactive font-bold active"
-<<<<<<< HEAD
                         disabled=""
-=======
->>>>>>> ce6f310b
                         type="button"
                       >
                         Confirm
@@ -407,30 +368,19 @@
                       />
                     </div>
                     <a
-<<<<<<< HEAD
+                      aria-label="Cancel"
                       style="display: block;"
                       tabindex="-1"
-=======
-                      aria-label="Cancel"
-                      style="display: block;"
->>>>>>> ce6f310b
                     >
                       <button
                         class="flex flex-row link-container undefined"
                         style="max-width: max-content; height: auto; display: block;"
-<<<<<<< HEAD
-                        tabindex="0"
+                        tabindex="-1"
+                        type="button"
                       >
                         <p
                           class="link undefined"
                           style="display: block;"
-=======
-                        tabindex="-1"
-                        type="button"
-                      >
-                        <p
-                          class="link undefined"
->>>>>>> ce6f310b
                         >
                           Cancel
                         </p>
@@ -738,18 +688,11 @@
                           Email Address
                         </p>
                         <div
-<<<<<<< HEAD
                           class="flex flex-row items-center input   "
                         >
                           <input
                             aria-label="Email Address"
                             class=""
-=======
-                          class="flex flex-row items-center input  "
-                        >
-                          <input
-                            aria-label="Email Address"
->>>>>>> ce6f310b
                             type="email"
                             value=""
                           />
@@ -769,10 +712,7 @@
                       <button
                         aria-label="Next"
                         class="button-text primary text-center flex flex-row justify-center items-center min-w-fit inactive undefined"
-<<<<<<< HEAD
                         disabled=""
-=======
->>>>>>> ce6f310b
                         type="button"
                       >
                         Next
@@ -925,18 +865,11 @@
                           Email Address
                         </p>
                         <div
-<<<<<<< HEAD
                           class="flex flex-row items-center input  input-focus error-input"
                         >
                           <input
                             aria-label="Email Address"
                             class=""
-=======
-                          class="flex flex-row items-center input input-focus error-input"
-                        >
-                          <input
-                            aria-label="Email Address"
->>>>>>> ce6f310b
                             type="email"
                             value="chall123gmail.com"
                           />
@@ -982,10 +915,7 @@
                       <button
                         aria-label="Next"
                         class="button-text primary text-center flex flex-row justify-center items-center min-w-fit inactive undefined"
-<<<<<<< HEAD
                         disabled=""
-=======
->>>>>>> ce6f310b
                         type="button"
                       >
                         Next
