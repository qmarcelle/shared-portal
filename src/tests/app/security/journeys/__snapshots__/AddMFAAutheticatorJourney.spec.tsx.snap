// Jest Snapshot v1, https://goo.gl/fbAQLP

exports[`Authenticator App Setup should render the screens correctly 1`] = `
<body
  style="overflow: hidden;"
>
  <div />
  <div>
    <div
      class="react-responsive-modal-root"
      data-testid="root"
    >
      <div
        aria-hidden="true"
        class="react-responsive-modal-overlay modal-overlay"
        data-testid="overlay"
        style="animation: react-responsive-modal-overlay-in 300ms;"
      />
      <div
        class="react-responsive-modal-container"
        data-testid="modal-container"
      >
        <div
          aria-modal="true"
          class="react-responsive-modal-modal"
          data-testid="modal"
          role="dialog"
          style="animation: react-responsive-modal-modal-in 300ms;"
          tabindex="-1"
        >
          <div>
            <div
              class="flex flex-col modal-container"
            >
              <div
                class="flex flex-row justify-between modal-header items-center relative"
              >
                <div
                  tabindex="1"
                />
                <img
                  alt="bcbst logo"
                  class="modal-icon modal-header-logo absolute m-auto left-0 right-0"
                  data-nimg="1"
                  decoding="async"
                  height="40"
                  loading="lazy"
                  src="/_next/image?url=%2Fimg.jpg&w=96&q=75"
                  srcset="/_next/image?url=%2Fimg.jpg&w=48&q=75 1x, /_next/image?url=%2Fimg.jpg&w=96&q=75 2x"
                  style="color: transparent;"
                  width="40"
                />
                <div
                  class="size-8 focus-icon"
                  tabindex="0"
                >
                  <img
                    alt="close"
                    class="size-4"
                    data-nimg="1"
                    decoding="async"
                    height="40"
                    loading="lazy"
                    src="/_next/image?url=%2Fimg.jpg&w=96&q=75"
                    srcset="/_next/image?url=%2Fimg.jpg&w=48&q=75 1x, /_next/image?url=%2Fimg.jpg&w=96&q=75 2x"
                    style="color: transparent;"
                    width="40"
                  />
                </div>
              </div>
              <span
                style="display: block; width: 1px; min-width: 1px; height: 32px; min-height: 32px;"
              />
              <div
                class="flex flex-row flex-grow justify-center"
              >
                <div
                  class="flex flex-row justify-center modal-content"
                >
                  <div
                    class="flex flex-col items-center"
                  >
                    <span
                      style="display: block; width: 1px; min-width: 1px; height: 32px; min-height: 32px;"
                    />
                    <h2
                      class="title-2"
                    >
                      Authenticator App Setup
                    </h2>
                    <span
                      style="display: block; width: 1px; min-width: 1px; height: 16px; min-height: 16px;"
                    />
                    <p
                      class="body-1 body-1 text-center"
                    >
                      Scan the QR Code or manually type the secret key into your authenticator app then enter the security code.
                    </p>
                    <div
                      class="flex flex-col w-[358px]"
                    >
                      <span
                        style="display: block; width: 1px; min-width: 1px; height: 16px; min-height: 16px;"
                      />
                      <div
                        class="flex flex-col items-center"
                      >
                        <div
                          style="min-width: 132px; height: 132px;"
                        >
                          <div>
                            <canvas
                              height="128"
                              style="height: 128px; width: 128px;"
                              width="128"
                            />
                          </div>
                        </div>
                        <span
                          style="display: block; width: 1px; min-width: 1px; height: 24px; min-height: 24px;"
                        />
                        <p
                          class="body-1 body-1 font-bold"
                        >
                          Secret Key:
                        </p>
                        <span
                          style="display: block; width: 1px; min-width: 1px; height: 8px; min-height: 8px;"
                        />
                        <p
                          class="body-1"
                        >
                          ZEHLSQVDBQACU44JEF2BGVJ45KHFRDYJ
                        </p>
                        <span
                          style="display: block; width: 1px; min-width: 1px; height: 24px; min-height: 24px;"
                        />
                        <div
                          class=""
                          style="width: 100%; height: 1px; background-color: rgb(204, 204, 204);"
                        />
                        <span
                          style="display: block; width: 1px; min-width: 1px; height: 24px; min-height: 24px;"
                        />
                        <div
                          class="flex flex-col w-full text-field"
                        >
                          <p>
                            Enter Security Code
                          </p>
                          <div
<<<<<<< HEAD
                            class="flex flex-row items-center input   "
                          >
                            <input
                              aria-label="Enter Security Code"
                              class=""
=======
                            class="flex flex-row items-center input  "
                          >
                            <input
                              aria-label="Enter Security Code"
>>>>>>> 80d87df0
                              type="text"
                              value=""
                            />
                            <div
                              class="cursor-pointer"
                            />
                          </div>
<<<<<<< HEAD
=======
                          <div
                            class="error-container mt-1 p-1"
                          >
                            <div />
                          </div>
>>>>>>> 80d87df0
                        </div>
                        <span
                          style="display: block; width: 1px; min-width: 1px; height: 24px; min-height: 24px;"
                        />
                      </div>
                      <button
                        aria-label="Confirm"
                        class="button-text primary text-center flex flex-row justify-center items-center min-w-fit inactive font-bold active"
<<<<<<< HEAD
                        disabled=""
=======
>>>>>>> 80d87df0
                        type="button"
                      >
                        Confirm
                      </button>
                      <span
                        style="display: block; width: 1px; min-width: 1px; height: 24px; min-height: 24px;"
                      />
                    </div>
                    <a
<<<<<<< HEAD
                      style="display: block;"
                      tabindex="-1"
=======
                      aria-label="Cancel"
                      style="display: block;"
>>>>>>> 80d87df0
                    >
                      <button
                        class="flex flex-row link-container undefined"
                        style="max-width: max-content; height: auto; display: block;"
<<<<<<< HEAD
                        tabindex="0"
                      >
                        <p
                          class="link undefined"
                          style="display: block;"
=======
                        tabindex="-1"
                        type="button"
                      >
                        <p
                          class="link undefined"
>>>>>>> 80d87df0
                        >
                          Cancel
                        </p>
                      </button>
                    </a>
                  </div>
                </div>
              </div>
              <span
                style="display: block; width: 1px; min-width: 1px; height: 32px; min-height: 32px;"
              />
              <div
                class="flex flex-row justify-center modal-footer"
              >
                <img
                  alt="bcbst logo"
                  class="modal-icon"
                  data-nimg="1"
                  decoding="async"
                  height="40"
                  loading="lazy"
                  src="/_next/image?url=%2Fimg.jpg&w=96&q=75"
                  srcset="/_next/image?url=%2Fimg.jpg&w=48&q=75 1x, /_next/image?url=%2Fimg.jpg&w=96&q=75 2x"
                  style="color: transparent;"
                  width="40"
                />
              </div>
            </div>
          </div>
        </div>
      </div>
    </div>
  </div>
</body>
`;

exports[`Authenticator App Setup should render the screens correctly 2`] = `
<body
  style="overflow: hidden;"
>
  <div />
  <div>
    <div
      class="react-responsive-modal-root"
      data-testid="root"
    >
      <div
        aria-hidden="true"
        class="react-responsive-modal-overlay modal-overlay"
        data-testid="overlay"
        style="animation: react-responsive-modal-overlay-in 300ms;"
      />
      <div
        class="react-responsive-modal-container"
        data-testid="modal-container"
      >
        <div
          aria-modal="true"
          class="react-responsive-modal-modal"
          data-testid="modal"
          role="dialog"
          style="animation: react-responsive-modal-modal-in 300ms;"
          tabindex="-1"
        >
          <div>
            <div
              class="flex flex-col modal-container"
            >
              <div
                class="flex flex-row justify-between modal-header items-center relative"
              >
                <div
                  tabindex="1"
                />
                <img
                  alt="bcbst logo"
                  class="modal-icon modal-header-logo absolute m-auto left-0 right-0"
                  data-nimg="1"
                  decoding="async"
                  height="40"
                  loading="lazy"
                  src="/_next/image?url=%2Fimg.jpg&w=96&q=75"
                  srcset="/_next/image?url=%2Fimg.jpg&w=48&q=75 1x, /_next/image?url=%2Fimg.jpg&w=96&q=75 2x"
                  style="color: transparent;"
                  width="40"
                />
                <div
                  class="size-8 focus-icon"
                  tabindex="0"
                >
                  <img
                    alt="close"
                    class="size-4"
                    data-nimg="1"
                    decoding="async"
                    height="40"
                    loading="lazy"
                    src="/_next/image?url=%2Fimg.jpg&w=96&q=75"
                    srcset="/_next/image?url=%2Fimg.jpg&w=48&q=75 1x, /_next/image?url=%2Fimg.jpg&w=96&q=75 2x"
                    style="color: transparent;"
                    width="40"
                  />
                </div>
              </div>
              <span
                style="display: block; width: 1px; min-width: 1px; height: 32px; min-height: 32px;"
              />
              <div
                class="flex flex-row flex-grow justify-center"
              >
                <div
                  class="flex flex-row justify-center modal-content"
                >
                  <div
                    class="flex flex-col items-center"
                  >
                    <img
                      alt="success"
                      class="size-[80px]"
                      data-nimg="1"
                      decoding="async"
                      height="40"
                      loading="lazy"
                      src="/_next/image?url=%2Fimg.jpg&w=96&q=75"
                      srcset="/_next/image?url=%2Fimg.jpg&w=48&q=75 1x, /_next/image?url=%2Fimg.jpg&w=96&q=75 2x"
                      style="color: transparent;"
                      width="40"
                    />
                    <span
                      style="display: block; width: 1px; min-width: 1px; height: 24px; min-height: 24px;"
                    />
                    <h1
                      class="title-1 title-2"
                    >
                      Authenticator App Setup Complete
                    </h1>
                    <span
                      style="display: block; width: 1px; min-width: 1px; height: 16px; min-height: 16px;"
                    />
                    <div
                      class="flex flex-col w-[358px]"
                    >
                      <div
                        class="flex flex-col items-center"
                      >
                        <p
                          class="body-1 text-center"
                        >
                          The next time you login, you'll generate a code through your authenticator app.
                        </p>
                        <span
                          style="display: block; width: 1px; min-width: 1px; height: 32px; min-height: 32px;"
                        />
                      </div>
                      <span
                        style="display: block; width: 1px; min-width: 1px; height: 32px; min-height: 32px;"
                      />
                      <button
                        aria-label="Done"
                        class="button-text primary text-center flex flex-row justify-center items-center min-w-fit null undefined"
                        type="button"
                      >
                        Done
                      </button>
                    </div>
                  </div>
                </div>
              </div>
              <span
                style="display: block; width: 1px; min-width: 1px; height: 32px; min-height: 32px;"
              />
              <div
                class="flex flex-row justify-center modal-footer"
              >
                <img
                  alt="bcbst logo"
                  class="modal-icon"
                  data-nimg="1"
                  decoding="async"
                  height="40"
                  loading="lazy"
                  src="/_next/image?url=%2Fimg.jpg&w=96&q=75"
                  srcset="/_next/image?url=%2Fimg.jpg&w=48&q=75 1x, /_next/image?url=%2Fimg.jpg&w=96&q=75 2x"
                  style="color: transparent;"
                  width="40"
                />
              </div>
            </div>
          </div>
        </div>
      </div>
    </div>
  </div>
</body>
`;

exports[`Authenticator App Setup should render the screens without error when we close the modal previously with error 1`] = `
<body
  style="overflow: hidden;"
>
  <div />
  <div>
    <div
      class="react-responsive-modal-root"
      data-testid="root"
    >
      <div
        aria-hidden="true"
        class="react-responsive-modal-overlay modal-overlay"
        data-testid="overlay"
        style="animation: react-responsive-modal-overlay-in 300ms;"
      />
      <div
        class="react-responsive-modal-container"
        data-testid="modal-container"
      >
        <div
          aria-modal="true"
          class="react-responsive-modal-modal"
          data-testid="modal"
          role="dialog"
          style="animation: react-responsive-modal-modal-in 300ms;"
          tabindex="-1"
        >
          <div>
            <div
              class="flex flex-col modal-container"
            >
              <div
                class="flex flex-row justify-between modal-header items-center relative"
              >
                <div
                  tabindex="1"
                />
                <img
                  alt="bcbst logo"
                  class="modal-icon modal-header-logo absolute m-auto left-0 right-0"
                  data-nimg="1"
                  decoding="async"
                  height="40"
                  loading="lazy"
                  src="/_next/image?url=%2Fimg.jpg&w=96&q=75"
                  srcset="/_next/image?url=%2Fimg.jpg&w=48&q=75 1x, /_next/image?url=%2Fimg.jpg&w=96&q=75 2x"
                  style="color: transparent;"
                  width="40"
                />
                <div
                  class="size-8 focus-icon"
                  tabindex="0"
                >
                  <img
                    alt="close"
                    class="size-4"
                    data-nimg="1"
                    decoding="async"
                    height="40"
                    loading="lazy"
                    src="/_next/image?url=%2Fimg.jpg&w=96&q=75"
                    srcset="/_next/image?url=%2Fimg.jpg&w=48&q=75 1x, /_next/image?url=%2Fimg.jpg&w=96&q=75 2x"
                    style="color: transparent;"
                    width="40"
                  />
                </div>
              </div>
              <span
                style="display: block; width: 1px; min-width: 1px; height: 32px; min-height: 32px;"
              />
              <div
                class="flex flex-row flex-grow justify-center"
              >
                <div
                  class="flex flex-row justify-center modal-content"
                >
                  <div
                    class="flex flex-col items-center"
                  >
                    <span
                      style="display: block; width: 1px; min-width: 1px; height: 32px; min-height: 32px;"
                    />
                    <h2
                      class="title-2"
                    >
                      Authenticator App Setup
                    </h2>
                    <span
                      style="display: block; width: 1px; min-width: 1px; height: 16px; min-height: 16px;"
                    />
                    <p
                      class="body-1 body-1 text-center"
                    >
                      Scan the QR Code or manually type the secret key into your authenticator app then enter the security code.
                    </p>
                    <div
                      class="flex flex-col w-[358px]"
                    >
                      <span
                        style="display: block; width: 1px; min-width: 1px; height: 16px; min-height: 16px;"
                      />
                      <div
                        class="flex flex-col items-center"
                      >
                        <div
                          style="min-width: 132px; height: 132px;"
                        >
                          <div>
                            <canvas
                              height="128"
                              style="height: 128px; width: 128px;"
                              width="128"
                            />
                          </div>
                        </div>
                        <span
                          style="display: block; width: 1px; min-width: 1px; height: 24px; min-height: 24px;"
                        />
                        <p
                          class="body-1 body-1 font-bold"
                        >
                          Secret Key:
                        </p>
                        <span
                          style="display: block; width: 1px; min-width: 1px; height: 8px; min-height: 8px;"
                        />
                        <p
                          class="body-1"
                        >
                          ZEHLSQVDBQACU44JEF2BGVJ45KHFRDYJ
                        </p>
                        <span
                          style="display: block; width: 1px; min-width: 1px; height: 24px; min-height: 24px;"
                        />
                        <div
                          class=""
                          style="width: 100%; height: 1px; background-color: rgb(204, 204, 204);"
                        />
                        <span
                          style="display: block; width: 1px; min-width: 1px; height: 24px; min-height: 24px;"
                        />
                        <div
                          class="flex flex-col w-full text-field"
                        >
                          <p>
                            Enter Security Code
                          </p>
                          <div
<<<<<<< HEAD
                            class="flex flex-row items-center input   "
                          >
                            <input
                              aria-label="Enter Security Code"
                              class=""
=======
                            class="flex flex-row items-center input  "
                          >
                            <input
                              aria-label="Enter Security Code"
>>>>>>> 80d87df0
                              type="text"
                              value=""
                            />
                            <div
                              class="cursor-pointer"
                            />
                          </div>
                          <div
                            class="error-container mt-1 p-1"
                          >
                            <div />
                          </div>
                        </div>
                        <span
                          style="display: block; width: 1px; min-width: 1px; height: 24px; min-height: 24px;"
                        />
                      </div>
                      <button
                        aria-label="Confirm"
                        class="button-text primary text-center flex flex-row justify-center items-center min-w-fit inactive font-bold active"
<<<<<<< HEAD
                        disabled=""
=======
>>>>>>> 80d87df0
                        type="button"
                      >
                        Confirm
                      </button>
                      <span
                        style="display: block; width: 1px; min-width: 1px; height: 24px; min-height: 24px;"
                      />
                    </div>
                    <a
<<<<<<< HEAD
                      style="display: block;"
                      tabindex="-1"
=======
                      aria-label="Cancel"
                      style="display: block;"
>>>>>>> 80d87df0
                    >
                      <button
                        class="flex flex-row link-container undefined"
                        style="max-width: max-content; height: auto; display: block;"
<<<<<<< HEAD
                        tabindex="0"
                      >
                        <p
                          class="link undefined"
                          style="display: block;"
=======
                        tabindex="-1"
                        type="button"
                      >
                        <p
                          class="link undefined"
>>>>>>> 80d87df0
                        >
                          Cancel
                        </p>
                      </button>
                    </a>
                  </div>
                </div>
              </div>
              <span
                style="display: block; width: 1px; min-width: 1px; height: 32px; min-height: 32px;"
              />
              <div
                class="flex flex-row justify-center modal-footer"
              >
                <img
                  alt="bcbst logo"
                  class="modal-icon"
                  data-nimg="1"
                  decoding="async"
                  height="40"
                  loading="lazy"
                  src="/_next/image?url=%2Fimg.jpg&w=96&q=75"
                  srcset="/_next/image?url=%2Fimg.jpg&w=48&q=75 1x, /_next/image?url=%2Fimg.jpg&w=96&q=75 2x"
                  style="color: transparent;"
                  width="40"
                />
              </div>
            </div>
          </div>
        </div>
      </div>
    </div>
  </div>
</body>
`;

exports[`Authenticator App Setup should render the screens without error when we close the modal previously with error 2`] = `
<body
  style="overflow: hidden;"
>
  <div />
  <div>
    <div
      class="react-responsive-modal-root"
      data-testid="root"
    >
      <div
        aria-hidden="true"
        class="react-responsive-modal-overlay modal-overlay"
        data-testid="overlay"
        style="animation: react-responsive-modal-overlay-in 300ms;"
      />
      <div
        class="react-responsive-modal-container"
        data-testid="modal-container"
      >
        <div
          aria-modal="true"
          class="react-responsive-modal-modal"
          data-testid="modal"
          role="dialog"
          style="animation: react-responsive-modal-modal-in 300ms;"
          tabindex="-1"
        >
          <div>
            <div
              class="flex flex-col modal-container"
            >
              <div
                class="flex flex-row justify-between modal-header items-center relative"
              >
                <div
                  tabindex="1"
                />
                <img
                  alt="bcbst logo"
                  class="modal-icon modal-header-logo absolute m-auto left-0 right-0"
                  data-nimg="1"
                  decoding="async"
                  height="40"
                  loading="lazy"
                  src="/_next/image?url=%2Fimg.jpg&w=96&q=75"
                  srcset="/_next/image?url=%2Fimg.jpg&w=48&q=75 1x, /_next/image?url=%2Fimg.jpg&w=96&q=75 2x"
                  style="color: transparent;"
                  width="40"
                />
                <div
                  class="size-8 focus-icon"
                  tabindex="0"
                >
                  <img
                    alt="close"
                    class="size-4"
                    data-nimg="1"
                    decoding="async"
                    height="40"
                    loading="lazy"
                    src="/_next/image?url=%2Fimg.jpg&w=96&q=75"
                    srcset="/_next/image?url=%2Fimg.jpg&w=48&q=75 1x, /_next/image?url=%2Fimg.jpg&w=96&q=75 2x"
                    style="color: transparent;"
                    width="40"
                  />
                </div>
              </div>
              <span
                style="display: block; width: 1px; min-width: 1px; height: 32px; min-height: 32px;"
              />
              <div
                class="flex flex-row flex-grow justify-center"
              >
                <div
                  class="flex flex-row justify-center modal-content"
                >
                  <div
                    class="flex flex-col items-center"
                  >
                    <span
                      style="display: block; width: 1px; min-width: 1px; height: 32px; min-height: 32px;"
                    />
                    <h2
                      class="title-2"
                    >
                      Authenticator App Setup
                    </h2>
                    <span
                      style="display: block; width: 1px; min-width: 1px; height: 16px; min-height: 16px;"
                    />
                    <p
                      class="body-1 body-1 text-center"
                    >
                      Scan the QR Code or manually type the secret key into your authenticator app then enter the security code.
                    </p>
                    <div
                      class="flex flex-col w-[358px]"
                    >
                      <span
                        style="display: block; width: 1px; min-width: 1px; height: 16px; min-height: 16px;"
                      />
                      <div
                        class="flex flex-col items-center"
                      >
                        <div
                          style="min-width: 132px; height: 132px;"
                        >
                          <div>
                            <canvas
                              height="128"
                              style="height: 128px; width: 128px;"
                              width="128"
                            />
                          </div>
                        </div>
                        <span
                          style="display: block; width: 1px; min-width: 1px; height: 24px; min-height: 24px;"
                        />
                        <p
                          class="body-1 body-1 font-bold"
                        >
                          Secret Key:
                        </p>
                        <span
                          style="display: block; width: 1px; min-width: 1px; height: 8px; min-height: 8px;"
                        />
                        <p
                          class="body-1"
                        >
                          ZEHLSQVDBQACU44JEF2BGVJ45KHFRDYJ
                        </p>
                        <span
                          style="display: block; width: 1px; min-width: 1px; height: 24px; min-height: 24px;"
                        />
                        <div
                          class=""
                          style="width: 100%; height: 1px; background-color: rgb(204, 204, 204);"
                        />
                        <span
                          style="display: block; width: 1px; min-width: 1px; height: 24px; min-height: 24px;"
                        />
                        <div
                          class="flex flex-col w-full text-field"
                        >
                          <p>
                            Enter Security Code
                          </p>
                          <div
<<<<<<< HEAD
                            class="flex flex-row items-center input   "
                          >
                            <input
                              aria-label="Enter Security Code"
                              class=""
=======
                            class="flex flex-row items-center input  "
                          >
                            <input
                              aria-label="Enter Security Code"
>>>>>>> 80d87df0
                              type="text"
                              value=""
                            />
                            <div
                              class="cursor-pointer"
                            />
                          </div>
                          <div
                            class="error-container mt-1 p-1"
                          >
                            <div />
                          </div>
                        </div>
                        <span
                          style="display: block; width: 1px; min-width: 1px; height: 24px; min-height: 24px;"
                        />
                      </div>
                      <button
                        aria-label="Confirm"
                        class="button-text primary text-center flex flex-row justify-center items-center min-w-fit inactive font-bold active"
<<<<<<< HEAD
                        disabled=""
=======
>>>>>>> 80d87df0
                        type="button"
                      >
                        Confirm
                      </button>
                      <span
                        style="display: block; width: 1px; min-width: 1px; height: 24px; min-height: 24px;"
                      />
                    </div>
                    <a
<<<<<<< HEAD
                      style="display: block;"
                      tabindex="-1"
=======
                      aria-label="Cancel"
                      style="display: block;"
>>>>>>> 80d87df0
                    >
                      <button
                        class="flex flex-row link-container undefined"
                        style="max-width: max-content; height: auto; display: block;"
<<<<<<< HEAD
                        tabindex="0"
                      >
                        <p
                          class="link undefined"
                          style="display: block;"
=======
                        tabindex="-1"
                        type="button"
                      >
                        <p
                          class="link undefined"
>>>>>>> 80d87df0
                        >
                          Cancel
                        </p>
                      </button>
                    </a>
                  </div>
                </div>
              </div>
              <span
                style="display: block; width: 1px; min-width: 1px; height: 32px; min-height: 32px;"
              />
              <div
                class="flex flex-row justify-center modal-footer"
              >
                <img
                  alt="bcbst logo"
                  class="modal-icon"
                  data-nimg="1"
                  decoding="async"
                  height="40"
                  loading="lazy"
                  src="/_next/image?url=%2Fimg.jpg&w=96&q=75"
                  srcset="/_next/image?url=%2Fimg.jpg&w=48&q=75 1x, /_next/image?url=%2Fimg.jpg&w=96&q=75 2x"
                  style="color: transparent;"
                  width="40"
                />
              </div>
            </div>
          </div>
        </div>
      </div>
    </div>
  </div>
</body>
`;<|MERGE_RESOLUTION|>--- conflicted
+++ resolved
@@ -149,18 +149,11 @@
                             Enter Security Code
                           </p>
                           <div
-<<<<<<< HEAD
                             class="flex flex-row items-center input   "
                           >
                             <input
                               aria-label="Enter Security Code"
                               class=""
-=======
-                            class="flex flex-row items-center input  "
-                          >
-                            <input
-                              aria-label="Enter Security Code"
->>>>>>> 80d87df0
                               type="text"
                               value=""
                             />
@@ -168,14 +161,6 @@
                               class="cursor-pointer"
                             />
                           </div>
-<<<<<<< HEAD
-=======
-                          <div
-                            class="error-container mt-1 p-1"
-                          >
-                            <div />
-                          </div>
->>>>>>> 80d87df0
                         </div>
                         <span
                           style="display: block; width: 1px; min-width: 1px; height: 24px; min-height: 24px;"
@@ -184,10 +169,7 @@
                       <button
                         aria-label="Confirm"
                         class="button-text primary text-center flex flex-row justify-center items-center min-w-fit inactive font-bold active"
-<<<<<<< HEAD
                         disabled=""
-=======
->>>>>>> 80d87df0
                         type="button"
                       >
                         Confirm
@@ -197,30 +179,19 @@
                       />
                     </div>
                     <a
-<<<<<<< HEAD
+                      aria-label="Cancel"
                       style="display: block;"
                       tabindex="-1"
-=======
-                      aria-label="Cancel"
-                      style="display: block;"
->>>>>>> 80d87df0
                     >
                       <button
                         class="flex flex-row link-container undefined"
                         style="max-width: max-content; height: auto; display: block;"
-<<<<<<< HEAD
-                        tabindex="0"
+                        tabindex="-1"
+                        type="button"
                       >
                         <p
                           class="link undefined"
                           style="display: block;"
-=======
-                        tabindex="-1"
-                        type="button"
-                      >
-                        <p
-                          class="link undefined"
->>>>>>> 80d87df0
                         >
                           Cancel
                         </p>
@@ -566,18 +537,11 @@
                             Enter Security Code
                           </p>
                           <div
-<<<<<<< HEAD
                             class="flex flex-row items-center input   "
                           >
                             <input
                               aria-label="Enter Security Code"
                               class=""
-=======
-                            class="flex flex-row items-center input  "
-                          >
-                            <input
-                              aria-label="Enter Security Code"
->>>>>>> 80d87df0
                               type="text"
                               value=""
                             />
@@ -598,10 +562,7 @@
                       <button
                         aria-label="Confirm"
                         class="button-text primary text-center flex flex-row justify-center items-center min-w-fit inactive font-bold active"
-<<<<<<< HEAD
                         disabled=""
-=======
->>>>>>> 80d87df0
                         type="button"
                       >
                         Confirm
@@ -611,30 +572,19 @@
                       />
                     </div>
                     <a
-<<<<<<< HEAD
+                      aria-label="Cancel"
                       style="display: block;"
                       tabindex="-1"
-=======
-                      aria-label="Cancel"
-                      style="display: block;"
->>>>>>> 80d87df0
                     >
                       <button
                         class="flex flex-row link-container undefined"
                         style="max-width: max-content; height: auto; display: block;"
-<<<<<<< HEAD
-                        tabindex="0"
+                        tabindex="-1"
+                        type="button"
                       >
                         <p
                           class="link undefined"
                           style="display: block;"
-=======
-                        tabindex="-1"
-                        type="button"
-                      >
-                        <p
-                          class="link undefined"
->>>>>>> 80d87df0
                         >
                           Cancel
                         </p>
@@ -820,18 +770,11 @@
                             Enter Security Code
                           </p>
                           <div
-<<<<<<< HEAD
                             class="flex flex-row items-center input   "
                           >
                             <input
                               aria-label="Enter Security Code"
                               class=""
-=======
-                            class="flex flex-row items-center input  "
-                          >
-                            <input
-                              aria-label="Enter Security Code"
->>>>>>> 80d87df0
                               type="text"
                               value=""
                             />
@@ -852,10 +795,7 @@
                       <button
                         aria-label="Confirm"
                         class="button-text primary text-center flex flex-row justify-center items-center min-w-fit inactive font-bold active"
-<<<<<<< HEAD
                         disabled=""
-=======
->>>>>>> 80d87df0
                         type="button"
                       >
                         Confirm
@@ -865,30 +805,19 @@
                       />
                     </div>
                     <a
-<<<<<<< HEAD
+                      aria-label="Cancel"
                       style="display: block;"
                       tabindex="-1"
-=======
-                      aria-label="Cancel"
-                      style="display: block;"
->>>>>>> 80d87df0
                     >
                       <button
                         class="flex flex-row link-container undefined"
                         style="max-width: max-content; height: auto; display: block;"
-<<<<<<< HEAD
-                        tabindex="0"
+                        tabindex="-1"
+                        type="button"
                       >
                         <p
                           class="link undefined"
                           style="display: block;"
-=======
-                        tabindex="-1"
-                        type="button"
-                      >
-                        <p
-                          class="link undefined"
->>>>>>> 80d87df0
                         >
                           Cancel
                         </p>
