--- conflicted
+++ resolved
@@ -44,620 +44,6 @@
         >
           <section
             class="flex flex-row items-start app-body"
-<<<<<<< HEAD
-          >
-            <div
-              class="flex flex-col flex-grow page-section-63_33 items-stretch"
-            >
-              <div
-                class="card-main large-section"
-              >
-                <div
-                  class="flex flex-col"
-                >
-                  <h2
-                    class="title-2"
-                  >
-                    My Recent Pharmacy Claims
-                  </h2>
-                  <span
-                    style="display: block; width: 1px; min-width: 1px; height: 32px; min-height: 32px;"
-                  />
-                  <div
-                    aria-label="Pharmacy claim for JOHN DOE from CVS PHARMACY 04428 with status Paid"
-                    class="card-button cursor-pointer mb-4"
-                    role="button"
-                    tabindex="0"
-                  >
-                    <section
-                      class="md:flex md:flex-row align-top m-4"
-                    >
-                      <img
-                        alt="Pharmacy"
-                        class="icon max-md:hidden"
-                        data-nimg="1"
-                        decoding="async"
-                        height="40"
-                        loading="lazy"
-                        src="/_next/image?url=%2Fimg.jpg&w=96&q=75"
-                        srcset="/_next/image?url=%2Fimg.jpg&w=48&q=75 1x, /_next/image?url=%2Fimg.jpg&w=96&q=75 2x"
-                        style="color: transparent;"
-                        width="40"
-                      />
-                      <span
-                        style="display: block; width: 8px; min-width: 8px; height: 1px; min-height: 1px;"
-                      />
-                      <div
-                        class="flex flex-col min-w-[95%]"
-                      >
-                        <section
-                          class="md:flex md:flex-row md:justify-between"
-                        >
-                          <section
-                            class="flex flex-row mb-[10px] md:flex-col"
-                          >
-                            <img
-                              alt="Pharmacy"
-                              class="icon md:hidden"
-                              data-nimg="1"
-                              decoding="async"
-                              height="40"
-                              loading="lazy"
-                              src="/_next/image?url=%2Fimg.jpg&w=96&q=75"
-                              srcset="/_next/image?url=%2Fimg.jpg&w=48&q=75 1x, /_next/image?url=%2Fimg.jpg&w=96&q=75 2x"
-                              style="color: transparent;"
-                              width="40"
-                            />
-                            <h3
-                              class="title-3 body-bold primary-color max-md:ml-[5px]"
-                            >
-                              CVS PHARMACY 04428
-                            </h3>
-                          </section>
-                          <section
-                            class="flex flex-row justify-between md:flex-col max-lg:mr-[5px]"
-                          >
-                            <div
-                              class="success flex flex-row justify-center items-center px-2 py-1 rounded"
-                            >
-                              <div
-                                class="circle rounded-full w-3 h-3 aspect-square"
-                              />
-                              <p
-                                class="font-bold ml-2 body-2"
-                              >
-                                Paid
-                              </p>
-                            </div>
-                            <div
-                              class="flex flex-col md:hidden"
-                            >
-                              <p
-                                class="body-1 body-1 font-bold mt-2"
-                                style="display: block;"
-                              >
-                                $32.99
-                              </p>
-                            </div>
-                          </section>
-                        </section>
-                        <div
-                          class="flex flex-row justify-between"
-                        >
-                          <div
-                            class="flex flex-col"
-                          >
-                            <p
-                              class="body-1 body-1 mt-2"
-                              style="display: block;"
-                            >
-                              Visited on 2024-11-06, For JOHN DOE
-                            </p>
-                          </div>
-                          <div
-                            class="flex flex-col max-md:hidden"
-                          >
-                            <p
-                              class="body-1 body-1 font-bold mt-2"
-                              style="display: block;"
-                            >
-                              $32.99
-                            </p>
-                          </div>
-                        </div>
-                      </div>
-                    </section>
-                  </div>
-                  <div
-                    aria-label="Pharmacy claim for Jane DOE from CVS PHARMACY 04428 with status Denied"
-                    class="card-button cursor-pointer mb-4"
-                    role="button"
-                    tabindex="0"
-                  >
-                    <section
-                      class="md:flex md:flex-row align-top m-4"
-                    >
-                      <img
-                        alt="Pharmacy"
-                        class="icon max-md:hidden"
-                        data-nimg="1"
-                        decoding="async"
-                        height="40"
-                        loading="lazy"
-                        src="/_next/image?url=%2Fimg.jpg&w=96&q=75"
-                        srcset="/_next/image?url=%2Fimg.jpg&w=48&q=75 1x, /_next/image?url=%2Fimg.jpg&w=96&q=75 2x"
-                        style="color: transparent;"
-                        width="40"
-                      />
-                      <span
-                        style="display: block; width: 8px; min-width: 8px; height: 1px; min-height: 1px;"
-                      />
-                      <div
-                        class="flex flex-col min-w-[95%]"
-                      >
-                        <section
-                          class="md:flex md:flex-row md:justify-between"
-                        >
-                          <section
-                            class="flex flex-row mb-[10px] md:flex-col"
-                          >
-                            <img
-                              alt="Pharmacy"
-                              class="icon md:hidden"
-                              data-nimg="1"
-                              decoding="async"
-                              height="40"
-                              loading="lazy"
-                              src="/_next/image?url=%2Fimg.jpg&w=96&q=75"
-                              srcset="/_next/image?url=%2Fimg.jpg&w=48&q=75 1x, /_next/image?url=%2Fimg.jpg&w=96&q=75 2x"
-                              style="color: transparent;"
-                              width="40"
-                            />
-                            <h3
-                              class="title-3 body-bold primary-color max-md:ml-[5px]"
-                            >
-                              CVS PHARMACY 04428
-                            </h3>
-                          </section>
-                          <section
-                            class="flex flex-row justify-between md:flex-col max-lg:mr-[5px]"
-                          >
-                            <div
-                              class="error flex flex-row justify-center items-center px-2 py-1 rounded"
-                            >
-                              <div
-                                class="circle rounded-full w-3 h-3 aspect-square"
-                              />
-                              <p
-                                class="font-bold ml-2 body-2"
-                              >
-                                Denied
-                              </p>
-                            </div>
-                            <div
-                              class="flex flex-col md:hidden"
-                            >
-                              <p
-                                class="body-1 body-1 font-bold mt-2"
-                                style="display: block;"
-                              >
-                                $52.99
-                              </p>
-                            </div>
-                          </section>
-                        </section>
-                        <div
-                          class="flex flex-row justify-between"
-                        >
-                          <div
-                            class="flex flex-col"
-                          >
-                            <p
-                              class="body-1 body-1 mt-2"
-                              style="display: block;"
-                            >
-                              Visited on 2024-11-06, For Jane DOE
-                            </p>
-                          </div>
-                          <div
-                            class="flex flex-col max-md:hidden"
-                          >
-                            <p
-                              class="body-1 body-1 font-bold mt-2"
-                              style="display: block;"
-                            >
-                              $52.99
-                            </p>
-                          </div>
-                        </div>
-                      </div>
-                    </section>
-                  </div>
-                  <span
-                    style="display: block; width: 1px; min-width: 1px; height: 16px; min-height: 16px;"
-                  />
-                  <a
-                    aria-label="View All Pharmacy Claims"
-                    href="/claims?type=pharmacy"
-                    style="display: block;"
-                  >
-                    <button
-                      class="flex flex-row link-container undefined"
-                      style="max-width: max-content; height: auto; display: block;"
-                      tabindex="-1"
-                      type="button"
-                    >
-                      <p
-                        class="link undefined"
-                      >
-                        View All Pharmacy Claims
-                      </p>
-                    </button>
-                  </a>
-                </div>
-              </div>
-            </div>
-            <div
-              class="flex flex-col  flex-grow page-section-36_67 items-stretch"
-            >
-              <div
-                class="card-main large-section md:w-[352px] md:h-[248px]"
-              >
-                <div
-                  class="flex flex-col"
-                >
-                  <h2
-                    class="title-2"
-                  >
-                    My Pharmacy Spending Summary
-                  </h2>
-                  <span
-                    style="display: block; width: 1px; min-width: 1px; height: 16px; min-height: 16px;"
-                  />
-                  <p
-                    class="body-1"
-                    style="display: block;"
-                  >
-                    View your annual statement for your pharmacy claims.
-                  </p>
-                  <span
-                    style="display: block; width: 1px; min-width: 1px; height: 32px; min-height: 32px;"
-                  />
-                  <a
-                    aria-label="View Pharmacy Spending Summary"
-                    href="/spendingSummary?type=Pharmacy"
-                    style="display: block;"
-                  >
-                    <button
-                      class="flex flex-row link-container !flex p-0"
-                      style="max-width: max-content; height: auto; display: block;"
-                      tabindex="-1"
-                      type="button"
-                    >
-                      <p
-                        class="link undefined"
-                      >
-                        View Pharmacy Spending Summary
-                      </p>
-                    </button>
-                  </a>
-                </div>
-              </div>
-            </div>
-          </section>
-          <section
-            class="flex flex-row items-start app-body"
-          >
-            <div
-              class="flex flex-col flex-grow"
-            >
-              <div
-                class="flex flex-row"
-              >
-                <p
-                  class="title-1 ml-4 md:mt-12"
-                >
-                  Resources & Support
-                </p>
-              </div>
-            </div>
-          </section>
-          <section
-            class="flex flex-row items-start app-body"
-          >
-            <div
-              class="flex flex-col  flex-grow page-section-63_33 items-stretch"
-            />
-          </section>
-        </div>
-      </main>
-    </div>
-  </body>,
-  "container": <div>
-    <main
-      class="flex flex-col justify-center items-center page"
-    >
-      <div
-        class="flex flex-col h-175px w-full text-white justify-center items-center brand-gradient  "
-      >
-        <div
-          class="flex flex-col items-start w-full app-content px-4"
-        >
-          <span
-            style="display: block; width: 1px; min-width: 1px; height: 32px; min-height: 32px;"
-          />
-          <h1
-            class="title-1 font-thin"
-          >
-             
-            Pharmacy
-          </h1>
-          <span
-            style="display: block; width: 1px; min-width: 1px; height: 16px; min-height: 16px;"
-          />
-        </div>
-      </div>
-      <div
-        class="flex flex-col app-content app-base-font-color"
-      >
-        <section
-          class="flex flex-row items-start app-body"
-        >
-          <div
-            class="flex flex-col flex-grow page-section-63_33 items-stretch"
-          >
-            <div
-              class="card-main large-section"
-            >
-              <div
-                class="flex flex-col"
-              >
-                <h2
-                  class="title-2"
-                >
-                  My Recent Pharmacy Claims
-                </h2>
-                <span
-                  style="display: block; width: 1px; min-width: 1px; height: 32px; min-height: 32px;"
-                />
-                <div
-                  aria-label="Pharmacy claim for JOHN DOE from CVS PHARMACY 04428 with status Paid"
-                  class="card-button cursor-pointer mb-4"
-                  role="button"
-                  tabindex="0"
-                >
-                  <section
-                    class="md:flex md:flex-row align-top m-4"
-                  >
-                    <img
-                      alt="Pharmacy"
-                      class="icon max-md:hidden"
-                      data-nimg="1"
-                      decoding="async"
-                      height="40"
-                      loading="lazy"
-                      src="/_next/image?url=%2Fimg.jpg&w=96&q=75"
-                      srcset="/_next/image?url=%2Fimg.jpg&w=48&q=75 1x, /_next/image?url=%2Fimg.jpg&w=96&q=75 2x"
-                      style="color: transparent;"
-                      width="40"
-                    />
-                    <span
-                      style="display: block; width: 8px; min-width: 8px; height: 1px; min-height: 1px;"
-                    />
-                    <div
-                      class="flex flex-col min-w-[95%]"
-                    >
-                      <section
-                        class="md:flex md:flex-row md:justify-between"
-                      >
-                        <section
-                          class="flex flex-row mb-[10px] md:flex-col"
-                        >
-                          <img
-                            alt="Pharmacy"
-                            class="icon md:hidden"
-                            data-nimg="1"
-                            decoding="async"
-                            height="40"
-                            loading="lazy"
-                            src="/_next/image?url=%2Fimg.jpg&w=96&q=75"
-                            srcset="/_next/image?url=%2Fimg.jpg&w=48&q=75 1x, /_next/image?url=%2Fimg.jpg&w=96&q=75 2x"
-                            style="color: transparent;"
-                            width="40"
-                          />
-                          <h3
-                            class="title-3 body-bold primary-color max-md:ml-[5px]"
-                          >
-                            CVS PHARMACY 04428
-                          </h3>
-                        </section>
-                        <section
-                          class="flex flex-row justify-between md:flex-col max-lg:mr-[5px]"
-                        >
-                          <div
-                            class="success flex flex-row justify-center items-center px-2 py-1 rounded"
-                          >
-                            <div
-                              class="circle rounded-full w-3 h-3 aspect-square"
-                            />
-                            <p
-                              class="font-bold ml-2 body-2"
-                            >
-                              Paid
-                            </p>
-                          </div>
-                          <div
-                            class="flex flex-col md:hidden"
-                          >
-                            <p
-                              class="body-1 body-1 font-bold mt-2"
-                              style="display: block;"
-                            >
-                              $32.99
-                            </p>
-                          </div>
-                        </section>
-                      </section>
-                      <div
-                        class="flex flex-row justify-between"
-                      >
-                        <div
-                          class="flex flex-col"
-                        >
-                          <p
-                            class="body-1 body-1 mt-2"
-                            style="display: block;"
-                          >
-                            Visited on 2024-11-06, For JOHN DOE
-                          </p>
-                        </div>
-                        <div
-                          class="flex flex-col max-md:hidden"
-                        >
-                          <p
-                            class="body-1 body-1 font-bold mt-2"
-                            style="display: block;"
-                          >
-                            $32.99
-                          </p>
-                        </div>
-                      </div>
-                    </div>
-                  </section>
-                </div>
-                <div
-                  aria-label="Pharmacy claim for Jane DOE from CVS PHARMACY 04428 with status Denied"
-                  class="card-button cursor-pointer mb-4"
-                  role="button"
-                  tabindex="0"
-                >
-                  <section
-                    class="md:flex md:flex-row align-top m-4"
-                  >
-                    <img
-                      alt="Pharmacy"
-                      class="icon max-md:hidden"
-                      data-nimg="1"
-                      decoding="async"
-                      height="40"
-                      loading="lazy"
-                      src="/_next/image?url=%2Fimg.jpg&w=96&q=75"
-                      srcset="/_next/image?url=%2Fimg.jpg&w=48&q=75 1x, /_next/image?url=%2Fimg.jpg&w=96&q=75 2x"
-                      style="color: transparent;"
-                      width="40"
-                    />
-                    <span
-                      style="display: block; width: 8px; min-width: 8px; height: 1px; min-height: 1px;"
-                    />
-                    <div
-                      class="flex flex-col min-w-[95%]"
-                    >
-                      <section
-                        class="md:flex md:flex-row md:justify-between"
-                      >
-                        <section
-                          class="flex flex-row mb-[10px] md:flex-col"
-                        >
-                          <img
-                            alt="Pharmacy"
-                            class="icon md:hidden"
-                            data-nimg="1"
-                            decoding="async"
-                            height="40"
-                            loading="lazy"
-                            src="/_next/image?url=%2Fimg.jpg&w=96&q=75"
-                            srcset="/_next/image?url=%2Fimg.jpg&w=48&q=75 1x, /_next/image?url=%2Fimg.jpg&w=96&q=75 2x"
-                            style="color: transparent;"
-                            width="40"
-                          />
-                          <h3
-                            class="title-3 body-bold primary-color max-md:ml-[5px]"
-                          >
-                            CVS PHARMACY 04428
-                          </h3>
-                        </section>
-                        <section
-                          class="flex flex-row justify-between md:flex-col max-lg:mr-[5px]"
-                        >
-                          <div
-                            class="error flex flex-row justify-center items-center px-2 py-1 rounded"
-                          >
-                            <div
-                              class="circle rounded-full w-3 h-3 aspect-square"
-                            />
-                            <p
-                              class="font-bold ml-2 body-2"
-                            >
-                              Denied
-                            </p>
-                          </div>
-                          <div
-                            class="flex flex-col md:hidden"
-                          >
-                            <p
-                              class="body-1 body-1 font-bold mt-2"
-                              style="display: block;"
-                            >
-                              $52.99
-                            </p>
-                          </div>
-                        </section>
-                      </section>
-                      <div
-                        class="flex flex-row justify-between"
-                      >
-                        <div
-                          class="flex flex-col"
-                        >
-                          <p
-                            class="body-1 body-1 mt-2"
-                            style="display: block;"
-                          >
-                            Visited on 2024-11-06, For Jane DOE
-                          </p>
-                        </div>
-                        <div
-                          class="flex flex-col max-md:hidden"
-                        >
-                          <p
-                            class="body-1 body-1 font-bold mt-2"
-                            style="display: block;"
-                          >
-                            $52.99
-                          </p>
-                        </div>
-                      </div>
-                    </div>
-                  </section>
-                </div>
-                <span
-                  style="display: block; width: 1px; min-width: 1px; height: 16px; min-height: 16px;"
-                />
-                <a
-                  aria-label="View All Pharmacy Claims"
-                  href="/claims?type=pharmacy"
-                  style="display: block;"
-                >
-                  <button
-                    class="flex flex-row link-container undefined"
-                    style="max-width: max-content; height: auto; display: block;"
-                    tabindex="-1"
-                    type="button"
-                  >
-                    <p
-                      class="link undefined"
-                    >
-                      View All Pharmacy Claims
-                    </p>
-                  </button>
-                </a>
-              </div>
-            </div>
-          </div>
-          <div
-            class="flex flex-col  flex-grow page-section-36_67 items-stretch"
-=======
->>>>>>> aa810ab0
           >
             <div
               class="flex flex-col flex-grow"
