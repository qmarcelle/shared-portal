// Jest Snapshot v1, https://goo.gl/fbAQLP

exports[`Medical Prescription Payment Plan Page should render the page correctly 1`] = `
{
  "asFragment": [Function],
  "baseElement": <body>
    <div>
      <main
        class="flex flex-col justify-center items-center page"
      >
        <div
          class="flex flex-col app-content app-base-font-color"
        >
          <span
            style="display: block; width: 1px; min-width: 1px; height: 32px; min-height: 32px;"
          />
          <section>
            <div
              class="flex flex-row"
            >
              <p
                class="title-1"
              >
                Medicare Prescription Payment Plan
              </p>
            </div>
            <span
              style="display: block; width: 1px; min-width: 1px; height: 16px; min-height: 16px;"
            />
            <p
              class="max-w-[650px] body-1"
            >
              Now you can pay for your prescription drugs over time with a monthly
      payment.You can learn more by reading this
              <a
                class="primary-color !font-bold ml-1 underline"
                href="https://www.bcbst-medicare.com/docs/Medicare_Prescription_Payment_Plan_Fact_Sheet.pdf"
                target="_blank"
              >
                fact sheet
              </a>
              . Or if you need help paying for prescriptions, 
              <a
                aria-label=" Social Security Extra Help program"
                style="display: inline;"
              >
                <button
                  class="flex flex-row link-container !font-bold inline-flex p-0"
                  style="max-width: max-content; height: auto; display: inline;"
                  tabindex="-1"
                  type="button"
                >
                  <p
                    class="link undefined"
                  >
                     Social Security Extra Help program
                  </p>
                  <p
                    class="ml-1"
                  >
                    <img
                      alt="external icon"
                      class="inline"
                      data-nimg="1"
                      decoding="async"
                      height="40"
                      loading="lazy"
                      src="/_next/image?url=%2Fimg.jpg&w=96&q=75"
                      srcset="/_next/image?url=%2Fimg.jpg&w=48&q=75 1x, /_next/image?url=%2Fimg.jpg&w=96&q=75 2x"
                      style="color: transparent;"
                      width="40"
                    />
                  </p>
                </button>
              </a>
              could lower your cost.
            </p>
          </section>
          <span
            style="display: block; width: 1px; min-width: 1px; height: 16px; min-height: 16px;"
          />
          <section>
            <div
              class="card-elevated small-section "
            >
              <div
                class="flex flex-row"
              >
                <p
                  class="title-3 "
                >
                  Terms and Conditions
                </p>
              </div>
              <span
                style="display: block; width: 1px; min-width: 1px; height: 16px; min-height: 16px;"
              />
              <p
                class="body-1 max-w-[650px] font-bold"
                style="display: block;"
              >
                Please read the following:
              </p>
              <span
                style="display: block; width: 1px; min-width: 1px; height: 32px; min-height: 32px;"
              />
              <div>
                By clicking on "I AGREE" button after reading this:
              </div>
              <span
                style="display: block; width: 1px; min-width: 1px; height: 16px; min-height: 16px;"
              />
              <p
                class="body-1"
                style="display: block;"
              >
                I understand that BlueCross BlueShield of Tennessee, Inc., and its affiliates, will disclose to WIPRO,
                 LLC any and all necessary information about me so that WIPRO, LLC can administer 
                 my participation in the Medicare Prescription Payment Plan program, including, but not limited to, 
                 my name, Medicare Beneficiary Identifier, mailing address, and status as a member of my Health Plan offered or 
                 administered by BlueCross BlueShield of Tennessee, Inc., or any of its affiliates. 
              </p>
              <span
                style="display: block; width: 1px; min-width: 1px; height: 16px; min-height: 16px;"
              />
              <p
                class="body-1"
                style="display: block;"
              >
                I authorize BlueCross BlueShield of Tennessee, Inc., or any of its affiliates, to redirect me to the WIPRO, LLC 
                website, an external beneficiary portal, in order for me to apply for, request, opt-in or opt-out of, or otherwise
                 access participation into the Medicare Prescription Payment Plan program. I further certify that if I am accepted 
                 to the Medicare Prescription Payment Program, I have the capability to and shall pay my monthly bills. If I do not 
                 pay my monthly bills for the Medicare Prescription Payment Program, I agree to any and all consequences thereof, 
                 including without limitation disenrollment and payment of any amounts due and owing to
                 BlueCross BlueShield of Tennessee, Inc. or any of its affiliates. I authorize BlueCross BlueShield of Tennessee, Inc.,
                   any of its affiliates or WIPRO, LLC to send email, text, and other forms of communication. Unencrypted email or text 
                   messages may possibly be intercepted and read by people other than those it's addressed to. Message and data rates may apply. 
                    I further agree that my participation in the Medicare Prescription Payment Program is subject to all terms, conditions, 
                    and requirements outlined in the applicable Terms and Conditions, my Evidence of Coverage, and applicable law, 
                    regulation, or regulatory guidance.
              </p>
              <span
                style="display: block; width: 1px; min-width: 1px; height: 32px; min-height: 32px;"
              />
              <div
                aria-checked="false"
                aria-disabled="false"
                aria-invalid="false"
                aria-required="false"
<<<<<<< HEAD
                class="flex flex-col "
=======
                class="flex flex-col  "
>>>>>>> aa810ab0
                role="checkbox"
              >
                <div
                  class="flex flex-row items-center"
                  tabindex="0"
                >
                  <input
                    aria-label="I read, considered, understand and agree to the contents above. I
                  understand that, by clicking on the "I AGREE" button, below, I am
                  confirming my authorization for the use, disclosure of information about
                  me and redirection to WIPRO, LLC, as described herein."
<<<<<<< HEAD
                    class="checkbox   "
                    id="checkbox-test-i-read,-considered,-understand-and-agree-to-the-contents-above.-i-understand-that,-by-clicking-on-the-"i-agree"-button,-below,-i-am-confirming-my-authorization-for-the-use,-disclosure-of-information-about-me-and-redirection-to-wipro,-llc,-as-described-herein."
                    type="checkbox"
                  />
                  <label
                    class="ml-2"
                    for="checkbox-test-i-read,-considered,-understand-and-agree-to-the-contents-above.-i-understand-that,-by-clicking-on-the-"i-agree"-button,-below,-i-am-confirming-my-authorization-for-the-use,-disclosure-of-information-about-me-and-redirection-to-wipro,-llc,-as-described-herein."
=======
                    class="checkbox    "
                    id="checkbox-i-read,-considered,-understand-and-agree-to-the-contents-above.-i-understand-that,-by-clicking-on-the-"i-agree"-button,-below,-i-am-confirming-my-authorization-for-the-use,-disclosure-of-information-about-me-and-redirection-to-wipro,-llc,-as-described-herein."
                    type="checkbox"
                  />
                  <label
                    class="ml-2 "
                    for="checkbox-i-read,-considered,-understand-and-agree-to-the-contents-above.-i-understand-that,-by-clicking-on-the-"i-agree"-button,-below,-i-am-confirming-my-authorization-for-the-use,-disclosure-of-information-about-me-and-redirection-to-wipro,-llc,-as-described-herein."
>>>>>>> aa810ab0
                  >
                    I read, considered, understand and agree to the contents above. I
                  understand that, by clicking on the "I AGREE" button, below, I am
                  confirming my authorization for the use, disclosure of information about
                  me and redirection to WIPRO, LLC, as described herein.
                  </label>
                </div>
              </div>
              <span
                style="display: block; width: 1px; min-width: 1px; height: 16px; min-height: 16px;"
              />
              <div
                aria-checked="false"
                aria-disabled="false"
                aria-invalid="false"
                aria-required="false"
<<<<<<< HEAD
                class="flex flex-col "
=======
                class="flex flex-col  "
>>>>>>> aa810ab0
                role="checkbox"
              >
                <div
                  class="flex flex-row items-center"
                  tabindex="0"
                >
                  <input
                    aria-label=""
<<<<<<< HEAD
                    class="checkbox   "
                    id="checkbox-test-"
                    type="checkbox"
                  />
                  <label
                    class="ml-2"
                    for="checkbox-test-"
                  />
=======
                    class="checkbox    "
                    id="checkbox-"
                    type="checkbox"
                  />
                  <label
                    class="ml-2 "
                    for="checkbox-"
                  >
                    <div>
                      I have read and agree to the Medicare Prescription Payment Plan
                      <a
                        class="primary-color !font-bold ml-1"
                        href="/assets/terms_and_conditions.pdf"
                        target="_blank"
                      >
                        Terms and Conditions
                      </a>
                      .
                    </div>
                  </label>
>>>>>>> aa810ab0
                </div>
              </div>
              <span
                style="display: block; width: 1px; min-width: 1px; height: 32px; min-height: 32px;"
              />
              <div
                class="flex flex-row pl-3 pr-3"
              >
                <button
                  aria-label="Print"
                  class="button-text secondary text-center flex flex-row justify-center items-center min-w-fit null outline outline-primary-content mr-4 max-w-[256px]"
                  type="button"
                >
                  Print
                </button>
                <button
                  aria-label="I Agree"
                  class="button-text primary text-center flex flex-row justify-center items-center min-w-fit inactive outline outline-primary-content max-w-[256px]"
                  disabled=""
                  type="button"
                >
                  I Agree
                </button>
              </div>
            </div>
          </section>
        </div>
      </main>
    </div>
  </body>,
  "container": <div>
    <main
      class="flex flex-col justify-center items-center page"
    >
      <div
        class="flex flex-col app-content app-base-font-color"
      >
        <span
          style="display: block; width: 1px; min-width: 1px; height: 32px; min-height: 32px;"
        />
        <section>
          <div
            class="flex flex-row"
          >
            <p
              class="title-1"
            >
              Medicare Prescription Payment Plan
            </p>
          </div>
          <span
            style="display: block; width: 1px; min-width: 1px; height: 16px; min-height: 16px;"
          />
          <p
            class="max-w-[650px] body-1"
          >
            Now you can pay for your prescription drugs over time with a monthly
      payment.You can learn more by reading this
            <a
              class="primary-color !font-bold ml-1 underline"
              href="https://www.bcbst-medicare.com/docs/Medicare_Prescription_Payment_Plan_Fact_Sheet.pdf"
              target="_blank"
            >
              fact sheet
            </a>
            . Or if you need help paying for prescriptions, 
            <a
              aria-label=" Social Security Extra Help program"
              style="display: inline;"
            >
              <button
                class="flex flex-row link-container !font-bold inline-flex p-0"
                style="max-width: max-content; height: auto; display: inline;"
                tabindex="-1"
                type="button"
              >
                <p
                  class="link undefined"
                >
                   Social Security Extra Help program
                </p>
                <p
                  class="ml-1"
                >
                  <img
                    alt="external icon"
                    class="inline"
                    data-nimg="1"
                    decoding="async"
                    height="40"
                    loading="lazy"
                    src="/_next/image?url=%2Fimg.jpg&w=96&q=75"
                    srcset="/_next/image?url=%2Fimg.jpg&w=48&q=75 1x, /_next/image?url=%2Fimg.jpg&w=96&q=75 2x"
                    style="color: transparent;"
                    width="40"
                  />
                </p>
              </button>
            </a>
            could lower your cost.
          </p>
        </section>
        <span
          style="display: block; width: 1px; min-width: 1px; height: 16px; min-height: 16px;"
        />
        <section>
          <div
            class="card-elevated small-section "
          >
            <div
              class="flex flex-row"
            >
              <p
                class="title-3 "
              >
                Terms and Conditions
              </p>
            </div>
            <span
              style="display: block; width: 1px; min-width: 1px; height: 16px; min-height: 16px;"
            />
            <p
              class="body-1 max-w-[650px] font-bold"
              style="display: block;"
            >
              Please read the following:
            </p>
            <span
              style="display: block; width: 1px; min-width: 1px; height: 32px; min-height: 32px;"
            />
            <div>
              By clicking on "I AGREE" button after reading this:
            </div>
            <span
              style="display: block; width: 1px; min-width: 1px; height: 16px; min-height: 16px;"
            />
            <p
              class="body-1"
              style="display: block;"
            >
              I understand that BlueCross BlueShield of Tennessee, Inc., and its affiliates, will disclose to WIPRO,
                 LLC any and all necessary information about me so that WIPRO, LLC can administer 
                 my participation in the Medicare Prescription Payment Plan program, including, but not limited to, 
                 my name, Medicare Beneficiary Identifier, mailing address, and status as a member of my Health Plan offered or 
                 administered by BlueCross BlueShield of Tennessee, Inc., or any of its affiliates. 
            </p>
            <span
              style="display: block; width: 1px; min-width: 1px; height: 16px; min-height: 16px;"
            />
            <p
              class="body-1"
              style="display: block;"
            >
              I authorize BlueCross BlueShield of Tennessee, Inc., or any of its affiliates, to redirect me to the WIPRO, LLC 
                website, an external beneficiary portal, in order for me to apply for, request, opt-in or opt-out of, or otherwise
                 access participation into the Medicare Prescription Payment Plan program. I further certify that if I am accepted 
                 to the Medicare Prescription Payment Program, I have the capability to and shall pay my monthly bills. If I do not 
                 pay my monthly bills for the Medicare Prescription Payment Program, I agree to any and all consequences thereof, 
                 including without limitation disenrollment and payment of any amounts due and owing to
                 BlueCross BlueShield of Tennessee, Inc. or any of its affiliates. I authorize BlueCross BlueShield of Tennessee, Inc.,
                   any of its affiliates or WIPRO, LLC to send email, text, and other forms of communication. Unencrypted email or text 
                   messages may possibly be intercepted and read by people other than those it's addressed to. Message and data rates may apply. 
                    I further agree that my participation in the Medicare Prescription Payment Program is subject to all terms, conditions, 
                    and requirements outlined in the applicable Terms and Conditions, my Evidence of Coverage, and applicable law, 
                    regulation, or regulatory guidance.
            </p>
            <span
              style="display: block; width: 1px; min-width: 1px; height: 32px; min-height: 32px;"
            />
            <div
              aria-checked="false"
              aria-disabled="false"
              aria-invalid="false"
              aria-required="false"
<<<<<<< HEAD
              class="flex flex-col "
=======
              class="flex flex-col  "
>>>>>>> aa810ab0
              role="checkbox"
            >
              <div
                class="flex flex-row items-center"
                tabindex="0"
              >
                <input
                  aria-label="I read, considered, understand and agree to the contents above. I
                  understand that, by clicking on the "I AGREE" button, below, I am
                  confirming my authorization for the use, disclosure of information about
                  me and redirection to WIPRO, LLC, as described herein."
<<<<<<< HEAD
                  class="checkbox   "
                  id="checkbox-test-i-read,-considered,-understand-and-agree-to-the-contents-above.-i-understand-that,-by-clicking-on-the-"i-agree"-button,-below,-i-am-confirming-my-authorization-for-the-use,-disclosure-of-information-about-me-and-redirection-to-wipro,-llc,-as-described-herein."
                  type="checkbox"
                />
                <label
                  class="ml-2"
                  for="checkbox-test-i-read,-considered,-understand-and-agree-to-the-contents-above.-i-understand-that,-by-clicking-on-the-"i-agree"-button,-below,-i-am-confirming-my-authorization-for-the-use,-disclosure-of-information-about-me-and-redirection-to-wipro,-llc,-as-described-herein."
=======
                  class="checkbox    "
                  id="checkbox-i-read,-considered,-understand-and-agree-to-the-contents-above.-i-understand-that,-by-clicking-on-the-"i-agree"-button,-below,-i-am-confirming-my-authorization-for-the-use,-disclosure-of-information-about-me-and-redirection-to-wipro,-llc,-as-described-herein."
                  type="checkbox"
                />
                <label
                  class="ml-2 "
                  for="checkbox-i-read,-considered,-understand-and-agree-to-the-contents-above.-i-understand-that,-by-clicking-on-the-"i-agree"-button,-below,-i-am-confirming-my-authorization-for-the-use,-disclosure-of-information-about-me-and-redirection-to-wipro,-llc,-as-described-herein."
>>>>>>> aa810ab0
                >
                  I read, considered, understand and agree to the contents above. I
                  understand that, by clicking on the "I AGREE" button, below, I am
                  confirming my authorization for the use, disclosure of information about
                  me and redirection to WIPRO, LLC, as described herein.
                </label>
              </div>
            </div>
            <span
              style="display: block; width: 1px; min-width: 1px; height: 16px; min-height: 16px;"
            />
            <div
              aria-checked="false"
              aria-disabled="false"
              aria-invalid="false"
              aria-required="false"
<<<<<<< HEAD
              class="flex flex-col "
=======
              class="flex flex-col  "
>>>>>>> aa810ab0
              role="checkbox"
            >
              <div
                class="flex flex-row items-center"
                tabindex="0"
              >
                <input
                  aria-label=""
<<<<<<< HEAD
                  class="checkbox   "
                  id="checkbox-test-"
                  type="checkbox"
                />
                <label
                  class="ml-2"
                  for="checkbox-test-"
                />
=======
                  class="checkbox    "
                  id="checkbox-"
                  type="checkbox"
                />
                <label
                  class="ml-2 "
                  for="checkbox-"
                >
                  <div>
                    I have read and agree to the Medicare Prescription Payment Plan
                    <a
                      class="primary-color !font-bold ml-1"
                      href="/assets/terms_and_conditions.pdf"
                      target="_blank"
                    >
                      Terms and Conditions
                    </a>
                    .
                  </div>
                </label>
>>>>>>> aa810ab0
              </div>
            </div>
            <span
              style="display: block; width: 1px; min-width: 1px; height: 32px; min-height: 32px;"
            />
            <div
              class="flex flex-row pl-3 pr-3"
            >
              <button
                aria-label="Print"
                class="button-text secondary text-center flex flex-row justify-center items-center min-w-fit null outline outline-primary-content mr-4 max-w-[256px]"
                type="button"
              >
                Print
              </button>
              <button
                aria-label="I Agree"
                class="button-text primary text-center flex flex-row justify-center items-center min-w-fit inactive outline outline-primary-content max-w-[256px]"
                disabled=""
                type="button"
              >
                I Agree
              </button>
            </div>
          </div>
        </section>
      </div>
    </main>
  </div>,
  "debug": [Function],
  "findAllByAltText": [Function],
  "findAllByDisplayValue": [Function],
  "findAllByLabelText": [Function],
  "findAllByPlaceholderText": [Function],
  "findAllByRole": [Function],
  "findAllByTestId": [Function],
  "findAllByText": [Function],
  "findAllByTitle": [Function],
  "findByAltText": [Function],
  "findByDisplayValue": [Function],
  "findByLabelText": [Function],
  "findByPlaceholderText": [Function],
  "findByRole": [Function],
  "findByTestId": [Function],
  "findByText": [Function],
  "findByTitle": [Function],
  "getAllByAltText": [Function],
  "getAllByDisplayValue": [Function],
  "getAllByLabelText": [Function],
  "getAllByPlaceholderText": [Function],
  "getAllByRole": [Function],
  "getAllByTestId": [Function],
  "getAllByText": [Function],
  "getAllByTitle": [Function],
  "getByAltText": [Function],
  "getByDisplayValue": [Function],
  "getByLabelText": [Function],
  "getByPlaceholderText": [Function],
  "getByRole": [Function],
  "getByTestId": [Function],
  "getByText": [Function],
  "getByTitle": [Function],
  "queryAllByAltText": [Function],
  "queryAllByDisplayValue": [Function],
  "queryAllByLabelText": [Function],
  "queryAllByPlaceholderText": [Function],
  "queryAllByRole": [Function],
  "queryAllByTestId": [Function],
  "queryAllByText": [Function],
  "queryAllByTitle": [Function],
  "queryByAltText": [Function],
  "queryByDisplayValue": [Function],
  "queryByLabelText": [Function],
  "queryByPlaceholderText": [Function],
  "queryByRole": [Function],
  "queryByTestId": [Function],
  "queryByText": [Function],
  "queryByTitle": [Function],
  "rerender": [Function],
  "unmount": [Function],
}
`;<|MERGE_RESOLUTION|>--- conflicted
+++ resolved
@@ -148,11 +148,7 @@
                 aria-disabled="false"
                 aria-invalid="false"
                 aria-required="false"
-<<<<<<< HEAD
-                class="flex flex-col "
-=======
                 class="flex flex-col  "
->>>>>>> aa810ab0
                 role="checkbox"
               >
                 <div
@@ -164,15 +160,6 @@
                   understand that, by clicking on the "I AGREE" button, below, I am
                   confirming my authorization for the use, disclosure of information about
                   me and redirection to WIPRO, LLC, as described herein."
-<<<<<<< HEAD
-                    class="checkbox   "
-                    id="checkbox-test-i-read,-considered,-understand-and-agree-to-the-contents-above.-i-understand-that,-by-clicking-on-the-"i-agree"-button,-below,-i-am-confirming-my-authorization-for-the-use,-disclosure-of-information-about-me-and-redirection-to-wipro,-llc,-as-described-herein."
-                    type="checkbox"
-                  />
-                  <label
-                    class="ml-2"
-                    for="checkbox-test-i-read,-considered,-understand-and-agree-to-the-contents-above.-i-understand-that,-by-clicking-on-the-"i-agree"-button,-below,-i-am-confirming-my-authorization-for-the-use,-disclosure-of-information-about-me-and-redirection-to-wipro,-llc,-as-described-herein."
-=======
                     class="checkbox    "
                     id="checkbox-i-read,-considered,-understand-and-agree-to-the-contents-above.-i-understand-that,-by-clicking-on-the-"i-agree"-button,-below,-i-am-confirming-my-authorization-for-the-use,-disclosure-of-information-about-me-and-redirection-to-wipro,-llc,-as-described-herein."
                     type="checkbox"
@@ -180,7 +167,6 @@
                   <label
                     class="ml-2 "
                     for="checkbox-i-read,-considered,-understand-and-agree-to-the-contents-above.-i-understand-that,-by-clicking-on-the-"i-agree"-button,-below,-i-am-confirming-my-authorization-for-the-use,-disclosure-of-information-about-me-and-redirection-to-wipro,-llc,-as-described-herein."
->>>>>>> aa810ab0
                   >
                     I read, considered, understand and agree to the contents above. I
                   understand that, by clicking on the "I AGREE" button, below, I am
@@ -197,11 +183,7 @@
                 aria-disabled="false"
                 aria-invalid="false"
                 aria-required="false"
-<<<<<<< HEAD
-                class="flex flex-col "
-=======
                 class="flex flex-col  "
->>>>>>> aa810ab0
                 role="checkbox"
               >
                 <div
@@ -210,16 +192,6 @@
                 >
                   <input
                     aria-label=""
-<<<<<<< HEAD
-                    class="checkbox   "
-                    id="checkbox-test-"
-                    type="checkbox"
-                  />
-                  <label
-                    class="ml-2"
-                    for="checkbox-test-"
-                  />
-=======
                     class="checkbox    "
                     id="checkbox-"
                     type="checkbox"
@@ -240,7 +212,6 @@
                       .
                     </div>
                   </label>
->>>>>>> aa810ab0
                 </div>
               </div>
               <span
@@ -415,11 +386,7 @@
               aria-disabled="false"
               aria-invalid="false"
               aria-required="false"
-<<<<<<< HEAD
-              class="flex flex-col "
-=======
               class="flex flex-col  "
->>>>>>> aa810ab0
               role="checkbox"
             >
               <div
@@ -431,15 +398,6 @@
                   understand that, by clicking on the "I AGREE" button, below, I am
                   confirming my authorization for the use, disclosure of information about
                   me and redirection to WIPRO, LLC, as described herein."
-<<<<<<< HEAD
-                  class="checkbox   "
-                  id="checkbox-test-i-read,-considered,-understand-and-agree-to-the-contents-above.-i-understand-that,-by-clicking-on-the-"i-agree"-button,-below,-i-am-confirming-my-authorization-for-the-use,-disclosure-of-information-about-me-and-redirection-to-wipro,-llc,-as-described-herein."
-                  type="checkbox"
-                />
-                <label
-                  class="ml-2"
-                  for="checkbox-test-i-read,-considered,-understand-and-agree-to-the-contents-above.-i-understand-that,-by-clicking-on-the-"i-agree"-button,-below,-i-am-confirming-my-authorization-for-the-use,-disclosure-of-information-about-me-and-redirection-to-wipro,-llc,-as-described-herein."
-=======
                   class="checkbox    "
                   id="checkbox-i-read,-considered,-understand-and-agree-to-the-contents-above.-i-understand-that,-by-clicking-on-the-"i-agree"-button,-below,-i-am-confirming-my-authorization-for-the-use,-disclosure-of-information-about-me-and-redirection-to-wipro,-llc,-as-described-herein."
                   type="checkbox"
@@ -447,7 +405,6 @@
                 <label
                   class="ml-2 "
                   for="checkbox-i-read,-considered,-understand-and-agree-to-the-contents-above.-i-understand-that,-by-clicking-on-the-"i-agree"-button,-below,-i-am-confirming-my-authorization-for-the-use,-disclosure-of-information-about-me-and-redirection-to-wipro,-llc,-as-described-herein."
->>>>>>> aa810ab0
                 >
                   I read, considered, understand and agree to the contents above. I
                   understand that, by clicking on the "I AGREE" button, below, I am
@@ -464,11 +421,7 @@
               aria-disabled="false"
               aria-invalid="false"
               aria-required="false"
-<<<<<<< HEAD
-              class="flex flex-col "
-=======
               class="flex flex-col  "
->>>>>>> aa810ab0
               role="checkbox"
             >
               <div
@@ -477,16 +430,6 @@
               >
                 <input
                   aria-label=""
-<<<<<<< HEAD
-                  class="checkbox   "
-                  id="checkbox-test-"
-                  type="checkbox"
-                />
-                <label
-                  class="ml-2"
-                  for="checkbox-test-"
-                />
-=======
                   class="checkbox    "
                   id="checkbox-"
                   type="checkbox"
@@ -507,7 +450,6 @@
                     .
                   </div>
                 </label>
->>>>>>> aa810ab0
               </div>
             </div>
             <span
