import PharmacyPage from '@/app/pharmacy/page';
import { loggedInUserInfoMockResp } from '@/mock/loggedInUserInfoMockResp';
import { mockedAxios } from '@/tests/__mocks__/axios';
import '@testing-library/jest-dom';
import { fireEvent, render, screen } from '@testing-library/react';

const renderUI = async () => {
  const page = await PharmacyPage();
  return render(page);
};

const vRules = {
  user: {
    currUsr: {
      plan: {
        memCk: '123456',
      },
    },
    vRules: {
      displayPharmacyTab: true,
      terminated: false,
      wellnessOnly: false,
      fsaOnly: false,
      blueCare: false,
      rxEssentialEligible: false,
      rxEssentialPlusEligible: false,
      rxPreferredEligible: false,
      rxChoiceEligible: true,
    },
  },
};

jest.mock('src/auth', () => ({
  auth: jest.fn(),
}));

// Mock useRouter:
const mockWindow = jest.fn();
jest.mock('next/navigation', () => ({
  useRouter() {
    return {
      prefetch: () => null,
      push: mockWindow,
    };
  },
}));
<<<<<<< HEAD
=======

jest.mock('fs', () => ({
  ...jest.requireActual('fs'),
  existsSync: jest.fn(),
}));

>>>>>>> 95e2ff8f
process.env.NEXT_PUBLIC_IDP_CVS_CAREMARK = 'CVS';

describe('Pharmacy Page', () => {
  it('should render Pharmacy page correctly', async () => {
    const mockAuth = jest.requireMock('src/auth').auth;
    mockAuth.mockResolvedValueOnce(vRules);
    mockedAxios.get.mockResolvedValueOnce({
      data: {},
    });
    const component = await renderUI();

    expect(screen.getByText('Get More with CVS Caremark')).toBeVisible();
    expect(screen.getByText('Pharmacy Documents & Forms')).toBeVisible();
    expect(
      screen.getByRole('link', { name: 'Visit CVS Caremark' }),
    ).toHaveProperty(
      'href',
      `${window.location.origin}/sso/launch?PartnerSpId=CVS`,
    );
    screen.getByText('Pharmacy FAQ');
    expect(component.baseElement).toMatchSnapshot();
  });
  it('should not render Pharmacy benefits if visibility rule evaluates false', async () => {
    vRules.user.vRules.displayPharmacyTab = false;
    const mockAuth = jest.requireMock('src/auth').auth;
    mockAuth.mockResolvedValueOnce(vRules);
    mockedAxios.get.mockResolvedValueOnce({
      data: {},
    });
    const component = await renderUI();
    expect(
      screen.queryByText('Get More with CVS Caremark'),
    ).not.toBeInTheDocument();
    expect(
      screen.queryByText('Pharmacy Documents & Forms'),
    ).not.toBeInTheDocument();
    expect(screen.queryByText('Pharmacy FAQ')).not.toBeInTheDocument();
    expect(component.baseElement).toMatchSnapshot();
  });
  it('should redirect to SSO launch page when we click on View or Refill My Prescriptions card', async () => {
    vRules.user.vRules.displayPharmacyTab = true;
    const mockAuth = jest.requireMock('src/auth').auth;
    mockAuth.mockResolvedValueOnce(vRules);
    mockedAxios.get.mockResolvedValueOnce({
      data: {},
    });
    await renderUI();

    expect(screen.getByText('View or Refill My Prescriptions')).toBeVisible();

    fireEvent.click(screen.getByText('View or Refill My Prescriptions'));

    expect(mockWindow).toHaveBeenCalledWith('/sso/launch?PartnerSpId=CVS');
  });
  it('should redirect to SSO launch page when we click on Get My Prescriptions by Mail card', async () => {
    vRules.user.vRules.displayPharmacyTab = true;
    const mockAuth = jest.requireMock('src/auth').auth;
    mockAuth.mockResolvedValueOnce(vRules);
    mockedAxios.get.mockResolvedValueOnce({
      data: {},
    });
    await renderUI();

    expect(screen.getByText('Get My Prescriptions by Mail')).toBeVisible();

    fireEvent.click(screen.getByText('Get My Prescriptions by Mail'));

    expect(mockWindow).toHaveBeenCalledWith('/sso/launch?PartnerSpId=CVS');
  });
  it('should download Choice formulary correctly', async () => {
    vRules.user.vRules.displayPharmacyTab = true;
    const mockAuth = jest.requireMock('src/auth').auth;
    mockAuth.mockResolvedValueOnce(vRules);
    mockedAxios.get.mockResolvedValueOnce({
      data: loggedInUserInfoMockResp,
    });
    const mockSync = jest.requireMock('fs').existsSync;
    mockSync.mockReturnValue(true);
    const component = await renderUI();

    expect(screen.getByText('Pharmacy Documents & Forms')).toBeVisible();
    screen.getByText('View Covered Drug List (Formulary)');

    const baseUrl = window.location.origin;

    expect(
      screen.getAllByRole('link', {
        name: 'View Covered Drug List (Formulary)',
      })[0],
    ).toHaveProperty(
      'href',
      `${baseUrl}/assets/formularies/Choice-DrugFormularyPDF/Drug-Formulary-List.pdf`,
    );
    expect(component.baseElement).toMatchSnapshot();
  });
});<|MERGE_RESOLUTION|>--- conflicted
+++ resolved
@@ -44,15 +44,12 @@
     };
   },
 }));
-<<<<<<< HEAD
-=======
 
 jest.mock('fs', () => ({
   ...jest.requireActual('fs'),
   existsSync: jest.fn(),
 }));
 
->>>>>>> 95e2ff8f
 process.env.NEXT_PUBLIC_IDP_CVS_CAREMARK = 'CVS';
 
 describe('Pharmacy Page', () => {
