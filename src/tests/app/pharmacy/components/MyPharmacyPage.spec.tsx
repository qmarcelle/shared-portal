--- conflicted
+++ resolved
@@ -34,7 +34,6 @@
     };
   },
 }));
-
 process.env.NEXT_PUBLIC_IDP_CVS_CAREMARK = 'CVS';
 
 describe('Pharmacy Page', () => {
@@ -74,11 +73,7 @@
     expect(screen.queryByText('Pharmacy FAQ')).not.toBeInTheDocument();
     expect(component.baseElement).toMatchSnapshot();
   });
-<<<<<<< HEAD
   it('should redirect to SSO launch page when we click on View or Refill My Prescriptions card', async () => {
-=======
-  it('should redirect to SSO launch page when we click on Get My Prescriptions by Mail card', async () => {
->>>>>>> c133330d
     vRules.user.vRules.displayPharmacyTab = true;
     const mockAuth = jest.requireMock('src/auth').auth;
     mockAuth.mockResolvedValueOnce(vRules);
@@ -87,15 +82,24 @@
     });
     await renderUI();
 
-<<<<<<< HEAD
     expect(screen.getByText('View or Refill My Prescriptions')).toBeVisible();
 
     fireEvent.click(screen.getByText('View or Refill My Prescriptions'));
-=======
+
+    expect(mockWindow).toHaveBeenCalledWith('/sso/launch?PartnerSpId=CVS');
+  });
+  it('should redirect to SSO launch page when we click on Get My Prescriptions by Mail card', async () => {
+    vRules.user.vRules.displayPharmacyTab = true;
+    const mockAuth = jest.requireMock('src/auth').auth;
+    mockAuth.mockResolvedValueOnce(vRules);
+    mockedAxios.get.mockResolvedValueOnce({
+      data: {},
+    });
+    await renderUI();
+
     expect(screen.getByText('Get My Prescriptions by Mail')).toBeVisible();
 
     fireEvent.click(screen.getByText('Get My Prescriptions by Mail'));
->>>>>>> c133330d
 
     expect(mockWindow).toHaveBeenCalledWith('/sso/launch?PartnerSpId=CVS');
   });
