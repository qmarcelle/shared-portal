// Jest Snapshot v1, https://goo.gl/fbAQLP

exports[`Pharmacy Page should download Choice formulary correctly 1`] = `
<body>
  <div>
    <main
      class="flex flex-col justify-center items-center page"
    >
      <div
        class="flex flex-col h-175px w-full text-white justify-center items-center brand-gradient  "
      >
        <div
          class="flex flex-col items-start w-full app-content px-4"
        >
          <span
            style="display: block; width: 1px; min-width: 1px; height: 32px; min-height: 32px;"
          />
          <h1
            class="title-1 font-thin"
          >
             
            Pharmacy
          </h1>
          <span
            style="display: block; width: 1px; min-width: 1px; height: 16px; min-height: 16px;"
          />
        </div>
      </div>
      <div
        class="flex flex-col app-content app-base-font-color"
      >
        <section
          class="flex flex-row items-start app-body "
        >
          <div
            class="flex flex-col flex-grow"
          >
            <div
              class="flex flex-col  m-4"
            >
              <span
                style="display: block; width: 1px; min-width: 1px; height: 32px; min-height: 32px;"
              />
              <div
                class="card-main p-4 md:p-10"
              >
                <div
                  class="flex flex-col"
                >
                  <div
                    class="flex flex-col block md:hidden"
                  >
                    <img
                      alt="download form"
                      data-nimg="1"
                      decoding="async"
                      height="40"
                      loading="lazy"
                      src="/_next/image?url=%2Fimg.jpg&w=96&q=75"
                      srcset="/_next/image?url=%2Fimg.jpg&w=48&q=75 1x, /_next/image?url=%2Fimg.jpg&w=96&q=75 2x"
                      style="color: transparent;"
                      width="40"
                    />
                  </div>
                  <div
                    class="flex flex-row justify-between mt-2 md:mt-16 lg:mt-0"
                  >
                    <div
                      class="flex flex-col"
                    >
                      <span
                        style="display: block; width: 1px; min-width: 1px; height: 8px; min-height: 8px;"
                      />
                      <h2
                        class="title-2"
                      >
                        Get More with CVS Caremark
                      </h2>
                      <span
                        style="display: block; width: 1px; min-width: 1px; height: 8px; min-height: 8px;"
                      />
                      <p
                        class="body-1 body-1"
                        style="display: block;"
                      >
                        A caremark.com account will let you get prescriptions by mail, price a medication and more.
                      </p>
                    </div>
                    <div
                      class="flex flex-col hidden md:block"
                    >
                      <img
                        alt="download form"
                        data-nimg="1"
                        decoding="async"
                        height="40"
                        loading="lazy"
                        src="/_next/image?url=%2Fimg.jpg&w=96&q=75"
                        srcset="/_next/image?url=%2Fimg.jpg&w=48&q=75 1x, /_next/image?url=%2Fimg.jpg&w=96&q=75 2x"
                        style="color: transparent;"
                        width="40"
                      />
                    </div>
                  </div>
                  <span
                    style="display: block; width: 1px; min-width: 1px; height: 32px; min-height: 32px;"
                  />
                  <div
                    class="flex flex-row"
                  >
                    <div
                      class="flex flex-wrap gap-4"
                    >
                      <div
                        class="card-elevated cursor-pointer  flex-1 basis-1/2 md:basis-2/6 p-2 overflow-hidden"
                      >
                        <div
                          class="flex flex-row p-2"
                        >
                          <img
                            alt="Prescription Icon"
                            data-nimg="1"
                            decoding="async"
                            height="40"
                            loading="lazy"
                            src="/_next/image?url=%2Fimg.jpg&w=96&q=75"
                            srcset="/_next/image?url=%2Fimg.jpg&w=48&q=75 1x, /_next/image?url=%2Fimg.jpg&w=96&q=75 2x"
                            style="color: transparent;"
                            width="40"
                          />
                          <p
                            class="body-1 inline my-auto ml-4 font-bold primary-color p-2"
                            style="display: block;"
                          >
                            View or Refill My Prescriptions
                          </p>
                        </div>
                      </div>
                      <div
                        class="card-elevated cursor-pointer  flex-1 basis-1/2 md:basis-2/6 p-2 overflow-hidden"
                      >
                        <div
                          class="flex flex-row p-2"
                        >
                          <img
                            alt="Mail Order Pharmacy Icon"
                            data-nimg="1"
                            decoding="async"
                            height="40"
                            loading="lazy"
                            src="/_next/image?url=%2Fimg.jpg&w=96&q=75"
                            srcset="/_next/image?url=%2Fimg.jpg&w=48&q=75 1x, /_next/image?url=%2Fimg.jpg&w=96&q=75 2x"
                            style="color: transparent;"
                            width="40"
                          />
                          <p
                            class="body-1 inline my-auto ml-4 font-bold primary-color p-2"
                            style="display: block;"
                          >
                            Get My Prescriptions by Mail
                          </p>
                        </div>
                      </div>
                      <div
                        class="card-elevated cursor-pointer  flex-1 basis-1/2 md:basis-2/6 p-2 overflow-hidden"
                      >
                        <div
                          class="flex flex-row p-2"
                        >
                          <img
                            alt="Cost Icon"
                            data-nimg="1"
                            decoding="async"
                            height="40"
                            loading="lazy"
                            src="/_next/image?url=%2Fimg.jpg&w=96&q=75"
                            srcset="/_next/image?url=%2Fimg.jpg&w=48&q=75 1x, /_next/image?url=%2Fimg.jpg&w=96&q=75 2x"
                            style="color: transparent;"
                            width="40"
                          />
                          <p
                            class="body-1 inline my-auto ml-4 font-bold primary-color p-2"
                            style="display: block;"
                          >
                            Find Drug Cost & My Coverage
                          </p>
                        </div>
                      </div>
                      <div
                        class="card-elevated cursor-pointer  flex-1 basis-1/2 md:basis-2/6 p-2 overflow-hidden"
                      >
                        <div
                          class="flex flex-row p-2"
                        >
                          <img
                            alt="Search Pharmacy Icon"
                            data-nimg="1"
                            decoding="async"
                            height="40"
                            loading="lazy"
                            src="/_next/image?url=%2Fimg.jpg&w=96&q=75"
                            srcset="/_next/image?url=%2Fimg.jpg&w=48&q=75 1x, /_next/image?url=%2Fimg.jpg&w=96&q=75 2x"
                            style="color: transparent;"
                            width="40"
                          />
                          <p
                            class="body-1 inline my-auto ml-4 font-bold primary-color p-2"
                            style="display: block;"
                          >
                            Find a Pharmacy
                          </p>
                        </div>
                      </div>
                    </div>
                  </div>
                  <span
                    style="display: block; width: 1px; min-width: 1px; height: 32px; min-height: 32px;"
                  />
                  <a
                    aria-label="Visit CVS Caremark"
                    style="display: block;"
                  >
                    <button
                      class="flex flex-row link-container !flex p-0"
                      style="max-width: max-content; height: auto; display: block;"
                      tabindex="-1"
                      type="button"
                    >
                      <p
                        class="link undefined"
                      >
                        Visit CVS Caremark
                      </p>
                      <p
                        class="ml-1"
                      >
                        <img
                          alt="download form"
                          data-nimg="1"
                          decoding="async"
                          height="40"
                          loading="lazy"
                          src="/_next/image?url=%2Fimg.jpg&w=96&q=75"
                          srcset="/_next/image?url=%2Fimg.jpg&w=48&q=75 1x, /_next/image?url=%2Fimg.jpg&w=96&q=75 2x"
                          style="color: transparent;"
                          width="40"
                        />
                      </p>
                    </button>
                  </a>
                </div>
              </div>
            </div>
          </div>
        </section>
        <section
          class="flex flex-row items-start app-body"
        >
          <div
            class="flex flex-col flex-grow page-section-63_33 items-stretch"
          >
            <div
              class="card-main large-section"
            >
              <div
                class="flex flex-col"
              >
                <h1
                  class="title-1 title-2"
                >
                  My Recent Pharmacy Claims
                </h1>
                <span
                  style="display: block; width: 1px; min-width: 1px; height: 32px; min-height: 32px;"
                />
                <div
                  class="card-button cursor-pointer mb-4"
                >
                  <section
                    class="md:flex md:flex-row align-top m-4"
                  >
                    <img
                      alt="Pharmacy"
                      class="icon max-md:hidden"
                      data-nimg="1"
                      decoding="async"
                      height="40"
                      loading="lazy"
                      src="/_next/image?url=%2Fimg.jpg&w=96&q=75"
                      srcset="/_next/image?url=%2Fimg.jpg&w=48&q=75 1x, /_next/image?url=%2Fimg.jpg&w=96&q=75 2x"
                      style="color: transparent;"
                      width="40"
                    />
                    <span
                      style="display: block; width: 8px; min-width: 8px; height: 1px; min-height: 1px;"
                    />
                    <div
                      class="flex flex-col min-w-[95%]"
                    >
                      <section
                        class="md:flex md:flex-row md:justify-between"
                      >
                        <section
                          class="flex flex-row mb-[10px] md:flex-col"
                        >
                          <img
                            alt="Pharmacy"
                            class="icon md:hidden"
                            data-nimg="1"
                            decoding="async"
                            height="40"
                            loading="lazy"
                            src="/_next/image?url=%2Fimg.jpg&w=96&q=75"
                            srcset="/_next/image?url=%2Fimg.jpg&w=48&q=75 1x, /_next/image?url=%2Fimg.jpg&w=96&q=75 2x"
                            style="color: transparent;"
                            width="40"
                          />
                          <h3
                            class="title-3 body-bold primary-color max-md:ml-[5px]"
                          >
                            123 Pharmacy
                          </h3>
                        </section>
                        <section
                          class="flex flex-row justify-between md:flex-col max-lg:mr-[5px]"
                        >
                          <div
                            class="success flex flex-row justify-center items-center px-2 py-1 rounded"
                          >
                            <div
                              class="circle rounded-full w-3 h-3 aspect-square"
                            />
                            <p
                              class="font-bold ml-2 body-2"
                            >
                              Processed
                            </p>
                          </div>
                          <div
                            class="flex flex-col md:hidden"
                          >
                            <p
                              class="body-1 body-1 font-bold mt-2"
                              style="display: block;"
                            >
                              $50.00
                            </p>
                          </div>
                        </section>
                      </section>
                      <div
                        class="flex flex-row justify-between"
                      >
                        <div
                          class="flex flex-col"
                        >
                          <p
                            class="body-1 body-1 mt-2"
                            style="display: block;"
                          >
                            Visited on 08/10/2023, For Chris Hall
                          </p>
                        </div>
                        <div
                          class="flex flex-col max-md:hidden"
                        >
                          <p
                            class="body-1 body-1 font-bold mt-2"
                            style="display: block;"
                          >
                            $50.00
                          </p>
                        </div>
                      </div>
                    </div>
                  </section>
                </div>
                <div
                  class="card-button cursor-pointer mb-4"
                >
                  <section
                    class="md:flex md:flex-row align-top m-4"
                  >
                    <img
                      alt="Pharmacy"
                      class="icon max-md:hidden"
                      data-nimg="1"
                      decoding="async"
                      height="40"
                      loading="lazy"
                      src="/_next/image?url=%2Fimg.jpg&w=96&q=75"
                      srcset="/_next/image?url=%2Fimg.jpg&w=48&q=75 1x, /_next/image?url=%2Fimg.jpg&w=96&q=75 2x"
                      style="color: transparent;"
                      width="40"
                    />
                    <span
                      style="display: block; width: 8px; min-width: 8px; height: 1px; min-height: 1px;"
                    />
                    <div
                      class="flex flex-col min-w-[95%]"
                    >
                      <section
                        class="md:flex md:flex-row md:justify-between"
                      >
                        <section
                          class="flex flex-row mb-[10px] md:flex-col"
                        >
                          <img
                            alt="Pharmacy"
                            class="icon md:hidden"
                            data-nimg="1"
                            decoding="async"
                            height="40"
                            loading="lazy"
                            src="/_next/image?url=%2Fimg.jpg&w=96&q=75"
                            srcset="/_next/image?url=%2Fimg.jpg&w=48&q=75 1x, /_next/image?url=%2Fimg.jpg&w=96&q=75 2x"
                            style="color: transparent;"
                            width="40"
                          />
                          <h3
                            class="title-3 body-bold primary-color max-md:ml-[5px]"
                          >
                            565 Pharmacy
                          </h3>
                        </section>
                        <section
                          class="flex flex-row justify-between md:flex-col max-lg:mr-[5px]"
                        >
                          <div
                            class="error flex flex-row justify-center items-center px-2 py-1 rounded"
                          >
                            <div
                              class="circle rounded-full w-3 h-3 aspect-square"
                            />
                            <p
                              class="font-bold ml-2 body-2"
                            >
                              Denied
                            </p>
                          </div>
                          <div
                            class="flex flex-col md:hidden"
                          >
                            <p
                              class="body-1 body-1 font-bold mt-2"
                              style="display: block;"
                            >
                              $403.98
                            </p>
                          </div>
                        </section>
                      </section>
                      <div
                        class="flex flex-row justify-between"
                      >
                        <div
                          class="flex flex-col"
                        >
                          <p
                            class="body-1 body-1 mt-2"
                            style="display: block;"
                          >
                            Visited on 07/05/2023, For Chris Hall
                          </p>
                        </div>
                        <div
                          class="flex flex-col max-md:hidden"
                        >
                          <p
                            class="body-1 body-1 font-bold mt-2"
                            style="display: block;"
                          >
                            $403.98
                          </p>
                        </div>
                      </div>
                    </div>
                  </section>
                </div>
                <div
                  class="card-button cursor-pointer mb-4"
                >
                  <section
                    class="md:flex md:flex-row align-top m-4"
                  >
                    <img
                      alt="Pharmacy"
                      class="icon max-md:hidden"
                      data-nimg="1"
                      decoding="async"
                      height="40"
                      loading="lazy"
                      src="/_next/image?url=%2Fimg.jpg&w=96&q=75"
                      srcset="/_next/image?url=%2Fimg.jpg&w=48&q=75 1x, /_next/image?url=%2Fimg.jpg&w=96&q=75 2x"
                      style="color: transparent;"
                      width="40"
                    />
                    <span
                      style="display: block; width: 8px; min-width: 8px; height: 1px; min-height: 1px;"
                    />
                    <div
                      class="flex flex-col min-w-[95%]"
                    >
                      <section
                        class="md:flex md:flex-row md:justify-between"
                      >
                        <section
                          class="flex flex-row mb-[10px] md:flex-col"
                        >
                          <img
                            alt="Pharmacy"
                            class="icon md:hidden"
                            data-nimg="1"
                            decoding="async"
                            height="40"
                            loading="lazy"
                            src="/_next/image?url=%2Fimg.jpg&w=96&q=75"
                            srcset="/_next/image?url=%2Fimg.jpg&w=48&q=75 1x, /_next/image?url=%2Fimg.jpg&w=96&q=75 2x"
                            style="color: transparent;"
                            width="40"
                          />
                          <h3
                            class="title-3 body-bold primary-color max-md:ml-[5px]"
                          >
                            890 Pharmacy
                          </h3>
                        </section>
                        <section
                          class="flex flex-row justify-between md:flex-col max-lg:mr-[5px]"
                        >
                          <div
                            class="neutral flex flex-row justify-center items-center px-2 py-1 rounded"
                          >
                            <div
                              class="circle rounded-full w-3 h-3 aspect-square"
                            />
                            <p
                              class="font-bold ml-2 body-2"
                            >
                              Pending
                            </p>
                          </div>
                          <div
                            class="flex flex-col md:hidden"
                          >
                            <p
                              class="body-1 body-1 font-bold mt-2"
                              style="display: block;"
                            >
                              $33.00
                            </p>
                          </div>
                        </section>
                      </section>
                      <div
                        class="flex flex-row justify-between"
                      >
                        <div
                          class="flex flex-col"
                        >
                          <p
                            class="body-1 body-1 mt-2"
                            style="display: block;"
                          >
                            Visited on 12/22/2022, For Chris Hall
                          </p>
                        </div>
                        <div
                          class="flex flex-col max-md:hidden"
                        >
                          <p
                            class="body-1 body-1 font-bold mt-2"
                            style="display: block;"
                          >
                            $33.00
                          </p>
                        </div>
                      </div>
                    </div>
                  </section>
                </div>
                <span
                  style="display: block; width: 1px; min-width: 1px; height: 16px; min-height: 16px;"
                />
                <a
                  aria-label="View All Pharmacy Claims"
                  style="display: block;"
                >
                  <button
                    class="flex flex-row link-container undefined"
                    style="max-width: max-content; height: auto; display: block;"
                    tabindex="-1"
                    type="button"
                  >
                    <p
                      class="link undefined"
                    >
                      View All Pharmacy Claims
                    </p>
                  </button>
                </a>
              </div>
            </div>
          </div>
          <div
            class="flex flex-col  flex-grow page-section-36_67 items-stretch"
          >
            <div
              class="card-main large-section md:w-[352px] md:h-[248px]"
            >
              <div
                class="flex flex-col"
              >
                <h2
                  class="title-2"
                >
                  My Pharmacy Spending Summary
                </h2>
                <span
                  style="display: block; width: 1px; min-width: 1px; height: 16px; min-height: 16px;"
                />
                <p
                  class="body-1"
                  style="display: block;"
                >
                  View your annual statement for your pharmacy claims.
                </p>
                <span
                  style="display: block; width: 1px; min-width: 1px; height: 32px; min-height: 32px;"
                />
                <a
                  aria-label="View Pharmacy Spending Summary"
                  href="/spendingSummary?type=Pharmacy"
                  style="display: block;"
                >
                  <button
                    class="flex flex-row link-container !flex p-0"
                    style="max-width: max-content; height: auto; display: block;"
                    tabindex="-1"
                    type="button"
                  >
                    <p
                      class="link undefined"
                    >
                      View Pharmacy Spending Summary
                    </p>
                  </button>
                </a>
              </div>
            </div>
          </div>
        </section>
        <section
          class="flex flex-row items-start app-body"
        >
          <div
            class="flex flex-col flex-grow"
          >
            <div
              class="flex flex-row"
            >
              <p
                class="title-1 ml-4 md:mt-12"
              >
                Resources & Support
              </p>
            </div>
            <div
              class="card-main large-section skip-underscore"
            >
              <div
                class="flex flex-col"
              >
                <img
                  alt="Shopping Credit Icon"
                  class="size-10 block md:hidden"
                  data-nimg="1"
                  decoding="async"
                  height="40"
                  loading="lazy"
                  src="/_next/image?url=%2Fimg.jpg&w=96&q=75"
                  srcset="/_next/image?url=%2Fimg.jpg&w=48&q=75 1x, /_next/image?url=%2Fimg.jpg&w=96&q=75 2x"
                  style="color: transparent;"
                  width="40"
                />
                <div
                  class="flex flex-row"
                >
                  <img
                    alt="Shopping Credit Icon"
                    class="size-10 mt-3 mr-2 hidden md:block"
                    data-nimg="1"
                    decoding="async"
                    height="40"
                    loading="lazy"
                    src="/_next/image?url=%2Fimg.jpg&w=96&q=75"
                    srcset="/_next/image?url=%2Fimg.jpg&w=48&q=75 1x, /_next/image?url=%2Fimg.jpg&w=96&q=75 2x"
                    style="color: transparent;"
                    width="40"
                  />
                  <section
                    class="flex justify-start self-start my-health-link"
                  >
                    <span
                      class="rich-text body-1 undefined"
                    >
                      <div
                        class="flex flex-row body-1 flex-grow md:!flex !block align-top mt-4"
                      >
                        <a
                          class="!flex pt-0 pl-0 ml-2"
                          href=""
                        >
                           
                          <p
                            class="font-bold primary-color"
                          >
                            Shop Over-the-Counter Items
                          </p>
                          <img
                            alt=""
                            class="link flex ml-2"
                            data-nimg="1"
                            decoding="async"
                            height="40"
                            loading="lazy"
                            src="/_next/image?url=%2Fimg.jpg&w=96&q=75"
                            srcset="/_next/image?url=%2Fimg.jpg&w=48&q=75 1x, /_next/image?url=%2Fimg.jpg&w=96&q=75 2x"
                            style="color: transparent;"
                            width="40"
                          />
                        </a>
                      </div>
                    </span>
                  </section>
                </div>
                <p
                  class="body-1 body-1 md:ml-14 ml-2"
                  style="display: block;"
                >
                  You get a quarterly allowance for over-the-counter (OTC) items. You can spend it on things like cold medicine, vitamins and more. And once you set up an account, you can even shop for those items online. Set up or log in to your online account to get OTC items shipped right to your door.
                </p>
              </div>
            </div>
             
          </div>
        </section>
        <section
          class="flex flex-row items-start app-body"
        >
          <div
            class="flex flex-col flex-grow page-section-36_67 items-stretch"
          >
            <div
              class="card-main large-section flex flex-row items-start app-body "
            >
              <div
                class="flex flex-col"
              >
                <h2
                  class="title-2"
                >
                  Pharmacy Documents & Forms
                </h2>
                <span
                  style="display: block; width: 1px; min-width: 1px; height: 21px; min-height: 21px;"
                />
                <div
                  class="flex flex-col"
                >
                  <div
                    class="flex flex-col"
                  >
                    <div
                      class="flex flex-col items-stretch"
                    >
                      <a
                        aria-label="View Covered Drug List (Formulary)"
                        href="/assets/formularies/Choice-DrugFormularyPDF/Drug-Formulary-List.pdf"
                        style="display: inline;"
                      >
                        <button
                          class="flex flex-row link-container text-left pl-0"
                          style="max-width: max-content; height: auto; display: inline;"
                          tabindex="-1"
                          type="button"
                        >
                          <p
                            class="link undefined"
                          >
                            View Covered Drug List (Formulary)
                          </p>
                          <p
                            class="ml-1"
                          >
                            <img
                              alt="download Icon"
                              class="inline"
                              data-nimg="1"
                              decoding="async"
                              height="40"
                              loading="lazy"
                              src="/_next/image?url=%2Fimg.jpg&w=96&q=75"
                              srcset="/_next/image?url=%2Fimg.jpg&w=48&q=75 1x, /_next/image?url=%2Fimg.jpg&w=96&q=75 2x"
                              style="color: transparent;"
                              width="40"
                            />
                          </p>
                        </button>
                      </a>
                      <p
                        class="body-1"
                        style="display: block;"
                      >
                        Download a list of all the drugs your plan covers.
                      </p>
                      <span
                        style="display: block; width: 1px; min-width: 1px; height: 18px; min-height: 18px;"
                      />
                      <div
                        class=""
                        style="width: 100%; height: 1px; background-color: rgb(204, 204, 204);"
                      />
                      <span
                        style="display: block; width: 1px; min-width: 1px; height: 18px; min-height: 18px;"
                      />
                    </div>
                  </div>
                  <div
                    class="flex flex-col"
                  >
                    <div
                      class="flex flex-col items-stretch"
                    >
                      <a
                        aria-label="Prescription Drug Claim Form"
                        href="http://www.bcbst.com/docs/pharmacy/go-510.pdf"
                        style="display: inline;"
                      >
                        <button
                          class="flex flex-row link-container text-left pl-0"
                          style="max-width: max-content; height: auto; display: inline;"
                          tabindex="-1"
                          type="button"
                        >
                          <p
                            class="link undefined"
                          >
                            Prescription Drug Claim Form
                          </p>
                          <p
                            class="ml-1"
                          >
                            <img
                              alt="download Icon"
                              class="inline"
                              data-nimg="1"
                              decoding="async"
                              height="40"
                              loading="lazy"
                              src="/_next/image?url=%2Fimg.jpg&w=96&q=75"
                              srcset="/_next/image?url=%2Fimg.jpg&w=48&q=75 1x, /_next/image?url=%2Fimg.jpg&w=96&q=75 2x"
                              style="color: transparent;"
                              width="40"
                            />
                          </p>
                        </button>
                      </a>
                      <p
                        class="body-1"
                        style="display: block;"
                      >
                        We call it the G0-510 form. You'll use it only for prescription drug claims when the claim is not filled through your pharmacist.
                      </p>
                      <span
                        style="display: block; width: 1px; min-width: 1px; height: 18px; min-height: 18px;"
                      />
                      <div
                        class=""
                        style="width: 100%; height: 1px; background-color: rgb(204, 204, 204);"
                      />
                      <span
                        style="display: block; width: 1px; min-width: 1px; height: 18px; min-height: 18px;"
                      />
                    </div>
                  </div>
                  <div
                    class="flex flex-col"
                  >
                    <div
                      class="flex flex-col items-stretch"
                    >
                      <a
                        aria-label="Prescription Mail Service Order Form"
                        href="/assets/cvs-mail-order-form.pdf"
                        style="display: inline;"
                      >
                        <button
                          class="flex flex-row link-container text-left pl-0"
                          style="max-width: max-content; height: auto; display: inline;"
                          tabindex="-1"
                          type="button"
                        >
                          <p
                            class="link undefined"
                          >
                            Prescription Mail Service Order Form
                          </p>
                          <p
                            class="ml-1"
                          >
                            <img
                              alt="download Icon"
                              class="inline"
                              data-nimg="1"
                              decoding="async"
                              height="40"
                              loading="lazy"
                              src="/_next/image?url=%2Fimg.jpg&w=96&q=75"
                              srcset="/_next/image?url=%2Fimg.jpg&w=48&q=75 1x, /_next/image?url=%2Fimg.jpg&w=96&q=75 2x"
                              style="color: transparent;"
                              width="40"
                            />
                          </p>
                        </button>
                      </a>
                      <p
                        class="body-1"
                        style="display: block;"
                      >
                        Mail order is easy and convenient. You can have your prescriptions delivered right to your home.
                      </p>
                      <span
                        style="display: block; width: 1px; min-width: 1px; height: 18px; min-height: 18px;"
                      />
                      <div
                        class=""
                        style="width: 100%; height: 1px; background-color: rgb(204, 204, 204);"
                      />
                      <span
                        style="display: block; width: 1px; min-width: 1px; height: 18px; min-height: 18px;"
                      />
                    </div>
                  </div>
                  <div
                    class="flex flex-col"
                  >
                    <div
                      class="flex flex-col items-stretch"
                    >
                      <a
                        aria-label="Request for Medicare Prescription Drug Coverage Determination"
                        style="display: inline;"
                      >
                        <button
                          class="flex flex-row link-container text-left pl-0"
                          style="max-width: max-content; height: auto; display: inline;"
                          tabindex="-1"
                          type="button"
                        >
                          <p
                            class="link undefined"
                          >
                            Request for Medicare Prescription Drug Coverage Determination
                          </p>
                          <p
                            class="ml-1"
                          >
                            <img
                              alt="right arrow Icon"
                              class="inline"
                              data-nimg="1"
                              decoding="async"
                              height="40"
                              loading="lazy"
                              src="/_next/image?url=%2Fimg.jpg&w=96&q=75"
                              srcset="/_next/image?url=%2Fimg.jpg&w=48&q=75 1x, /_next/image?url=%2Fimg.jpg&w=96&q=75 2x"
                              style="color: transparent;"
                              width="40"
                            />
                          </p>
                        </button>
                      </a>
                      <p
                        class="body-1"
                        style="display: block;"
                      >
                        You can request an exception for prescription drug coverage.
                      </p>
                      <span
                        style="display: block; width: 1px; min-width: 1px; height: 18px; min-height: 18px;"
                      />
                      <div
                        class=""
                        style="width: 100%; height: 1px; background-color: rgb(204, 204, 204);"
                      />
                      <span
                        style="display: block; width: 1px; min-width: 1px; height: 18px; min-height: 18px;"
                      />
                    </div>
                  </div>
                  <div
                    class="flex flex-col"
                  >
                    <div
                      class="flex flex-col items-stretch"
                    >
                      <a
                        aria-label="Request for Redetermination of Medicare Prescription Drug Denial"
                        style="display: inline;"
                      >
                        <button
                          class="flex flex-row link-container text-left pl-0"
                          style="max-width: max-content; height: auto; display: inline;"
                          tabindex="-1"
                          type="button"
                        >
                          <p
                            class="link undefined"
                          >
                            Request for Redetermination of Medicare Prescription Drug Denial
                          </p>
                          <p
                            class="ml-1"
                          >
                            <img
                              alt="right arrow Icon"
                              class="inline"
                              data-nimg="1"
                              decoding="async"
                              height="40"
                              loading="lazy"
                              src="/_next/image?url=%2Fimg.jpg&w=96&q=75"
                              srcset="/_next/image?url=%2Fimg.jpg&w=48&q=75 1x, /_next/image?url=%2Fimg.jpg&w=96&q=75 2x"
                              style="color: transparent;"
                              width="40"
                            />
                          </p>
                        </button>
                      </a>
                      <p
                        class="body-1"
                        style="display: block;"
                      >
                        If you received a Notice of Denial of Medicare Prescription Drug Coverage, you can ask us for a redetermination (appeal).
                      </p>
                      <span
                        style="display: block; width: 1px; min-width: 1px; height: 18px; min-height: 18px;"
                      />
                      <span
                        style="display: block; width: 1px; min-width: 1px; height: 18px; min-height: 18px;"
                      />
                    </div>
                  </div>
                </div>
              </div>
            </div>
          </div>
          <div
            class="flex flex-col  flex-grow page-section-63_33 items-stretch"
          >
            <div
              class="card-main large-section flex flex-row items-start app-body "
            >
              <div
                class="flex flex-col"
              >
                <h2
                  class="title-2"
                >
                  Pharmacy FAQ
                </h2>
                <span
                  style="display: block; width: 1px; min-width: 1px; height: 32px; min-height: 32px;"
                />
                <section
                  class="flex flex-row items-start app-body"
                >
                  <div
                    class="flex flex-col flex-grow"
                  >
                    <div
                      class="flex flex-col"
                    >
                      <h2
                        class="title-2"
                      >
                        Help with Prescription Drugs
                      </h2>
                      <span
                        style="display: block; width: 1px; min-width: 1px; height: 16px; min-height: 16px;"
                      />
                      <div
                        class="flex flex-col"
                      >
                        <div
                          class="flex flex-col items-stretch"
                        >
                          <div
                            class="flex flex-col card-main-elevated p-1 cursor-pointer px-2 py-2"
                          >
                            <div
                              class="flex flex-row m-1 accordion-head"
                            >
                              <p
                                class="mr-2 flex-grow"
                              >
                                How can I find out which drugs my plan covers?
                              </p>
                              <img
                                alt="Down Chevron"
                                class="pl-2 w-6"
                                data-nimg="1"
                                decoding="async"
                                height="40"
                                loading="lazy"
                                src="/_next/image?url=%2Fimg.jpg&w=96&q=75"
                                srcset="/_next/image?url=%2Fimg.jpg&w=48&q=75 1x, /_next/image?url=%2Fimg.jpg&w=96&q=75 2x"
                                style="color: transparent;"
                                width="40"
                              />
                            </div>
                            <div
                              class="mr-2 flex-grow"
                            />
                          </div>
                          <div
                            class=""
                            style="width: 100%; height: 1px; background-color: rgb(204, 204, 204);"
                          />
                        </div>
                      </div>
                      <div
                        class="flex flex-col"
                      >
                        <div
                          class="flex flex-col items-stretch"
                        >
                          <div
                            class="flex flex-col card-main-elevated p-1 cursor-pointer px-2 py-2"
                          >
                            <div
                              class="flex flex-row m-1 accordion-head"
                            >
                              <p
                                class="mr-2 flex-grow"
                              >
                                How do I get a prior authorization?
                              </p>
                              <img
                                alt="Down Chevron"
                                class="pl-2 w-6"
                                data-nimg="1"
                                decoding="async"
                                height="40"
                                loading="lazy"
                                src="/_next/image?url=%2Fimg.jpg&w=96&q=75"
                                srcset="/_next/image?url=%2Fimg.jpg&w=48&q=75 1x, /_next/image?url=%2Fimg.jpg&w=96&q=75 2x"
                                style="color: transparent;"
                                width="40"
                              />
                            </div>
                            <div
                              class="mr-2 flex-grow"
                            />
                          </div>
                          <div
                            class=""
                            style="width: 100%; height: 1px; background-color: rgb(204, 204, 204);"
                          />
                        </div>
                      </div>
                      <div
                        class="flex flex-col"
                      >
                        <div
                          class="flex flex-col items-stretch"
                        >
                          <div
                            class="flex flex-col card-main-elevated p-1 cursor-pointer px-2 py-2"
                          >
                            <div
                              class="flex flex-row m-1 accordion-head"
                            >
                              <p
                                class="mr-2 flex-grow"
                              >
                                What is a specialty medication?
                              </p>
                              <img
                                alt="Down Chevron"
                                class="pl-2 w-6"
                                data-nimg="1"
                                decoding="async"
                                height="40"
                                loading="lazy"
                                src="/_next/image?url=%2Fimg.jpg&w=96&q=75"
                                srcset="/_next/image?url=%2Fimg.jpg&w=48&q=75 1x, /_next/image?url=%2Fimg.jpg&w=96&q=75 2x"
                                style="color: transparent;"
                                width="40"
                              />
                            </div>
                            <div
                              class="mr-2 flex-grow"
                            />
                          </div>
                          <div
                            class=""
                            style="width: 100%; height: 1px; background-color: rgb(204, 204, 204);"
                          />
                        </div>
                      </div>
                      <div
                        class="flex flex-col"
                      >
                        <div
                          class="flex flex-col items-stretch"
                        >
                          <div
                            class="flex flex-col card-main-elevated p-1 cursor-pointer px-2 py-2"
                          >
                            <div
                              class="flex flex-row m-1 accordion-head"
                            >
                              <p
                                class="mr-2 flex-grow"
                              >
                                How do I know if a drug is a specialty drug?
                              </p>
                              <img
                                alt="Down Chevron"
                                class="pl-2 w-6"
                                data-nimg="1"
                                decoding="async"
                                height="40"
                                loading="lazy"
                                src="/_next/image?url=%2Fimg.jpg&w=96&q=75"
                                srcset="/_next/image?url=%2Fimg.jpg&w=48&q=75 1x, /_next/image?url=%2Fimg.jpg&w=96&q=75 2x"
                                style="color: transparent;"
                                width="40"
                              />
                            </div>
                            <div
                              class="mr-2 flex-grow"
                            />
                          </div>
                          <div
                            class=""
                            style="width: 100%; height: 1px; background-color: rgb(204, 204, 204);"
                          />
                        </div>
                      </div>
                      <div
                        class="flex flex-col"
                      >
                        <div
                          class="flex flex-col items-stretch"
                        >
                          <div
                            class="flex flex-col card-main-elevated p-1 cursor-pointer px-2 py-2"
                          >
                            <div
                              class="flex flex-row m-1 accordion-head"
                            >
                              <p
                                class="mr-2 flex-grow"
                              >
                                How can I save money on my prescriptions?
                              </p>
                              <img
                                alt="Down Chevron"
                                class="pl-2 w-6"
                                data-nimg="1"
                                decoding="async"
                                height="40"
                                loading="lazy"
                                src="/_next/image?url=%2Fimg.jpg&w=96&q=75"
                                srcset="/_next/image?url=%2Fimg.jpg&w=48&q=75 1x, /_next/image?url=%2Fimg.jpg&w=96&q=75 2x"
                                style="color: transparent;"
                                width="40"
                              />
                            </div>
                            <div
                              class="mr-2 flex-grow"
                            />
                          </div>
                        </div>
                      </div>
                      <span
                        style="display: block; width: 1px; min-width: 1px; height: 32px; min-height: 32px;"
                      />
                    </div>
                  </div>
                </section>
                <section
                  class="flex flex-row items-start app-body"
                >
                  <div
                    class="flex flex-col flex-grow"
                  >
                    <div
                      class="flex flex-col"
                    >
                      <h2
                        class="title-2"
                      >
                        Help with Pharmacies & Mail Order
                      </h2>
                      <span
                        style="display: block; width: 1px; min-width: 1px; height: 16px; min-height: 16px;"
                      />
                      <div
                        class="flex flex-col"
                      >
                        <div
                          class="flex flex-col items-stretch"
                        >
                          <div
                            class="flex flex-col card-main-elevated p-1 cursor-pointer px-2 py-2"
                          >
                            <div
                              class="flex flex-row m-1 accordion-head"
                            >
                              <p
                                class="mr-2 flex-grow"
                              >
                                Do I have to use a CVS pharmacy?
                              </p>
                              <img
                                alt="Down Chevron"
                                class="pl-2 w-6"
                                data-nimg="1"
                                decoding="async"
                                height="40"
                                loading="lazy"
                                src="/_next/image?url=%2Fimg.jpg&w=96&q=75"
                                srcset="/_next/image?url=%2Fimg.jpg&w=48&q=75 1x, /_next/image?url=%2Fimg.jpg&w=96&q=75 2x"
                                style="color: transparent;"
                                width="40"
                              />
                            </div>
                            <div
                              class="mr-2 flex-grow"
                            />
                          </div>
                          <div
                            class=""
                            style="width: 100%; height: 1px; background-color: rgb(204, 204, 204);"
                          />
                        </div>
                      </div>
                      <div
                        class="flex flex-col"
                      >
                        <div
                          class="flex flex-col items-stretch"
                        >
                          <div
                            class="flex flex-col card-main-elevated p-1 cursor-pointer px-2 py-2"
                          >
                            <div
                              class="flex flex-row m-1 accordion-head"
                            >
                              <p
                                class="mr-2 flex-grow"
                              >
                                Why should I use a mail order pharmacy for any of my prescriptions?
                              </p>
                              <img
                                alt="Down Chevron"
                                class="pl-2 w-6"
                                data-nimg="1"
                                decoding="async"
                                height="40"
                                loading="lazy"
                                src="/_next/image?url=%2Fimg.jpg&w=96&q=75"
                                srcset="/_next/image?url=%2Fimg.jpg&w=48&q=75 1x, /_next/image?url=%2Fimg.jpg&w=96&q=75 2x"
                                style="color: transparent;"
                                width="40"
                              />
                            </div>
                            <div
                              class="mr-2 flex-grow"
                            />
                          </div>
                          <div
                            class=""
                            style="width: 100%; height: 1px; background-color: rgb(204, 204, 204);"
                          />
                        </div>
                      </div>
                      <div
                        class="flex flex-col"
                      >
                        <div
                          class="flex flex-col items-stretch"
                        >
                          <div
                            class="flex flex-col card-main-elevated p-1 cursor-pointer px-2 py-2"
                          >
                            <div
                              class="flex flex-row m-1 accordion-head"
                            >
                              <p
                                class="mr-2 flex-grow"
                              >
                                I’ve created my caremark.com account but I can’t see prescription info for my teenage dependents. How can I do that?
                              </p>
                              <img
                                alt="Down Chevron"
                                class="pl-2 w-6"
                                data-nimg="1"
                                decoding="async"
                                height="40"
                                loading="lazy"
                                src="/_next/image?url=%2Fimg.jpg&w=96&q=75"
                                srcset="/_next/image?url=%2Fimg.jpg&w=48&q=75 1x, /_next/image?url=%2Fimg.jpg&w=96&q=75 2x"
                                style="color: transparent;"
                                width="40"
                              />
                            </div>
                            <div
                              class="mr-2 flex-grow"
                            />
                          </div>
                        </div>
                      </div>
                      <span
                        style="display: block; width: 1px; min-width: 1px; height: 32px; min-height: 32px;"
                      />
                    </div>
                  </div>
                </section>
              </div>
            </div>
<<<<<<< HEAD
            <div
              class="card-main large-section flex flex-row items-start app-body "
            >
              <div
                class="flex flex-col"
              >
                <h2
                  class="title-2"
                >
                  Prescription Payment Options
                </h2>
                <span
                  style="display: block; width: 1px; min-width: 1px; height: 32px; min-height: 32px;"
                />
                <section
                  class="flex flex-row items-start app-body"
                >
                  <div
                    class="flex flex-col flex-grow"
                  >
                    <div
                      class="flex flex-col"
                    >
                      <a
                        aria-label="Medicare Prescription Payment Plan Sign-up"
                        href="/pharmacy/medicalPrescriptionPaymentPlan"
                        style="display: flex;"
                      >
                        <button
                          class="flex flex-row link-container pl-0"
                          style="max-width: max-content; height: auto; display: flex;"
                          tabindex="-1"
                          type="button"
                        >
                          <p
                            class="link undefined"
                          >
                            Medicare Prescription Payment Plan Sign-up
                          </p>
                          <p
                            class="ml-1"
                          >
                            <img
                              alt=""
                              data-nimg="1"
                              decoding="async"
                              height="40"
                              loading="lazy"
                              src="/_next/image?url=%2Fimg.jpg&w=96&q=75"
                              srcset="/_next/image?url=%2Fimg.jpg&w=48&q=75 1x, /_next/image?url=%2Fimg.jpg&w=96&q=75 2x"
                              style="color: transparent;"
                              width="40"
                            />
                          </p>
                        </button>
                      </a>
                      <span
                        style="display: block; width: 1px; min-width: 1px; height: 12px; min-height: 12px;"
                      />
                      <span
                        class="rich-text body-1 manage-image"
                      >
                        <span>
                          Now you can pay for your prescription drugs over time with a monthly payment. You can learn more by reading the
                           
                        </span>
                        <span
                          class="link"
                        >
                          <a
                            class="link"
                            href="https://www.bcbst-medicare.com/docs/Medicare_Prescription_Payment_Plan_Fact_Sheet.pdf"
                            target="_blank"
                          >
                            fact sheet
                          </a>
                        </span>
                        <span>
                          .
                        </span>
                      </span>
                      <span
                        style="display: block; width: 1px; min-width: 1px; height: 12px; min-height: 12px;"
                      />
                      <span
                        class="rich-text body-1 manage-image"
                      >
                        <span>
                          If you had an urgent prescription filled that you paid for before we received and processed your enrollment in the Medicare Prescription Payment Plan, you may be able to
                           
                        </span>
                        <span
                          class="link"
                        >
                          <a
                            class="link"
                            target="_blank"
                          >
                            get a retroactive election
                          </a>
                        </span>
                        <span>
                           into the program.
                        </span>
                      </span>
                      <span
                        style="display: block; width: 1px; min-width: 1px; height: 12px; min-height: 12px;"
                      />
                      <span
                        class="rich-text body-1 manage-image"
                      >
                        <span>
                          Learn more about 
                        </span>
                        <span
                          class="link"
                        >
                          <a
                            class="link"
                            href="https://www.bcbst-medicare.com/use-insurance/health-care-rights/medicare"
                            target="_blank"
                          >
                            making a complaint
                          </a>
                        </span>
                        <span>
                          .
                        </span>
                      </span>
                      <span
                        style="display: block; width: 1px; min-width: 1px; height: 21px; min-height: 21px;"
                      />
                      <div
                        class=""
                        style="width: 100%; height: 1px; background-color: rgb(204, 204, 204);"
                      />
                      <span
                        style="display: block; width: 1px; min-width: 1px; height: 21px; min-height: 21px;"
                      />
                      <a
                        aria-label="Social Security Extra Help Program"
                        href="https://www.ssa.gov/medicare/part-d-extra-help"
                        style="display: flex;"
                      >
                        <button
                          class="flex flex-row link-container pl-0"
                          style="max-width: max-content; height: auto; display: flex;"
                          tabindex="-1"
                          type="button"
                        >
                          <p
                            class="link undefined"
                          >
                            Social Security Extra Help Program
                          </p>
                          <p
                            class="ml-1"
                          >
                            <img
                              alt=""
                              data-nimg="1"
                              decoding="async"
                              height="40"
                              loading="lazy"
                              src="/_next/image?url=%2Fimg.jpg&w=96&q=75"
                              srcset="/_next/image?url=%2Fimg.jpg&w=48&q=75 1x, /_next/image?url=%2Fimg.jpg&w=96&q=75 2x"
                              style="color: transparent;"
                              width="40"
                            />
                          </p>
                        </button>
                      </a>
                      <span
                        style="display: block; width: 1px; min-width: 1px; height: 12px; min-height: 12px;"
                      />
                      <p
                        class="body-1"
                        style="display: block;"
                      >
                        If you need help paying for your prescriptions, Social Security’s Extra Help program could lower your costs.
                      </p>
                    </div>
                  </div>
                </section>
              </div>
            </div>
=======
>>>>>>> 61d17a31
          </div>
        </section>
      </div>
    </main>
  </div>
</body>
`;

exports[`Pharmacy Page should not render Pharmacy benefits if visibility rule evaluates false 1`] = `
<body>
  <div>
    <main
      class="flex flex-col justify-center items-center page"
    >
      <div
        class="flex flex-col h-175px w-full text-white justify-center items-center brand-gradient  "
      >
        <div
          class="flex flex-col items-start w-full app-content px-4"
        >
          <span
            style="display: block; width: 1px; min-width: 1px; height: 32px; min-height: 32px;"
          />
          <h1
            class="title-1 font-thin"
          >
             
            Pharmacy
          </h1>
          <span
            style="display: block; width: 1px; min-width: 1px; height: 16px; min-height: 16px;"
          />
        </div>
      </div>
      <div
        class="flex flex-col app-content app-base-font-color"
      >
        <section
          class="flex flex-row items-start app-body"
        >
          <div
            class="flex flex-col flex-grow page-section-63_33 items-stretch"
          >
            <div
              class="card-main large-section"
            >
              <div
                class="flex flex-col"
              >
                <h1
                  class="title-1 title-2"
                >
                  My Recent Pharmacy Claims
                </h1>
                <span
                  style="display: block; width: 1px; min-width: 1px; height: 32px; min-height: 32px;"
                />
                <div
                  class="card-button cursor-pointer mb-4"
                >
                  <section
                    class="md:flex md:flex-row align-top m-4"
                  >
                    <img
                      alt="Pharmacy"
                      class="icon max-md:hidden"
                      data-nimg="1"
                      decoding="async"
                      height="40"
                      loading="lazy"
                      src="/_next/image?url=%2Fimg.jpg&w=96&q=75"
                      srcset="/_next/image?url=%2Fimg.jpg&w=48&q=75 1x, /_next/image?url=%2Fimg.jpg&w=96&q=75 2x"
                      style="color: transparent;"
                      width="40"
                    />
                    <span
                      style="display: block; width: 8px; min-width: 8px; height: 1px; min-height: 1px;"
                    />
                    <div
                      class="flex flex-col min-w-[95%]"
                    >
                      <section
                        class="md:flex md:flex-row md:justify-between"
                      >
                        <section
                          class="flex flex-row mb-[10px] md:flex-col"
                        >
                          <img
                            alt="Pharmacy"
                            class="icon md:hidden"
                            data-nimg="1"
                            decoding="async"
                            height="40"
                            loading="lazy"
                            src="/_next/image?url=%2Fimg.jpg&w=96&q=75"
                            srcset="/_next/image?url=%2Fimg.jpg&w=48&q=75 1x, /_next/image?url=%2Fimg.jpg&w=96&q=75 2x"
                            style="color: transparent;"
                            width="40"
                          />
                          <h3
                            class="title-3 body-bold primary-color max-md:ml-[5px]"
                          >
                            123 Pharmacy
                          </h3>
                        </section>
                        <section
                          class="flex flex-row justify-between md:flex-col max-lg:mr-[5px]"
                        >
                          <div
                            class="success flex flex-row justify-center items-center px-2 py-1 rounded"
                          >
                            <div
                              class="circle rounded-full w-3 h-3 aspect-square"
                            />
                            <p
                              class="font-bold ml-2 body-2"
                            >
                              Processed
                            </p>
                          </div>
                          <div
                            class="flex flex-col md:hidden"
                          >
                            <p
                              class="body-1 body-1 font-bold mt-2"
                              style="display: block;"
                            >
                              $50.00
                            </p>
                          </div>
                        </section>
                      </section>
                      <div
                        class="flex flex-row justify-between"
                      >
                        <div
                          class="flex flex-col"
                        >
                          <p
                            class="body-1 body-1 mt-2"
                            style="display: block;"
                          >
                            Visited on 08/10/2023, For Chris Hall
                          </p>
                        </div>
                        <div
                          class="flex flex-col max-md:hidden"
                        >
                          <p
                            class="body-1 body-1 font-bold mt-2"
                            style="display: block;"
                          >
                            $50.00
                          </p>
                        </div>
                      </div>
                    </div>
                  </section>
                </div>
                <div
                  class="card-button cursor-pointer mb-4"
                >
                  <section
                    class="md:flex md:flex-row align-top m-4"
                  >
                    <img
                      alt="Pharmacy"
                      class="icon max-md:hidden"
                      data-nimg="1"
                      decoding="async"
                      height="40"
                      loading="lazy"
                      src="/_next/image?url=%2Fimg.jpg&w=96&q=75"
                      srcset="/_next/image?url=%2Fimg.jpg&w=48&q=75 1x, /_next/image?url=%2Fimg.jpg&w=96&q=75 2x"
                      style="color: transparent;"
                      width="40"
                    />
                    <span
                      style="display: block; width: 8px; min-width: 8px; height: 1px; min-height: 1px;"
                    />
                    <div
                      class="flex flex-col min-w-[95%]"
                    >
                      <section
                        class="md:flex md:flex-row md:justify-between"
                      >
                        <section
                          class="flex flex-row mb-[10px] md:flex-col"
                        >
                          <img
                            alt="Pharmacy"
                            class="icon md:hidden"
                            data-nimg="1"
                            decoding="async"
                            height="40"
                            loading="lazy"
                            src="/_next/image?url=%2Fimg.jpg&w=96&q=75"
                            srcset="/_next/image?url=%2Fimg.jpg&w=48&q=75 1x, /_next/image?url=%2Fimg.jpg&w=96&q=75 2x"
                            style="color: transparent;"
                            width="40"
                          />
                          <h3
                            class="title-3 body-bold primary-color max-md:ml-[5px]"
                          >
                            565 Pharmacy
                          </h3>
                        </section>
                        <section
                          class="flex flex-row justify-between md:flex-col max-lg:mr-[5px]"
                        >
                          <div
                            class="error flex flex-row justify-center items-center px-2 py-1 rounded"
                          >
                            <div
                              class="circle rounded-full w-3 h-3 aspect-square"
                            />
                            <p
                              class="font-bold ml-2 body-2"
                            >
                              Denied
                            </p>
                          </div>
                          <div
                            class="flex flex-col md:hidden"
                          >
                            <p
                              class="body-1 body-1 font-bold mt-2"
                              style="display: block;"
                            >
                              $403.98
                            </p>
                          </div>
                        </section>
                      </section>
                      <div
                        class="flex flex-row justify-between"
                      >
                        <div
                          class="flex flex-col"
                        >
                          <p
                            class="body-1 body-1 mt-2"
                            style="display: block;"
                          >
                            Visited on 07/05/2023, For Chris Hall
                          </p>
                        </div>
                        <div
                          class="flex flex-col max-md:hidden"
                        >
                          <p
                            class="body-1 body-1 font-bold mt-2"
                            style="display: block;"
                          >
                            $403.98
                          </p>
                        </div>
                      </div>
                    </div>
                  </section>
                </div>
                <div
                  class="card-button cursor-pointer mb-4"
                >
                  <section
                    class="md:flex md:flex-row align-top m-4"
                  >
                    <img
                      alt="Pharmacy"
                      class="icon max-md:hidden"
                      data-nimg="1"
                      decoding="async"
                      height="40"
                      loading="lazy"
                      src="/_next/image?url=%2Fimg.jpg&w=96&q=75"
                      srcset="/_next/image?url=%2Fimg.jpg&w=48&q=75 1x, /_next/image?url=%2Fimg.jpg&w=96&q=75 2x"
                      style="color: transparent;"
                      width="40"
                    />
                    <span
                      style="display: block; width: 8px; min-width: 8px; height: 1px; min-height: 1px;"
                    />
                    <div
                      class="flex flex-col min-w-[95%]"
                    >
                      <section
                        class="md:flex md:flex-row md:justify-between"
                      >
                        <section
                          class="flex flex-row mb-[10px] md:flex-col"
                        >
                          <img
                            alt="Pharmacy"
                            class="icon md:hidden"
                            data-nimg="1"
                            decoding="async"
                            height="40"
                            loading="lazy"
                            src="/_next/image?url=%2Fimg.jpg&w=96&q=75"
                            srcset="/_next/image?url=%2Fimg.jpg&w=48&q=75 1x, /_next/image?url=%2Fimg.jpg&w=96&q=75 2x"
                            style="color: transparent;"
                            width="40"
                          />
                          <h3
                            class="title-3 body-bold primary-color max-md:ml-[5px]"
                          >
                            890 Pharmacy
                          </h3>
                        </section>
                        <section
                          class="flex flex-row justify-between md:flex-col max-lg:mr-[5px]"
                        >
                          <div
                            class="neutral flex flex-row justify-center items-center px-2 py-1 rounded"
                          >
                            <div
                              class="circle rounded-full w-3 h-3 aspect-square"
                            />
                            <p
                              class="font-bold ml-2 body-2"
                            >
                              Pending
                            </p>
                          </div>
                          <div
                            class="flex flex-col md:hidden"
                          >
                            <p
                              class="body-1 body-1 font-bold mt-2"
                              style="display: block;"
                            >
                              $33.00
                            </p>
                          </div>
                        </section>
                      </section>
                      <div
                        class="flex flex-row justify-between"
                      >
                        <div
                          class="flex flex-col"
                        >
                          <p
                            class="body-1 body-1 mt-2"
                            style="display: block;"
                          >
                            Visited on 12/22/2022, For Chris Hall
                          </p>
                        </div>
                        <div
                          class="flex flex-col max-md:hidden"
                        >
                          <p
                            class="body-1 body-1 font-bold mt-2"
                            style="display: block;"
                          >
                            $33.00
                          </p>
                        </div>
                      </div>
                    </div>
                  </section>
                </div>
                <span
                  style="display: block; width: 1px; min-width: 1px; height: 16px; min-height: 16px;"
                />
                <a
                  aria-label="View All Pharmacy Claims"
                  style="display: block;"
                >
                  <button
                    class="flex flex-row link-container undefined"
                    style="max-width: max-content; height: auto; display: block;"
                    tabindex="-1"
                    type="button"
                  >
                    <p
                      class="link undefined"
                    >
                      View All Pharmacy Claims
                    </p>
                  </button>
                </a>
              </div>
            </div>
          </div>
          <div
            class="flex flex-col  flex-grow page-section-36_67 items-stretch"
          >
            <div
              class="card-main large-section md:w-[352px] md:h-[248px]"
            >
              <div
                class="flex flex-col"
              >
                <h2
                  class="title-2"
                >
                  My Pharmacy Spending Summary
                </h2>
                <span
                  style="display: block; width: 1px; min-width: 1px; height: 16px; min-height: 16px;"
                />
                <p
                  class="body-1"
                  style="display: block;"
                >
                  View your annual statement for your pharmacy claims.
                </p>
                <span
                  style="display: block; width: 1px; min-width: 1px; height: 32px; min-height: 32px;"
                />
                <a
                  aria-label="View Pharmacy Spending Summary"
                  href="/spendingSummary?type=Pharmacy"
                  style="display: block;"
                >
                  <button
                    class="flex flex-row link-container !flex p-0"
                    style="max-width: max-content; height: auto; display: block;"
                    tabindex="-1"
                    type="button"
                  >
                    <p
                      class="link undefined"
                    >
                      View Pharmacy Spending Summary
                    </p>
                  </button>
                </a>
              </div>
            </div>
          </div>
        </section>
        <section
          class="flex flex-row items-start app-body"
        >
          <div
            class="flex flex-col flex-grow"
          >
            <div
              class="flex flex-row"
            >
              <p
                class="title-1 ml-4 md:mt-12"
              >
                Resources & Support
              </p>
            </div>
            <div
              class="card-main large-section skip-underscore"
            >
              <div
                class="flex flex-col"
              >
                <img
                  alt="Shopping Credit Icon"
                  class="size-10 block md:hidden"
                  data-nimg="1"
                  decoding="async"
                  height="40"
                  loading="lazy"
                  src="/_next/image?url=%2Fimg.jpg&w=96&q=75"
                  srcset="/_next/image?url=%2Fimg.jpg&w=48&q=75 1x, /_next/image?url=%2Fimg.jpg&w=96&q=75 2x"
                  style="color: transparent;"
                  width="40"
                />
                <div
                  class="flex flex-row"
                >
                  <img
                    alt="Shopping Credit Icon"
                    class="size-10 mt-3 mr-2 hidden md:block"
                    data-nimg="1"
                    decoding="async"
                    height="40"
                    loading="lazy"
                    src="/_next/image?url=%2Fimg.jpg&w=96&q=75"
                    srcset="/_next/image?url=%2Fimg.jpg&w=48&q=75 1x, /_next/image?url=%2Fimg.jpg&w=96&q=75 2x"
                    style="color: transparent;"
                    width="40"
                  />
                  <section
                    class="flex justify-start self-start my-health-link"
                  >
                    <span
                      class="rich-text body-1 undefined"
                    >
                      <div
                        class="flex flex-row body-1 flex-grow md:!flex !block align-top mt-4"
                      >
                        <a
                          class="!flex pt-0 pl-0 ml-2"
                          href=""
                        >
                           
                          <p
                            class="font-bold primary-color"
                          >
                            Shop Over-the-Counter Items
                          </p>
                          <img
                            alt=""
                            class="link flex ml-2"
                            data-nimg="1"
                            decoding="async"
                            height="40"
                            loading="lazy"
                            src="/_next/image?url=%2Fimg.jpg&w=96&q=75"
                            srcset="/_next/image?url=%2Fimg.jpg&w=48&q=75 1x, /_next/image?url=%2Fimg.jpg&w=96&q=75 2x"
                            style="color: transparent;"
                            width="40"
                          />
                        </a>
                      </div>
                    </span>
                  </section>
                </div>
                <p
                  class="body-1 body-1 md:ml-14 ml-2"
                  style="display: block;"
                >
                  You get a quarterly allowance for over-the-counter (OTC) items. You can spend it on things like cold medicine, vitamins and more. And once you set up an account, you can even shop for those items online. Set up or log in to your online account to get OTC items shipped right to your door.
                </p>
              </div>
            </div>
             
          </div>
        </section>
        <section
          class="flex flex-row items-start app-body"
        >
          <div
            class="flex flex-col  flex-grow page-section-63_33 items-stretch"
<<<<<<< HEAD
          >
            <div
              class="card-main large-section flex flex-row items-start app-body "
            >
              <div
                class="flex flex-col"
              >
                <h2
                  class="title-2"
                >
                  Prescription Payment Options
                </h2>
                <span
                  style="display: block; width: 1px; min-width: 1px; height: 32px; min-height: 32px;"
                />
                <section
                  class="flex flex-row items-start app-body"
                >
                  <div
                    class="flex flex-col flex-grow"
                  >
                    <div
                      class="flex flex-col"
                    >
                      <a
                        aria-label="Medicare Prescription Payment Plan Sign-up"
                        href="/pharmacy/medicalPrescriptionPaymentPlan"
                        style="display: flex;"
                      >
                        <button
                          class="flex flex-row link-container pl-0"
                          style="max-width: max-content; height: auto; display: flex;"
                          tabindex="-1"
                          type="button"
                        >
                          <p
                            class="link undefined"
                          >
                            Medicare Prescription Payment Plan Sign-up
                          </p>
                          <p
                            class="ml-1"
                          >
                            <img
                              alt=""
                              data-nimg="1"
                              decoding="async"
                              height="40"
                              loading="lazy"
                              src="/_next/image?url=%2Fimg.jpg&w=96&q=75"
                              srcset="/_next/image?url=%2Fimg.jpg&w=48&q=75 1x, /_next/image?url=%2Fimg.jpg&w=96&q=75 2x"
                              style="color: transparent;"
                              width="40"
                            />
                          </p>
                        </button>
                      </a>
                      <span
                        style="display: block; width: 1px; min-width: 1px; height: 12px; min-height: 12px;"
                      />
                      <span
                        class="rich-text body-1 manage-image"
                      >
                        <span>
                          Now you can pay for your prescription drugs over time with a monthly payment. You can learn more by reading the
                           
                        </span>
                        <span
                          class="link"
                        >
                          <a
                            class="link"
                            href="https://www.bcbst-medicare.com/docs/Medicare_Prescription_Payment_Plan_Fact_Sheet.pdf"
                            target="_blank"
                          >
                            fact sheet
                          </a>
                        </span>
                        <span>
                          .
                        </span>
                      </span>
                      <span
                        style="display: block; width: 1px; min-width: 1px; height: 12px; min-height: 12px;"
                      />
                      <span
                        class="rich-text body-1 manage-image"
                      >
                        <span>
                          If you had an urgent prescription filled that you paid for before we received and processed your enrollment in the Medicare Prescription Payment Plan, you may be able to
                           
                        </span>
                        <span
                          class="link"
                        >
                          <a
                            class="link"
                            target="_blank"
                          >
                            get a retroactive election
                          </a>
                        </span>
                        <span>
                           into the program.
                        </span>
                      </span>
                      <span
                        style="display: block; width: 1px; min-width: 1px; height: 12px; min-height: 12px;"
                      />
                      <span
                        class="rich-text body-1 manage-image"
                      >
                        <span>
                          Learn more about 
                        </span>
                        <span
                          class="link"
                        >
                          <a
                            class="link"
                            href="https://www.bcbst-medicare.com/use-insurance/health-care-rights/medicare"
                            target="_blank"
                          >
                            making a complaint
                          </a>
                        </span>
                        <span>
                          .
                        </span>
                      </span>
                      <span
                        style="display: block; width: 1px; min-width: 1px; height: 21px; min-height: 21px;"
                      />
                      <div
                        class=""
                        style="width: 100%; height: 1px; background-color: rgb(204, 204, 204);"
                      />
                      <span
                        style="display: block; width: 1px; min-width: 1px; height: 21px; min-height: 21px;"
                      />
                      <a
                        aria-label="Social Security Extra Help Program"
                        href="https://www.ssa.gov/medicare/part-d-extra-help"
                        style="display: flex;"
                      >
                        <button
                          class="flex flex-row link-container pl-0"
                          style="max-width: max-content; height: auto; display: flex;"
                          tabindex="-1"
                          type="button"
                        >
                          <p
                            class="link undefined"
                          >
                            Social Security Extra Help Program
                          </p>
                          <p
                            class="ml-1"
                          >
                            <img
                              alt=""
                              data-nimg="1"
                              decoding="async"
                              height="40"
                              loading="lazy"
                              src="/_next/image?url=%2Fimg.jpg&w=96&q=75"
                              srcset="/_next/image?url=%2Fimg.jpg&w=48&q=75 1x, /_next/image?url=%2Fimg.jpg&w=96&q=75 2x"
                              style="color: transparent;"
                              width="40"
                            />
                          </p>
                        </button>
                      </a>
                      <span
                        style="display: block; width: 1px; min-width: 1px; height: 12px; min-height: 12px;"
                      />
                      <p
                        class="body-1"
                        style="display: block;"
                      >
                        If you need help paying for your prescriptions, Social Security’s Extra Help program could lower your costs.
                      </p>
                    </div>
                  </div>
                </section>
              </div>
            </div>
          </div>
=======
          />
>>>>>>> 61d17a31
        </section>
      </div>
    </main>
  </div>
</body>
`;

exports[`Pharmacy Page should render Pharmacy page correctly 1`] = `
<body>
  <div>
    <main
      class="flex flex-col justify-center items-center page"
    >
      <div
        class="flex flex-col h-175px w-full text-white justify-center items-center brand-gradient  "
      >
        <div
          class="flex flex-col items-start w-full app-content px-4"
        >
          <span
            style="display: block; width: 1px; min-width: 1px; height: 32px; min-height: 32px;"
          />
          <h1
            class="title-1 font-thin"
          >
             
            Pharmacy
          </h1>
          <span
            style="display: block; width: 1px; min-width: 1px; height: 16px; min-height: 16px;"
          />
        </div>
      </div>
      <div
        class="flex flex-col app-content app-base-font-color"
      >
        <section
          class="flex flex-row items-start app-body "
        >
          <div
            class="flex flex-col flex-grow"
          >
            <div
              class="flex flex-col  m-4"
            >
              <span
                style="display: block; width: 1px; min-width: 1px; height: 32px; min-height: 32px;"
              />
              <div
                class="card-main p-4 md:p-10"
              >
                <div
                  class="flex flex-col"
                >
                  <div
                    class="flex flex-col block md:hidden"
                  >
                    <img
                      alt="download form"
                      data-nimg="1"
                      decoding="async"
                      height="40"
                      loading="lazy"
                      src="/_next/image?url=%2Fimg.jpg&w=96&q=75"
                      srcset="/_next/image?url=%2Fimg.jpg&w=48&q=75 1x, /_next/image?url=%2Fimg.jpg&w=96&q=75 2x"
                      style="color: transparent;"
                      width="40"
                    />
                  </div>
                  <div
                    class="flex flex-row justify-between mt-2 md:mt-16 lg:mt-0"
                  >
                    <div
                      class="flex flex-col"
                    >
                      <span
                        style="display: block; width: 1px; min-width: 1px; height: 8px; min-height: 8px;"
                      />
                      <h2
                        class="title-2"
                      >
                        Get More with CVS Caremark
                      </h2>
                      <span
                        style="display: block; width: 1px; min-width: 1px; height: 8px; min-height: 8px;"
                      />
                      <p
                        class="body-1 body-1"
                        style="display: block;"
                      >
                        A caremark.com account will let you get prescriptions by mail, price a medication and more.
                      </p>
                    </div>
                    <div
                      class="flex flex-col hidden md:block"
                    >
                      <img
                        alt="download form"
                        data-nimg="1"
                        decoding="async"
                        height="40"
                        loading="lazy"
                        src="/_next/image?url=%2Fimg.jpg&w=96&q=75"
                        srcset="/_next/image?url=%2Fimg.jpg&w=48&q=75 1x, /_next/image?url=%2Fimg.jpg&w=96&q=75 2x"
                        style="color: transparent;"
                        width="40"
                      />
                    </div>
                  </div>
                  <span
                    style="display: block; width: 1px; min-width: 1px; height: 32px; min-height: 32px;"
                  />
                  <div
                    class="flex flex-row"
                  >
                    <div
                      class="flex flex-wrap gap-4"
                    >
                      <div
                        class="card-elevated cursor-pointer  flex-1 basis-1/2 md:basis-2/6 p-2 overflow-hidden"
                      >
                        <div
                          class="flex flex-row p-2"
                        >
                          <img
                            alt="Prescription Icon"
                            data-nimg="1"
                            decoding="async"
                            height="40"
                            loading="lazy"
                            src="/_next/image?url=%2Fimg.jpg&w=96&q=75"
                            srcset="/_next/image?url=%2Fimg.jpg&w=48&q=75 1x, /_next/image?url=%2Fimg.jpg&w=96&q=75 2x"
                            style="color: transparent;"
                            width="40"
                          />
                          <p
                            class="body-1 inline my-auto ml-4 font-bold primary-color p-2"
                            style="display: block;"
                          >
                            View or Refill My Prescriptions
                          </p>
                        </div>
                      </div>
                      <div
                        class="card-elevated cursor-pointer  flex-1 basis-1/2 md:basis-2/6 p-2 overflow-hidden"
                      >
                        <div
                          class="flex flex-row p-2"
                        >
                          <img
                            alt="Mail Order Pharmacy Icon"
                            data-nimg="1"
                            decoding="async"
                            height="40"
                            loading="lazy"
                            src="/_next/image?url=%2Fimg.jpg&w=96&q=75"
                            srcset="/_next/image?url=%2Fimg.jpg&w=48&q=75 1x, /_next/image?url=%2Fimg.jpg&w=96&q=75 2x"
                            style="color: transparent;"
                            width="40"
                          />
                          <p
                            class="body-1 inline my-auto ml-4 font-bold primary-color p-2"
                            style="display: block;"
                          >
                            Get My Prescriptions by Mail
                          </p>
                        </div>
                      </div>
                      <div
                        class="card-elevated cursor-pointer  flex-1 basis-1/2 md:basis-2/6 p-2 overflow-hidden"
                      >
                        <div
                          class="flex flex-row p-2"
                        >
                          <img
                            alt="Cost Icon"
                            data-nimg="1"
                            decoding="async"
                            height="40"
                            loading="lazy"
                            src="/_next/image?url=%2Fimg.jpg&w=96&q=75"
                            srcset="/_next/image?url=%2Fimg.jpg&w=48&q=75 1x, /_next/image?url=%2Fimg.jpg&w=96&q=75 2x"
                            style="color: transparent;"
                            width="40"
                          />
                          <p
                            class="body-1 inline my-auto ml-4 font-bold primary-color p-2"
                            style="display: block;"
                          >
                            Find Drug Cost & My Coverage
                          </p>
                        </div>
                      </div>
                      <div
                        class="card-elevated cursor-pointer  flex-1 basis-1/2 md:basis-2/6 p-2 overflow-hidden"
                      >
                        <div
                          class="flex flex-row p-2"
                        >
                          <img
                            alt="Search Pharmacy Icon"
                            data-nimg="1"
                            decoding="async"
                            height="40"
                            loading="lazy"
                            src="/_next/image?url=%2Fimg.jpg&w=96&q=75"
                            srcset="/_next/image?url=%2Fimg.jpg&w=48&q=75 1x, /_next/image?url=%2Fimg.jpg&w=96&q=75 2x"
                            style="color: transparent;"
                            width="40"
                          />
                          <p
                            class="body-1 inline my-auto ml-4 font-bold primary-color p-2"
                            style="display: block;"
                          >
                            Find a Pharmacy
                          </p>
                        </div>
                      </div>
                    </div>
                  </div>
                  <span
                    style="display: block; width: 1px; min-width: 1px; height: 32px; min-height: 32px;"
                  />
                  <a
                    aria-label="Visit CVS Caremark"
                    style="display: block;"
                  >
                    <button
                      class="flex flex-row link-container !flex p-0"
                      style="max-width: max-content; height: auto; display: block;"
                      tabindex="-1"
                      type="button"
                    >
                      <p
                        class="link undefined"
                      >
                        Visit CVS Caremark
                      </p>
                      <p
                        class="ml-1"
                      >
                        <img
                          alt="download form"
                          data-nimg="1"
                          decoding="async"
                          height="40"
                          loading="lazy"
                          src="/_next/image?url=%2Fimg.jpg&w=96&q=75"
                          srcset="/_next/image?url=%2Fimg.jpg&w=48&q=75 1x, /_next/image?url=%2Fimg.jpg&w=96&q=75 2x"
                          style="color: transparent;"
                          width="40"
                        />
                      </p>
                    </button>
                  </a>
                </div>
              </div>
            </div>
          </div>
        </section>
        <section
          class="flex flex-row items-start app-body"
        >
          <div
            class="flex flex-col flex-grow page-section-63_33 items-stretch"
          >
            <div
              class="card-main large-section"
            >
              <div
                class="flex flex-col"
              >
                <h1
                  class="title-1 title-2"
                >
                  My Recent Pharmacy Claims
                </h1>
                <span
                  style="display: block; width: 1px; min-width: 1px; height: 32px; min-height: 32px;"
                />
                <div
                  class="card-button cursor-pointer mb-4"
                >
                  <section
                    class="md:flex md:flex-row align-top m-4"
                  >
                    <img
                      alt="Pharmacy"
                      class="icon max-md:hidden"
                      data-nimg="1"
                      decoding="async"
                      height="40"
                      loading="lazy"
                      src="/_next/image?url=%2Fimg.jpg&w=96&q=75"
                      srcset="/_next/image?url=%2Fimg.jpg&w=48&q=75 1x, /_next/image?url=%2Fimg.jpg&w=96&q=75 2x"
                      style="color: transparent;"
                      width="40"
                    />
                    <span
                      style="display: block; width: 8px; min-width: 8px; height: 1px; min-height: 1px;"
                    />
                    <div
                      class="flex flex-col min-w-[95%]"
                    >
                      <section
                        class="md:flex md:flex-row md:justify-between"
                      >
                        <section
                          class="flex flex-row mb-[10px] md:flex-col"
                        >
                          <img
                            alt="Pharmacy"
                            class="icon md:hidden"
                            data-nimg="1"
                            decoding="async"
                            height="40"
                            loading="lazy"
                            src="/_next/image?url=%2Fimg.jpg&w=96&q=75"
                            srcset="/_next/image?url=%2Fimg.jpg&w=48&q=75 1x, /_next/image?url=%2Fimg.jpg&w=96&q=75 2x"
                            style="color: transparent;"
                            width="40"
                          />
                          <h3
                            class="title-3 body-bold primary-color max-md:ml-[5px]"
                          >
                            123 Pharmacy
                          </h3>
                        </section>
                        <section
                          class="flex flex-row justify-between md:flex-col max-lg:mr-[5px]"
                        >
                          <div
                            class="success flex flex-row justify-center items-center px-2 py-1 rounded"
                          >
                            <div
                              class="circle rounded-full w-3 h-3 aspect-square"
                            />
                            <p
                              class="font-bold ml-2 body-2"
                            >
                              Processed
                            </p>
                          </div>
                          <div
                            class="flex flex-col md:hidden"
                          >
                            <p
                              class="body-1 body-1 font-bold mt-2"
                              style="display: block;"
                            >
                              $50.00
                            </p>
                          </div>
                        </section>
                      </section>
                      <div
                        class="flex flex-row justify-between"
                      >
                        <div
                          class="flex flex-col"
                        >
                          <p
                            class="body-1 body-1 mt-2"
                            style="display: block;"
                          >
                            Visited on 08/10/2023, For Chris Hall
                          </p>
                        </div>
                        <div
                          class="flex flex-col max-md:hidden"
                        >
                          <p
                            class="body-1 body-1 font-bold mt-2"
                            style="display: block;"
                          >
                            $50.00
                          </p>
                        </div>
                      </div>
                    </div>
                  </section>
                </div>
                <div
                  class="card-button cursor-pointer mb-4"
                >
                  <section
                    class="md:flex md:flex-row align-top m-4"
                  >
                    <img
                      alt="Pharmacy"
                      class="icon max-md:hidden"
                      data-nimg="1"
                      decoding="async"
                      height="40"
                      loading="lazy"
                      src="/_next/image?url=%2Fimg.jpg&w=96&q=75"
                      srcset="/_next/image?url=%2Fimg.jpg&w=48&q=75 1x, /_next/image?url=%2Fimg.jpg&w=96&q=75 2x"
                      style="color: transparent;"
                      width="40"
                    />
                    <span
                      style="display: block; width: 8px; min-width: 8px; height: 1px; min-height: 1px;"
                    />
                    <div
                      class="flex flex-col min-w-[95%]"
                    >
                      <section
                        class="md:flex md:flex-row md:justify-between"
                      >
                        <section
                          class="flex flex-row mb-[10px] md:flex-col"
                        >
                          <img
                            alt="Pharmacy"
                            class="icon md:hidden"
                            data-nimg="1"
                            decoding="async"
                            height="40"
                            loading="lazy"
                            src="/_next/image?url=%2Fimg.jpg&w=96&q=75"
                            srcset="/_next/image?url=%2Fimg.jpg&w=48&q=75 1x, /_next/image?url=%2Fimg.jpg&w=96&q=75 2x"
                            style="color: transparent;"
                            width="40"
                          />
                          <h3
                            class="title-3 body-bold primary-color max-md:ml-[5px]"
                          >
                            565 Pharmacy
                          </h3>
                        </section>
                        <section
                          class="flex flex-row justify-between md:flex-col max-lg:mr-[5px]"
                        >
                          <div
                            class="error flex flex-row justify-center items-center px-2 py-1 rounded"
                          >
                            <div
                              class="circle rounded-full w-3 h-3 aspect-square"
                            />
                            <p
                              class="font-bold ml-2 body-2"
                            >
                              Denied
                            </p>
                          </div>
                          <div
                            class="flex flex-col md:hidden"
                          >
                            <p
                              class="body-1 body-1 font-bold mt-2"
                              style="display: block;"
                            >
                              $403.98
                            </p>
                          </div>
                        </section>
                      </section>
                      <div
                        class="flex flex-row justify-between"
                      >
                        <div
                          class="flex flex-col"
                        >
                          <p
                            class="body-1 body-1 mt-2"
                            style="display: block;"
                          >
                            Visited on 07/05/2023, For Chris Hall
                          </p>
                        </div>
                        <div
                          class="flex flex-col max-md:hidden"
                        >
                          <p
                            class="body-1 body-1 font-bold mt-2"
                            style="display: block;"
                          >
                            $403.98
                          </p>
                        </div>
                      </div>
                    </div>
                  </section>
                </div>
                <div
                  class="card-button cursor-pointer mb-4"
                >
                  <section
                    class="md:flex md:flex-row align-top m-4"
                  >
                    <img
                      alt="Pharmacy"
                      class="icon max-md:hidden"
                      data-nimg="1"
                      decoding="async"
                      height="40"
                      loading="lazy"
                      src="/_next/image?url=%2Fimg.jpg&w=96&q=75"
                      srcset="/_next/image?url=%2Fimg.jpg&w=48&q=75 1x, /_next/image?url=%2Fimg.jpg&w=96&q=75 2x"
                      style="color: transparent;"
                      width="40"
                    />
                    <span
                      style="display: block; width: 8px; min-width: 8px; height: 1px; min-height: 1px;"
                    />
                    <div
                      class="flex flex-col min-w-[95%]"
                    >
                      <section
                        class="md:flex md:flex-row md:justify-between"
                      >
                        <section
                          class="flex flex-row mb-[10px] md:flex-col"
                        >
                          <img
                            alt="Pharmacy"
                            class="icon md:hidden"
                            data-nimg="1"
                            decoding="async"
                            height="40"
                            loading="lazy"
                            src="/_next/image?url=%2Fimg.jpg&w=96&q=75"
                            srcset="/_next/image?url=%2Fimg.jpg&w=48&q=75 1x, /_next/image?url=%2Fimg.jpg&w=96&q=75 2x"
                            style="color: transparent;"
                            width="40"
                          />
                          <h3
                            class="title-3 body-bold primary-color max-md:ml-[5px]"
                          >
                            890 Pharmacy
                          </h3>
                        </section>
                        <section
                          class="flex flex-row justify-between md:flex-col max-lg:mr-[5px]"
                        >
                          <div
                            class="neutral flex flex-row justify-center items-center px-2 py-1 rounded"
                          >
                            <div
                              class="circle rounded-full w-3 h-3 aspect-square"
                            />
                            <p
                              class="font-bold ml-2 body-2"
                            >
                              Pending
                            </p>
                          </div>
                          <div
                            class="flex flex-col md:hidden"
                          >
                            <p
                              class="body-1 body-1 font-bold mt-2"
                              style="display: block;"
                            >
                              $33.00
                            </p>
                          </div>
                        </section>
                      </section>
                      <div
                        class="flex flex-row justify-between"
                      >
                        <div
                          class="flex flex-col"
                        >
                          <p
                            class="body-1 body-1 mt-2"
                            style="display: block;"
                          >
                            Visited on 12/22/2022, For Chris Hall
                          </p>
                        </div>
                        <div
                          class="flex flex-col max-md:hidden"
                        >
                          <p
                            class="body-1 body-1 font-bold mt-2"
                            style="display: block;"
                          >
                            $33.00
                          </p>
                        </div>
                      </div>
                    </div>
                  </section>
                </div>
                <span
                  style="display: block; width: 1px; min-width: 1px; height: 16px; min-height: 16px;"
                />
                <a
                  aria-label="View All Pharmacy Claims"
                  style="display: block;"
                >
                  <button
                    class="flex flex-row link-container undefined"
                    style="max-width: max-content; height: auto; display: block;"
                    tabindex="-1"
                    type="button"
                  >
                    <p
                      class="link undefined"
                    >
                      View All Pharmacy Claims
                    </p>
                  </button>
                </a>
              </div>
            </div>
          </div>
          <div
            class="flex flex-col  flex-grow page-section-36_67 items-stretch"
          >
            <div
              class="card-main large-section md:w-[352px] md:h-[248px]"
            >
              <div
                class="flex flex-col"
              >
                <h2
                  class="title-2"
                >
                  My Pharmacy Spending Summary
                </h2>
                <span
                  style="display: block; width: 1px; min-width: 1px; height: 16px; min-height: 16px;"
                />
                <p
                  class="body-1"
                  style="display: block;"
                >
                  View your annual statement for your pharmacy claims.
                </p>
                <span
                  style="display: block; width: 1px; min-width: 1px; height: 32px; min-height: 32px;"
                />
                <a
                  aria-label="View Pharmacy Spending Summary"
                  href="/spendingSummary?type=Pharmacy"
                  style="display: block;"
                >
                  <button
                    class="flex flex-row link-container !flex p-0"
                    style="max-width: max-content; height: auto; display: block;"
                    tabindex="-1"
                    type="button"
                  >
                    <p
                      class="link undefined"
                    >
                      View Pharmacy Spending Summary
                    </p>
                  </button>
                </a>
              </div>
            </div>
          </div>
        </section>
        <section
          class="flex flex-row items-start app-body"
        >
          <div
            class="flex flex-col flex-grow"
          >
            <div
              class="flex flex-row"
            >
              <p
                class="title-1 ml-4 md:mt-12"
              >
                Resources & Support
              </p>
            </div>
            <div
              class="card-main large-section skip-underscore"
            >
              <div
                class="flex flex-col"
              >
                <img
                  alt="Shopping Credit Icon"
                  class="size-10 block md:hidden"
                  data-nimg="1"
                  decoding="async"
                  height="40"
                  loading="lazy"
                  src="/_next/image?url=%2Fimg.jpg&w=96&q=75"
                  srcset="/_next/image?url=%2Fimg.jpg&w=48&q=75 1x, /_next/image?url=%2Fimg.jpg&w=96&q=75 2x"
                  style="color: transparent;"
                  width="40"
                />
                <div
                  class="flex flex-row"
                >
                  <img
                    alt="Shopping Credit Icon"
                    class="size-10 mt-3 mr-2 hidden md:block"
                    data-nimg="1"
                    decoding="async"
                    height="40"
                    loading="lazy"
                    src="/_next/image?url=%2Fimg.jpg&w=96&q=75"
                    srcset="/_next/image?url=%2Fimg.jpg&w=48&q=75 1x, /_next/image?url=%2Fimg.jpg&w=96&q=75 2x"
                    style="color: transparent;"
                    width="40"
                  />
                  <section
                    class="flex justify-start self-start my-health-link"
                  >
                    <span
                      class="rich-text body-1 undefined"
                    >
                      <div
                        class="flex flex-row body-1 flex-grow md:!flex !block align-top mt-4"
                      >
                        <a
                          class="!flex pt-0 pl-0 ml-2"
                          href=""
                        >
                           
                          <p
                            class="font-bold primary-color"
                          >
                            Shop Over-the-Counter Items
                          </p>
                          <img
                            alt=""
                            class="link flex ml-2"
                            data-nimg="1"
                            decoding="async"
                            height="40"
                            loading="lazy"
                            src="/_next/image?url=%2Fimg.jpg&w=96&q=75"
                            srcset="/_next/image?url=%2Fimg.jpg&w=48&q=75 1x, /_next/image?url=%2Fimg.jpg&w=96&q=75 2x"
                            style="color: transparent;"
                            width="40"
                          />
                        </a>
                      </div>
                    </span>
                  </section>
                </div>
                <p
                  class="body-1 body-1 md:ml-14 ml-2"
                  style="display: block;"
                >
                  You get a quarterly allowance for over-the-counter (OTC) items. You can spend it on things like cold medicine, vitamins and more. And once you set up an account, you can even shop for those items online. Set up or log in to your online account to get OTC items shipped right to your door.
                </p>
              </div>
            </div>
             
          </div>
        </section>
        <section
          class="flex flex-row items-start app-body"
        >
          <div
            class="flex flex-col flex-grow page-section-36_67 items-stretch"
          >
            <div
              class="card-main large-section flex flex-row items-start app-body "
            >
              <div
                class="flex flex-col"
              >
                <h2
                  class="title-2"
                >
                  Pharmacy Documents & Forms
                </h2>
                <span
                  style="display: block; width: 1px; min-width: 1px; height: 21px; min-height: 21px;"
                />
                <div
                  class="flex flex-col"
                >
                  <div
                    class="flex flex-col"
                  >
                    <div
                      class="flex flex-col items-stretch"
                    >
                      <a
                        aria-label="View Covered Drug List (Formulary)"
                        href="/assets/formularies//Drug-Formulary-List.pdf"
                        style="display: inline;"
                      >
                        <button
                          class="flex flex-row link-container text-left pl-0"
                          style="max-width: max-content; height: auto; display: inline;"
                          tabindex="-1"
                          type="button"
                        >
                          <p
                            class="link undefined"
                          >
                            View Covered Drug List (Formulary)
                          </p>
                          <p
                            class="ml-1"
                          >
                            <img
                              alt="download Icon"
                              class="inline"
                              data-nimg="1"
                              decoding="async"
                              height="40"
                              loading="lazy"
                              src="/_next/image?url=%2Fimg.jpg&w=96&q=75"
                              srcset="/_next/image?url=%2Fimg.jpg&w=48&q=75 1x, /_next/image?url=%2Fimg.jpg&w=96&q=75 2x"
                              style="color: transparent;"
                              width="40"
                            />
                          </p>
                        </button>
                      </a>
                      <p
                        class="body-1"
                        style="display: block;"
                      >
                        Download a list of all the drugs your plan covers.
                      </p>
                      <span
                        style="display: block; width: 1px; min-width: 1px; height: 18px; min-height: 18px;"
                      />
                      <div
                        class=""
                        style="width: 100%; height: 1px; background-color: rgb(204, 204, 204);"
                      />
                      <span
                        style="display: block; width: 1px; min-width: 1px; height: 18px; min-height: 18px;"
                      />
                    </div>
                  </div>
                  <div
                    class="flex flex-col"
                  >
                    <div
                      class="flex flex-col items-stretch"
                    >
                      <a
                        aria-label="Prescription Drug Claim Form"
                        href="http://www.bcbst.com/docs/pharmacy/go-510.pdf"
                        style="display: inline;"
                      >
                        <button
                          class="flex flex-row link-container text-left pl-0"
                          style="max-width: max-content; height: auto; display: inline;"
                          tabindex="-1"
                          type="button"
                        >
                          <p
                            class="link undefined"
                          >
                            Prescription Drug Claim Form
                          </p>
                          <p
                            class="ml-1"
                          >
                            <img
                              alt="download Icon"
                              class="inline"
                              data-nimg="1"
                              decoding="async"
                              height="40"
                              loading="lazy"
                              src="/_next/image?url=%2Fimg.jpg&w=96&q=75"
                              srcset="/_next/image?url=%2Fimg.jpg&w=48&q=75 1x, /_next/image?url=%2Fimg.jpg&w=96&q=75 2x"
                              style="color: transparent;"
                              width="40"
                            />
                          </p>
                        </button>
                      </a>
                      <p
                        class="body-1"
                        style="display: block;"
                      >
                        We call it the G0-510 form. You'll use it only for prescription drug claims when the claim is not filled through your pharmacist.
                      </p>
                      <span
                        style="display: block; width: 1px; min-width: 1px; height: 18px; min-height: 18px;"
                      />
                      <div
                        class=""
                        style="width: 100%; height: 1px; background-color: rgb(204, 204, 204);"
                      />
                      <span
                        style="display: block; width: 1px; min-width: 1px; height: 18px; min-height: 18px;"
                      />
                    </div>
                  </div>
                  <div
                    class="flex flex-col"
                  >
                    <div
                      class="flex flex-col items-stretch"
                    >
                      <a
                        aria-label="Prescription Mail Service Order Form"
                        href="/assets/cvs-mail-order-form.pdf"
                        style="display: inline;"
                      >
                        <button
                          class="flex flex-row link-container text-left pl-0"
                          style="max-width: max-content; height: auto; display: inline;"
                          tabindex="-1"
                          type="button"
                        >
                          <p
                            class="link undefined"
                          >
                            Prescription Mail Service Order Form
                          </p>
                          <p
                            class="ml-1"
                          >
                            <img
                              alt="download Icon"
                              class="inline"
                              data-nimg="1"
                              decoding="async"
                              height="40"
                              loading="lazy"
                              src="/_next/image?url=%2Fimg.jpg&w=96&q=75"
                              srcset="/_next/image?url=%2Fimg.jpg&w=48&q=75 1x, /_next/image?url=%2Fimg.jpg&w=96&q=75 2x"
                              style="color: transparent;"
                              width="40"
                            />
                          </p>
                        </button>
                      </a>
                      <p
                        class="body-1"
                        style="display: block;"
                      >
                        Mail order is easy and convenient. You can have your prescriptions delivered right to your home.
                      </p>
                      <span
                        style="display: block; width: 1px; min-width: 1px; height: 18px; min-height: 18px;"
                      />
                      <div
                        class=""
                        style="width: 100%; height: 1px; background-color: rgb(204, 204, 204);"
                      />
                      <span
                        style="display: block; width: 1px; min-width: 1px; height: 18px; min-height: 18px;"
                      />
                    </div>
                  </div>
                  <div
                    class="flex flex-col"
                  >
                    <div
                      class="flex flex-col items-stretch"
                    >
                      <a
                        aria-label="Request for Medicare Prescription Drug Coverage Determination"
                        style="display: inline;"
                      >
                        <button
                          class="flex flex-row link-container text-left pl-0"
                          style="max-width: max-content; height: auto; display: inline;"
                          tabindex="-1"
                          type="button"
                        >
                          <p
                            class="link undefined"
                          >
                            Request for Medicare Prescription Drug Coverage Determination
                          </p>
                          <p
                            class="ml-1"
                          >
                            <img
                              alt="right arrow Icon"
                              class="inline"
                              data-nimg="1"
                              decoding="async"
                              height="40"
                              loading="lazy"
                              src="/_next/image?url=%2Fimg.jpg&w=96&q=75"
                              srcset="/_next/image?url=%2Fimg.jpg&w=48&q=75 1x, /_next/image?url=%2Fimg.jpg&w=96&q=75 2x"
                              style="color: transparent;"
                              width="40"
                            />
                          </p>
                        </button>
                      </a>
                      <p
                        class="body-1"
                        style="display: block;"
                      >
                        You can request an exception for prescription drug coverage.
                      </p>
                      <span
                        style="display: block; width: 1px; min-width: 1px; height: 18px; min-height: 18px;"
                      />
                      <div
                        class=""
                        style="width: 100%; height: 1px; background-color: rgb(204, 204, 204);"
                      />
                      <span
                        style="display: block; width: 1px; min-width: 1px; height: 18px; min-height: 18px;"
                      />
                    </div>
                  </div>
                  <div
                    class="flex flex-col"
                  >
                    <div
                      class="flex flex-col items-stretch"
                    >
                      <a
                        aria-label="Request for Redetermination of Medicare Prescription Drug Denial"
                        style="display: inline;"
                      >
                        <button
                          class="flex flex-row link-container text-left pl-0"
                          style="max-width: max-content; height: auto; display: inline;"
                          tabindex="-1"
                          type="button"
                        >
                          <p
                            class="link undefined"
                          >
                            Request for Redetermination of Medicare Prescription Drug Denial
                          </p>
                          <p
                            class="ml-1"
                          >
                            <img
                              alt="right arrow Icon"
                              class="inline"
                              data-nimg="1"
                              decoding="async"
                              height="40"
                              loading="lazy"
                              src="/_next/image?url=%2Fimg.jpg&w=96&q=75"
                              srcset="/_next/image?url=%2Fimg.jpg&w=48&q=75 1x, /_next/image?url=%2Fimg.jpg&w=96&q=75 2x"
                              style="color: transparent;"
                              width="40"
                            />
                          </p>
                        </button>
                      </a>
                      <p
                        class="body-1"
                        style="display: block;"
                      >
                        If you received a Notice of Denial of Medicare Prescription Drug Coverage, you can ask us for a redetermination (appeal).
                      </p>
                      <span
                        style="display: block; width: 1px; min-width: 1px; height: 18px; min-height: 18px;"
                      />
                      <span
                        style="display: block; width: 1px; min-width: 1px; height: 18px; min-height: 18px;"
                      />
                    </div>
                  </div>
                </div>
              </div>
            </div>
          </div>
          <div
            class="flex flex-col  flex-grow page-section-63_33 items-stretch"
          >
            <div
              class="card-main large-section flex flex-row items-start app-body "
            >
              <div
                class="flex flex-col"
              >
                <h2
                  class="title-2"
                >
                  Pharmacy FAQ
                </h2>
                <span
                  style="display: block; width: 1px; min-width: 1px; height: 32px; min-height: 32px;"
                />
                <section
                  class="flex flex-row items-start app-body"
                >
                  <div
                    class="flex flex-col flex-grow"
                  >
                    <div
                      class="flex flex-col"
                    >
                      <h2
                        class="title-2"
                      >
                        Help with Prescription Drugs
                      </h2>
                      <span
                        style="display: block; width: 1px; min-width: 1px; height: 16px; min-height: 16px;"
                      />
                      <div
                        class="flex flex-col"
                      >
                        <div
                          class="flex flex-col items-stretch"
                        >
                          <div
                            class="flex flex-col card-main-elevated p-1 cursor-pointer px-2 py-2"
                          >
                            <div
                              class="flex flex-row m-1 accordion-head"
                            >
                              <p
                                class="mr-2 flex-grow"
                              >
                                How can I find out which drugs my plan covers?
                              </p>
                              <img
                                alt="Down Chevron"
                                class="pl-2 w-6"
                                data-nimg="1"
                                decoding="async"
                                height="40"
                                loading="lazy"
                                src="/_next/image?url=%2Fimg.jpg&w=96&q=75"
                                srcset="/_next/image?url=%2Fimg.jpg&w=48&q=75 1x, /_next/image?url=%2Fimg.jpg&w=96&q=75 2x"
                                style="color: transparent;"
                                width="40"
                              />
                            </div>
                            <div
                              class="mr-2 flex-grow"
                            />
                          </div>
                          <div
                            class=""
                            style="width: 100%; height: 1px; background-color: rgb(204, 204, 204);"
                          />
                        </div>
                      </div>
                      <div
                        class="flex flex-col"
                      >
                        <div
                          class="flex flex-col items-stretch"
                        >
                          <div
                            class="flex flex-col card-main-elevated p-1 cursor-pointer px-2 py-2"
                          >
                            <div
                              class="flex flex-row m-1 accordion-head"
                            >
                              <p
                                class="mr-2 flex-grow"
                              >
                                How do I get a prior authorization?
                              </p>
                              <img
                                alt="Down Chevron"
                                class="pl-2 w-6"
                                data-nimg="1"
                                decoding="async"
                                height="40"
                                loading="lazy"
                                src="/_next/image?url=%2Fimg.jpg&w=96&q=75"
                                srcset="/_next/image?url=%2Fimg.jpg&w=48&q=75 1x, /_next/image?url=%2Fimg.jpg&w=96&q=75 2x"
                                style="color: transparent;"
                                width="40"
                              />
                            </div>
                            <div
                              class="mr-2 flex-grow"
                            />
                          </div>
                          <div
                            class=""
                            style="width: 100%; height: 1px; background-color: rgb(204, 204, 204);"
                          />
                        </div>
                      </div>
                      <div
                        class="flex flex-col"
                      >
                        <div
                          class="flex flex-col items-stretch"
                        >
                          <div
                            class="flex flex-col card-main-elevated p-1 cursor-pointer px-2 py-2"
                          >
                            <div
                              class="flex flex-row m-1 accordion-head"
                            >
                              <p
                                class="mr-2 flex-grow"
                              >
                                What is a specialty medication?
                              </p>
                              <img
                                alt="Down Chevron"
                                class="pl-2 w-6"
                                data-nimg="1"
                                decoding="async"
                                height="40"
                                loading="lazy"
                                src="/_next/image?url=%2Fimg.jpg&w=96&q=75"
                                srcset="/_next/image?url=%2Fimg.jpg&w=48&q=75 1x, /_next/image?url=%2Fimg.jpg&w=96&q=75 2x"
                                style="color: transparent;"
                                width="40"
                              />
                            </div>
                            <div
                              class="mr-2 flex-grow"
                            />
                          </div>
                          <div
                            class=""
                            style="width: 100%; height: 1px; background-color: rgb(204, 204, 204);"
                          />
                        </div>
                      </div>
                      <div
                        class="flex flex-col"
                      >
                        <div
                          class="flex flex-col items-stretch"
                        >
                          <div
                            class="flex flex-col card-main-elevated p-1 cursor-pointer px-2 py-2"
                          >
                            <div
                              class="flex flex-row m-1 accordion-head"
                            >
                              <p
                                class="mr-2 flex-grow"
                              >
                                How do I know if a drug is a specialty drug?
                              </p>
                              <img
                                alt="Down Chevron"
                                class="pl-2 w-6"
                                data-nimg="1"
                                decoding="async"
                                height="40"
                                loading="lazy"
                                src="/_next/image?url=%2Fimg.jpg&w=96&q=75"
                                srcset="/_next/image?url=%2Fimg.jpg&w=48&q=75 1x, /_next/image?url=%2Fimg.jpg&w=96&q=75 2x"
                                style="color: transparent;"
                                width="40"
                              />
                            </div>
                            <div
                              class="mr-2 flex-grow"
                            />
                          </div>
                          <div
                            class=""
                            style="width: 100%; height: 1px; background-color: rgb(204, 204, 204);"
                          />
                        </div>
                      </div>
                      <div
                        class="flex flex-col"
                      >
                        <div
                          class="flex flex-col items-stretch"
                        >
                          <div
                            class="flex flex-col card-main-elevated p-1 cursor-pointer px-2 py-2"
                          >
                            <div
                              class="flex flex-row m-1 accordion-head"
                            >
                              <p
                                class="mr-2 flex-grow"
                              >
                                How can I save money on my prescriptions?
                              </p>
                              <img
                                alt="Down Chevron"
                                class="pl-2 w-6"
                                data-nimg="1"
                                decoding="async"
                                height="40"
                                loading="lazy"
                                src="/_next/image?url=%2Fimg.jpg&w=96&q=75"
                                srcset="/_next/image?url=%2Fimg.jpg&w=48&q=75 1x, /_next/image?url=%2Fimg.jpg&w=96&q=75 2x"
                                style="color: transparent;"
                                width="40"
                              />
                            </div>
                            <div
                              class="mr-2 flex-grow"
                            />
                          </div>
                        </div>
                      </div>
                      <span
                        style="display: block; width: 1px; min-width: 1px; height: 32px; min-height: 32px;"
                      />
                    </div>
                  </div>
                </section>
                <section
                  class="flex flex-row items-start app-body"
                >
                  <div
                    class="flex flex-col flex-grow"
                  >
                    <div
                      class="flex flex-col"
                    >
                      <h2
                        class="title-2"
                      >
                        Help with Pharmacies & Mail Order
                      </h2>
                      <span
                        style="display: block; width: 1px; min-width: 1px; height: 16px; min-height: 16px;"
                      />
                      <div
                        class="flex flex-col"
                      >
                        <div
                          class="flex flex-col items-stretch"
                        >
                          <div
                            class="flex flex-col card-main-elevated p-1 cursor-pointer px-2 py-2"
                          >
                            <div
                              class="flex flex-row m-1 accordion-head"
                            >
                              <p
                                class="mr-2 flex-grow"
                              >
                                Do I have to use a CVS pharmacy?
                              </p>
                              <img
                                alt="Down Chevron"
                                class="pl-2 w-6"
                                data-nimg="1"
                                decoding="async"
                                height="40"
                                loading="lazy"
                                src="/_next/image?url=%2Fimg.jpg&w=96&q=75"
                                srcset="/_next/image?url=%2Fimg.jpg&w=48&q=75 1x, /_next/image?url=%2Fimg.jpg&w=96&q=75 2x"
                                style="color: transparent;"
                                width="40"
                              />
                            </div>
                            <div
                              class="mr-2 flex-grow"
                            />
                          </div>
                          <div
                            class=""
                            style="width: 100%; height: 1px; background-color: rgb(204, 204, 204);"
                          />
                        </div>
                      </div>
                      <div
                        class="flex flex-col"
                      >
                        <div
                          class="flex flex-col items-stretch"
                        >
                          <div
                            class="flex flex-col card-main-elevated p-1 cursor-pointer px-2 py-2"
                          >
                            <div
                              class="flex flex-row m-1 accordion-head"
                            >
                              <p
                                class="mr-2 flex-grow"
                              >
                                Why should I use a mail order pharmacy for any of my prescriptions?
                              </p>
                              <img
                                alt="Down Chevron"
                                class="pl-2 w-6"
                                data-nimg="1"
                                decoding="async"
                                height="40"
                                loading="lazy"
                                src="/_next/image?url=%2Fimg.jpg&w=96&q=75"
                                srcset="/_next/image?url=%2Fimg.jpg&w=48&q=75 1x, /_next/image?url=%2Fimg.jpg&w=96&q=75 2x"
                                style="color: transparent;"
                                width="40"
                              />
                            </div>
                            <div
                              class="mr-2 flex-grow"
                            />
                          </div>
                          <div
                            class=""
                            style="width: 100%; height: 1px; background-color: rgb(204, 204, 204);"
                          />
                        </div>
                      </div>
                      <div
                        class="flex flex-col"
                      >
                        <div
                          class="flex flex-col items-stretch"
                        >
                          <div
                            class="flex flex-col card-main-elevated p-1 cursor-pointer px-2 py-2"
                          >
                            <div
                              class="flex flex-row m-1 accordion-head"
                            >
                              <p
                                class="mr-2 flex-grow"
                              >
                                I’ve created my caremark.com account but I can’t see prescription info for my teenage dependents. How can I do that?
                              </p>
                              <img
                                alt="Down Chevron"
                                class="pl-2 w-6"
                                data-nimg="1"
                                decoding="async"
                                height="40"
                                loading="lazy"
                                src="/_next/image?url=%2Fimg.jpg&w=96&q=75"
                                srcset="/_next/image?url=%2Fimg.jpg&w=48&q=75 1x, /_next/image?url=%2Fimg.jpg&w=96&q=75 2x"
                                style="color: transparent;"
                                width="40"
                              />
                            </div>
                            <div
                              class="mr-2 flex-grow"
                            />
                          </div>
                        </div>
                      </div>
                      <span
                        style="display: block; width: 1px; min-width: 1px; height: 32px; min-height: 32px;"
                      />
                    </div>
                  </div>
                </section>
              </div>
            </div>
<<<<<<< HEAD
            <div
              class="card-main large-section flex flex-row items-start app-body "
            >
              <div
                class="flex flex-col"
              >
                <h2
                  class="title-2"
                >
                  Prescription Payment Options
                </h2>
                <span
                  style="display: block; width: 1px; min-width: 1px; height: 32px; min-height: 32px;"
                />
                <section
                  class="flex flex-row items-start app-body"
                >
                  <div
                    class="flex flex-col flex-grow"
                  >
                    <div
                      class="flex flex-col"
                    >
                      <a
                        aria-label="Medicare Prescription Payment Plan Sign-up"
                        href="/pharmacy/medicalPrescriptionPaymentPlan"
                        style="display: flex;"
                      >
                        <button
                          class="flex flex-row link-container pl-0"
                          style="max-width: max-content; height: auto; display: flex;"
                          tabindex="-1"
                          type="button"
                        >
                          <p
                            class="link undefined"
                          >
                            Medicare Prescription Payment Plan Sign-up
                          </p>
                          <p
                            class="ml-1"
                          >
                            <img
                              alt=""
                              data-nimg="1"
                              decoding="async"
                              height="40"
                              loading="lazy"
                              src="/_next/image?url=%2Fimg.jpg&w=96&q=75"
                              srcset="/_next/image?url=%2Fimg.jpg&w=48&q=75 1x, /_next/image?url=%2Fimg.jpg&w=96&q=75 2x"
                              style="color: transparent;"
                              width="40"
                            />
                          </p>
                        </button>
                      </a>
                      <span
                        style="display: block; width: 1px; min-width: 1px; height: 12px; min-height: 12px;"
                      />
                      <span
                        class="rich-text body-1 manage-image"
                      >
                        <span>
                          Now you can pay for your prescription drugs over time with a monthly payment. You can learn more by reading the
                           
                        </span>
                        <span
                          class="link"
                        >
                          <a
                            class="link"
                            href="https://www.bcbst-medicare.com/docs/Medicare_Prescription_Payment_Plan_Fact_Sheet.pdf"
                            target="_blank"
                          >
                            fact sheet
                          </a>
                        </span>
                        <span>
                          .
                        </span>
                      </span>
                      <span
                        style="display: block; width: 1px; min-width: 1px; height: 12px; min-height: 12px;"
                      />
                      <span
                        class="rich-text body-1 manage-image"
                      >
                        <span>
                          If you had an urgent prescription filled that you paid for before we received and processed your enrollment in the Medicare Prescription Payment Plan, you may be able to
                           
                        </span>
                        <span
                          class="link"
                        >
                          <a
                            class="link"
                            target="_blank"
                          >
                            get a retroactive election
                          </a>
                        </span>
                        <span>
                           into the program.
                        </span>
                      </span>
                      <span
                        style="display: block; width: 1px; min-width: 1px; height: 12px; min-height: 12px;"
                      />
                      <span
                        class="rich-text body-1 manage-image"
                      >
                        <span>
                          Learn more about 
                        </span>
                        <span
                          class="link"
                        >
                          <a
                            class="link"
                            href="https://www.bcbst-medicare.com/use-insurance/health-care-rights/medicare"
                            target="_blank"
                          >
                            making a complaint
                          </a>
                        </span>
                        <span>
                          .
                        </span>
                      </span>
                      <span
                        style="display: block; width: 1px; min-width: 1px; height: 21px; min-height: 21px;"
                      />
                      <div
                        class=""
                        style="width: 100%; height: 1px; background-color: rgb(204, 204, 204);"
                      />
                      <span
                        style="display: block; width: 1px; min-width: 1px; height: 21px; min-height: 21px;"
                      />
                      <a
                        aria-label="Social Security Extra Help Program"
                        href="https://www.ssa.gov/medicare/part-d-extra-help"
                        style="display: flex;"
                      >
                        <button
                          class="flex flex-row link-container pl-0"
                          style="max-width: max-content; height: auto; display: flex;"
                          tabindex="-1"
                          type="button"
                        >
                          <p
                            class="link undefined"
                          >
                            Social Security Extra Help Program
                          </p>
                          <p
                            class="ml-1"
                          >
                            <img
                              alt=""
                              data-nimg="1"
                              decoding="async"
                              height="40"
                              loading="lazy"
                              src="/_next/image?url=%2Fimg.jpg&w=96&q=75"
                              srcset="/_next/image?url=%2Fimg.jpg&w=48&q=75 1x, /_next/image?url=%2Fimg.jpg&w=96&q=75 2x"
                              style="color: transparent;"
                              width="40"
                            />
                          </p>
                        </button>
                      </a>
                      <span
                        style="display: block; width: 1px; min-width: 1px; height: 12px; min-height: 12px;"
                      />
                      <p
                        class="body-1"
                        style="display: block;"
                      >
                        If you need help paying for your prescriptions, Social Security’s Extra Help program could lower your costs.
                      </p>
                    </div>
                  </div>
                </section>
              </div>
            </div>
=======
>>>>>>> 61d17a31
          </div>
        </section>
      </div>
    </main>
  </div>
</body>
`;<|MERGE_RESOLUTION|>--- conflicted
+++ resolved
@@ -1433,195 +1433,6 @@
                 </section>
               </div>
             </div>
-<<<<<<< HEAD
-            <div
-              class="card-main large-section flex flex-row items-start app-body "
-            >
-              <div
-                class="flex flex-col"
-              >
-                <h2
-                  class="title-2"
-                >
-                  Prescription Payment Options
-                </h2>
-                <span
-                  style="display: block; width: 1px; min-width: 1px; height: 32px; min-height: 32px;"
-                />
-                <section
-                  class="flex flex-row items-start app-body"
-                >
-                  <div
-                    class="flex flex-col flex-grow"
-                  >
-                    <div
-                      class="flex flex-col"
-                    >
-                      <a
-                        aria-label="Medicare Prescription Payment Plan Sign-up"
-                        href="/pharmacy/medicalPrescriptionPaymentPlan"
-                        style="display: flex;"
-                      >
-                        <button
-                          class="flex flex-row link-container pl-0"
-                          style="max-width: max-content; height: auto; display: flex;"
-                          tabindex="-1"
-                          type="button"
-                        >
-                          <p
-                            class="link undefined"
-                          >
-                            Medicare Prescription Payment Plan Sign-up
-                          </p>
-                          <p
-                            class="ml-1"
-                          >
-                            <img
-                              alt=""
-                              data-nimg="1"
-                              decoding="async"
-                              height="40"
-                              loading="lazy"
-                              src="/_next/image?url=%2Fimg.jpg&w=96&q=75"
-                              srcset="/_next/image?url=%2Fimg.jpg&w=48&q=75 1x, /_next/image?url=%2Fimg.jpg&w=96&q=75 2x"
-                              style="color: transparent;"
-                              width="40"
-                            />
-                          </p>
-                        </button>
-                      </a>
-                      <span
-                        style="display: block; width: 1px; min-width: 1px; height: 12px; min-height: 12px;"
-                      />
-                      <span
-                        class="rich-text body-1 manage-image"
-                      >
-                        <span>
-                          Now you can pay for your prescription drugs over time with a monthly payment. You can learn more by reading the
-                           
-                        </span>
-                        <span
-                          class="link"
-                        >
-                          <a
-                            class="link"
-                            href="https://www.bcbst-medicare.com/docs/Medicare_Prescription_Payment_Plan_Fact_Sheet.pdf"
-                            target="_blank"
-                          >
-                            fact sheet
-                          </a>
-                        </span>
-                        <span>
-                          .
-                        </span>
-                      </span>
-                      <span
-                        style="display: block; width: 1px; min-width: 1px; height: 12px; min-height: 12px;"
-                      />
-                      <span
-                        class="rich-text body-1 manage-image"
-                      >
-                        <span>
-                          If you had an urgent prescription filled that you paid for before we received and processed your enrollment in the Medicare Prescription Payment Plan, you may be able to
-                           
-                        </span>
-                        <span
-                          class="link"
-                        >
-                          <a
-                            class="link"
-                            target="_blank"
-                          >
-                            get a retroactive election
-                          </a>
-                        </span>
-                        <span>
-                           into the program.
-                        </span>
-                      </span>
-                      <span
-                        style="display: block; width: 1px; min-width: 1px; height: 12px; min-height: 12px;"
-                      />
-                      <span
-                        class="rich-text body-1 manage-image"
-                      >
-                        <span>
-                          Learn more about 
-                        </span>
-                        <span
-                          class="link"
-                        >
-                          <a
-                            class="link"
-                            href="https://www.bcbst-medicare.com/use-insurance/health-care-rights/medicare"
-                            target="_blank"
-                          >
-                            making a complaint
-                          </a>
-                        </span>
-                        <span>
-                          .
-                        </span>
-                      </span>
-                      <span
-                        style="display: block; width: 1px; min-width: 1px; height: 21px; min-height: 21px;"
-                      />
-                      <div
-                        class=""
-                        style="width: 100%; height: 1px; background-color: rgb(204, 204, 204);"
-                      />
-                      <span
-                        style="display: block; width: 1px; min-width: 1px; height: 21px; min-height: 21px;"
-                      />
-                      <a
-                        aria-label="Social Security Extra Help Program"
-                        href="https://www.ssa.gov/medicare/part-d-extra-help"
-                        style="display: flex;"
-                      >
-                        <button
-                          class="flex flex-row link-container pl-0"
-                          style="max-width: max-content; height: auto; display: flex;"
-                          tabindex="-1"
-                          type="button"
-                        >
-                          <p
-                            class="link undefined"
-                          >
-                            Social Security Extra Help Program
-                          </p>
-                          <p
-                            class="ml-1"
-                          >
-                            <img
-                              alt=""
-                              data-nimg="1"
-                              decoding="async"
-                              height="40"
-                              loading="lazy"
-                              src="/_next/image?url=%2Fimg.jpg&w=96&q=75"
-                              srcset="/_next/image?url=%2Fimg.jpg&w=48&q=75 1x, /_next/image?url=%2Fimg.jpg&w=96&q=75 2x"
-                              style="color: transparent;"
-                              width="40"
-                            />
-                          </p>
-                        </button>
-                      </a>
-                      <span
-                        style="display: block; width: 1px; min-width: 1px; height: 12px; min-height: 12px;"
-                      />
-                      <p
-                        class="body-1"
-                        style="display: block;"
-                      >
-                        If you need help paying for your prescriptions, Social Security’s Extra Help program could lower your costs.
-                      </p>
-                    </div>
-                  </div>
-                </section>
-              </div>
-            </div>
-=======
->>>>>>> 61d17a31
           </div>
         </section>
       </div>
@@ -2156,198 +1967,7 @@
         >
           <div
             class="flex flex-col  flex-grow page-section-63_33 items-stretch"
-<<<<<<< HEAD
-          >
-            <div
-              class="card-main large-section flex flex-row items-start app-body "
-            >
-              <div
-                class="flex flex-col"
-              >
-                <h2
-                  class="title-2"
-                >
-                  Prescription Payment Options
-                </h2>
-                <span
-                  style="display: block; width: 1px; min-width: 1px; height: 32px; min-height: 32px;"
-                />
-                <section
-                  class="flex flex-row items-start app-body"
-                >
-                  <div
-                    class="flex flex-col flex-grow"
-                  >
-                    <div
-                      class="flex flex-col"
-                    >
-                      <a
-                        aria-label="Medicare Prescription Payment Plan Sign-up"
-                        href="/pharmacy/medicalPrescriptionPaymentPlan"
-                        style="display: flex;"
-                      >
-                        <button
-                          class="flex flex-row link-container pl-0"
-                          style="max-width: max-content; height: auto; display: flex;"
-                          tabindex="-1"
-                          type="button"
-                        >
-                          <p
-                            class="link undefined"
-                          >
-                            Medicare Prescription Payment Plan Sign-up
-                          </p>
-                          <p
-                            class="ml-1"
-                          >
-                            <img
-                              alt=""
-                              data-nimg="1"
-                              decoding="async"
-                              height="40"
-                              loading="lazy"
-                              src="/_next/image?url=%2Fimg.jpg&w=96&q=75"
-                              srcset="/_next/image?url=%2Fimg.jpg&w=48&q=75 1x, /_next/image?url=%2Fimg.jpg&w=96&q=75 2x"
-                              style="color: transparent;"
-                              width="40"
-                            />
-                          </p>
-                        </button>
-                      </a>
-                      <span
-                        style="display: block; width: 1px; min-width: 1px; height: 12px; min-height: 12px;"
-                      />
-                      <span
-                        class="rich-text body-1 manage-image"
-                      >
-                        <span>
-                          Now you can pay for your prescription drugs over time with a monthly payment. You can learn more by reading the
-                           
-                        </span>
-                        <span
-                          class="link"
-                        >
-                          <a
-                            class="link"
-                            href="https://www.bcbst-medicare.com/docs/Medicare_Prescription_Payment_Plan_Fact_Sheet.pdf"
-                            target="_blank"
-                          >
-                            fact sheet
-                          </a>
-                        </span>
-                        <span>
-                          .
-                        </span>
-                      </span>
-                      <span
-                        style="display: block; width: 1px; min-width: 1px; height: 12px; min-height: 12px;"
-                      />
-                      <span
-                        class="rich-text body-1 manage-image"
-                      >
-                        <span>
-                          If you had an urgent prescription filled that you paid for before we received and processed your enrollment in the Medicare Prescription Payment Plan, you may be able to
-                           
-                        </span>
-                        <span
-                          class="link"
-                        >
-                          <a
-                            class="link"
-                            target="_blank"
-                          >
-                            get a retroactive election
-                          </a>
-                        </span>
-                        <span>
-                           into the program.
-                        </span>
-                      </span>
-                      <span
-                        style="display: block; width: 1px; min-width: 1px; height: 12px; min-height: 12px;"
-                      />
-                      <span
-                        class="rich-text body-1 manage-image"
-                      >
-                        <span>
-                          Learn more about 
-                        </span>
-                        <span
-                          class="link"
-                        >
-                          <a
-                            class="link"
-                            href="https://www.bcbst-medicare.com/use-insurance/health-care-rights/medicare"
-                            target="_blank"
-                          >
-                            making a complaint
-                          </a>
-                        </span>
-                        <span>
-                          .
-                        </span>
-                      </span>
-                      <span
-                        style="display: block; width: 1px; min-width: 1px; height: 21px; min-height: 21px;"
-                      />
-                      <div
-                        class=""
-                        style="width: 100%; height: 1px; background-color: rgb(204, 204, 204);"
-                      />
-                      <span
-                        style="display: block; width: 1px; min-width: 1px; height: 21px; min-height: 21px;"
-                      />
-                      <a
-                        aria-label="Social Security Extra Help Program"
-                        href="https://www.ssa.gov/medicare/part-d-extra-help"
-                        style="display: flex;"
-                      >
-                        <button
-                          class="flex flex-row link-container pl-0"
-                          style="max-width: max-content; height: auto; display: flex;"
-                          tabindex="-1"
-                          type="button"
-                        >
-                          <p
-                            class="link undefined"
-                          >
-                            Social Security Extra Help Program
-                          </p>
-                          <p
-                            class="ml-1"
-                          >
-                            <img
-                              alt=""
-                              data-nimg="1"
-                              decoding="async"
-                              height="40"
-                              loading="lazy"
-                              src="/_next/image?url=%2Fimg.jpg&w=96&q=75"
-                              srcset="/_next/image?url=%2Fimg.jpg&w=48&q=75 1x, /_next/image?url=%2Fimg.jpg&w=96&q=75 2x"
-                              style="color: transparent;"
-                              width="40"
-                            />
-                          </p>
-                        </button>
-                      </a>
-                      <span
-                        style="display: block; width: 1px; min-width: 1px; height: 12px; min-height: 12px;"
-                      />
-                      <p
-                        class="body-1"
-                        style="display: block;"
-                      >
-                        If you need help paying for your prescriptions, Social Security’s Extra Help program could lower your costs.
-                      </p>
-                    </div>
-                  </div>
-                </section>
-              </div>
-            </div>
-          </div>
-=======
           />
->>>>>>> 61d17a31
         </section>
       </div>
     </main>
@@ -3788,195 +3408,6 @@
                 </section>
               </div>
             </div>
-<<<<<<< HEAD
-            <div
-              class="card-main large-section flex flex-row items-start app-body "
-            >
-              <div
-                class="flex flex-col"
-              >
-                <h2
-                  class="title-2"
-                >
-                  Prescription Payment Options
-                </h2>
-                <span
-                  style="display: block; width: 1px; min-width: 1px; height: 32px; min-height: 32px;"
-                />
-                <section
-                  class="flex flex-row items-start app-body"
-                >
-                  <div
-                    class="flex flex-col flex-grow"
-                  >
-                    <div
-                      class="flex flex-col"
-                    >
-                      <a
-                        aria-label="Medicare Prescription Payment Plan Sign-up"
-                        href="/pharmacy/medicalPrescriptionPaymentPlan"
-                        style="display: flex;"
-                      >
-                        <button
-                          class="flex flex-row link-container pl-0"
-                          style="max-width: max-content; height: auto; display: flex;"
-                          tabindex="-1"
-                          type="button"
-                        >
-                          <p
-                            class="link undefined"
-                          >
-                            Medicare Prescription Payment Plan Sign-up
-                          </p>
-                          <p
-                            class="ml-1"
-                          >
-                            <img
-                              alt=""
-                              data-nimg="1"
-                              decoding="async"
-                              height="40"
-                              loading="lazy"
-                              src="/_next/image?url=%2Fimg.jpg&w=96&q=75"
-                              srcset="/_next/image?url=%2Fimg.jpg&w=48&q=75 1x, /_next/image?url=%2Fimg.jpg&w=96&q=75 2x"
-                              style="color: transparent;"
-                              width="40"
-                            />
-                          </p>
-                        </button>
-                      </a>
-                      <span
-                        style="display: block; width: 1px; min-width: 1px; height: 12px; min-height: 12px;"
-                      />
-                      <span
-                        class="rich-text body-1 manage-image"
-                      >
-                        <span>
-                          Now you can pay for your prescription drugs over time with a monthly payment. You can learn more by reading the
-                           
-                        </span>
-                        <span
-                          class="link"
-                        >
-                          <a
-                            class="link"
-                            href="https://www.bcbst-medicare.com/docs/Medicare_Prescription_Payment_Plan_Fact_Sheet.pdf"
-                            target="_blank"
-                          >
-                            fact sheet
-                          </a>
-                        </span>
-                        <span>
-                          .
-                        </span>
-                      </span>
-                      <span
-                        style="display: block; width: 1px; min-width: 1px; height: 12px; min-height: 12px;"
-                      />
-                      <span
-                        class="rich-text body-1 manage-image"
-                      >
-                        <span>
-                          If you had an urgent prescription filled that you paid for before we received and processed your enrollment in the Medicare Prescription Payment Plan, you may be able to
-                           
-                        </span>
-                        <span
-                          class="link"
-                        >
-                          <a
-                            class="link"
-                            target="_blank"
-                          >
-                            get a retroactive election
-                          </a>
-                        </span>
-                        <span>
-                           into the program.
-                        </span>
-                      </span>
-                      <span
-                        style="display: block; width: 1px; min-width: 1px; height: 12px; min-height: 12px;"
-                      />
-                      <span
-                        class="rich-text body-1 manage-image"
-                      >
-                        <span>
-                          Learn more about 
-                        </span>
-                        <span
-                          class="link"
-                        >
-                          <a
-                            class="link"
-                            href="https://www.bcbst-medicare.com/use-insurance/health-care-rights/medicare"
-                            target="_blank"
-                          >
-                            making a complaint
-                          </a>
-                        </span>
-                        <span>
-                          .
-                        </span>
-                      </span>
-                      <span
-                        style="display: block; width: 1px; min-width: 1px; height: 21px; min-height: 21px;"
-                      />
-                      <div
-                        class=""
-                        style="width: 100%; height: 1px; background-color: rgb(204, 204, 204);"
-                      />
-                      <span
-                        style="display: block; width: 1px; min-width: 1px; height: 21px; min-height: 21px;"
-                      />
-                      <a
-                        aria-label="Social Security Extra Help Program"
-                        href="https://www.ssa.gov/medicare/part-d-extra-help"
-                        style="display: flex;"
-                      >
-                        <button
-                          class="flex flex-row link-container pl-0"
-                          style="max-width: max-content; height: auto; display: flex;"
-                          tabindex="-1"
-                          type="button"
-                        >
-                          <p
-                            class="link undefined"
-                          >
-                            Social Security Extra Help Program
-                          </p>
-                          <p
-                            class="ml-1"
-                          >
-                            <img
-                              alt=""
-                              data-nimg="1"
-                              decoding="async"
-                              height="40"
-                              loading="lazy"
-                              src="/_next/image?url=%2Fimg.jpg&w=96&q=75"
-                              srcset="/_next/image?url=%2Fimg.jpg&w=48&q=75 1x, /_next/image?url=%2Fimg.jpg&w=96&q=75 2x"
-                              style="color: transparent;"
-                              width="40"
-                            />
-                          </p>
-                        </button>
-                      </a>
-                      <span
-                        style="display: block; width: 1px; min-width: 1px; height: 12px; min-height: 12px;"
-                      />
-                      <p
-                        class="body-1"
-                        style="display: block;"
-                      >
-                        If you need help paying for your prescriptions, Social Security’s Extra Help program could lower your costs.
-                      </p>
-                    </div>
-                  </div>
-                </section>
-              </div>
-            </div>
-=======
->>>>>>> 61d17a31
           </div>
         </section>
       </div>
