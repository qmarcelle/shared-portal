import { ProfileInformationCard } from '@/app/profileSettings/components/ProfileInformationCard';
import { VisibilityRules } from '@/visibilityEngine/rules';
import '@testing-library/jest-dom';
import { render, screen } from '@testing-library/react';

let vRules: VisibilityRules = {};
const renderUI = (vRules: VisibilityRules) => {
  return render(
    <ProfileInformationCard
      name="Chris Hall"
      DOB="01/01/1978"
      phoneNumber="(123) 456-7890"
      email="chall123@gmail.com"
      visibilityRules={vRules}
    />,
  );
};

describe('ProfileInformationCard', () => {
  beforeEach(() => {
    vRules = {};
  });
  it('should render UI correctly with Other Profile Settings when NCQA Eligible is true', () => {
<<<<<<< HEAD
    vRules.blueCare = true;
=======
    vRules.ncqaEligible = true;
    vRules.active = true;
>>>>>>> d8116b3c
    const component = renderUI(vRules);

    screen.getByText('Profile Information');
    screen.getByText(
      'The phone number and email address below will be used for account security and some communications.',
    );
    screen.getByText('My Profile:');
    screen.getByText('Chris Hall');
    screen.getByText('DOB: 01/01/1978');
    screen.getByText('Phone Number');
    screen.getByText('(123) 456-7890');
    screen.getAllByText('Update');
    screen.getByText('Email Address');
    screen.getByText('chall123@gmail.com');
    screen.getByText('Other Profile Settings');
    screen.getByText(
      'Add or update details about yourself, including ethnicity, race and language preferences.',
    );

    expect(component.baseElement).toMatchSnapshot();
  });
  it('should render UI correctly without Other Profile Settings when NCQA Eligible is false', () => {
<<<<<<< HEAD
    vRules.blueCare = false;
=======
>>>>>>> d8116b3c
    const component = renderUI(vRules);

    screen.getByText('Profile Information');
    screen.getByText(
      'The phone number and email address below will be used for account security and some communications.',
    );
    screen.getByText('My Profile:');
    screen.getByText('Chris Hall');
    screen.getByText('DOB: 01/01/1978');
    screen.getByText('Phone Number');
    screen.getByText('(123) 456-7890');
    screen.getAllByText('Update');
    screen.getByText('Email Address');
    screen.getByText('chall123@gmail.com');

    expect(component.baseElement).toMatchSnapshot();
  });
});<|MERGE_RESOLUTION|>--- conflicted
+++ resolved
@@ -21,12 +21,9 @@
     vRules = {};
   });
   it('should render UI correctly with Other Profile Settings when NCQA Eligible is true', () => {
-<<<<<<< HEAD
-    vRules.blueCare = true;
-=======
     vRules.ncqaEligible = true;
     vRules.active = true;
->>>>>>> d8116b3c
+    
     const component = renderUI(vRules);
 
     screen.getByText('Profile Information');
@@ -49,10 +46,6 @@
     expect(component.baseElement).toMatchSnapshot();
   });
   it('should render UI correctly without Other Profile Settings when NCQA Eligible is false', () => {
-<<<<<<< HEAD
-    vRules.blueCare = false;
-=======
->>>>>>> d8116b3c
     const component = renderUI(vRules);
 
     screen.getByText('Profile Information');
