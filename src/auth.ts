--- conflicted
+++ resolved
@@ -1,146 +1,65 @@
-<<<<<<< HEAD
-import NextAuth from 'next-auth';
-import authConfig from './auth.config';
-import { type PortalUser } from './models/auth/user';
-import { computeSessionUser } from './userManagement/computeSessionUser';
-import { SessionUser } from './userManagement/models/sessionUser';
-import { decodeVisibilityRules } from './visibilityEngine/converters';
-
-export const SERVER_ACTION_NO_SESSION_ERROR = 'Invalid session';
-
-declare module 'next-auth' {
-  interface Session {
-    user: PortalUser;
-    // JWT token needed for chat service authentication and external service validation
-    token?: string;
-  }
-}
-
-const JWT_EXPIRY: number = parseInt(
-  process.env.JWT_SESSION_EXPIRY_SECONDS || '1800',
-);
-
-export const {
-  handlers: { GET, POST },
-  auth,
-  signIn,
-  signOut,
-  unstable_update,
-} = NextAuth({
-  callbacks: {
-    //eslint-disable-next-line @typescript-eslint/no-unused-vars -- Token will be used for backend implementation but this is a stub for now
-    async session({ token, session }) {
-      return {
-        ...session,
-        token: token.jwt,
-        user: {
-          ...session.user,
-          ...token.user!,
-          vRules: decodeVisibilityRules(
-            (token.user as SessionUser).rules ?? '0',
-          ),
-        },
-      };
-    },
-    async jwt({ token, session, trigger, user }) {
-      //Append necessary additional JWT values here
-      console.log('JWT callback', token, user);
-      if (trigger == 'update') {
-        console.log('JWT Update', session);
-        const user = await computeSessionUser(
-          token.sub!,
-          session.userId,
-          session.planId,
-        );
-
-        return {
-          ...token,
-          user,
-        };
-      }
-
-      if (user) {
-        return {
-          ...token,
-          user,
-        };
-      }
-      return { ...token, ...session };
-    },
-  },
-  session: {
-    strategy: 'jwt',
-    maxAge: JWT_EXPIRY,
-  },
-  jwt: {
-    maxAge: JWT_EXPIRY,
-  },
-  ...authConfig,
-});
-=======
-import NextAuth from 'next-auth';
-import authConfig from './auth.config';
-import { type PortalUser } from './models/auth/user';
-import { computeSessionUser } from './userManagement/computeSessionUser';
-import { SessionUser } from './userManagement/models/sessionUser';
-import { decodeVisibilityRules } from './visibilityEngine/converters';
-
-export const SERVER_ACTION_NO_SESSION_ERROR = 'Invalid session';
-
-declare module 'next-auth' {
-  interface Session {
-    user: PortalUser;
-  }
-}
-
-export const {
-  handlers: { GET, POST },
-  auth,
-  signIn,
-  signOut,
-  unstable_update,
-} = NextAuth({
-  callbacks: {
-    //eslint-disable-next-line @typescript-eslint/no-unused-vars -- Token will be used for backend implementation but this is a stub for now
-    async session({ token, session }) {
-      return {
-        ...session,
-        user: {
-          ...session.user,
-          ...token.user!,
-          vRules: decodeVisibilityRules(
-            (token.user as SessionUser).rules ?? '0',
-          ),
-        },
-      };
-    },
-    async jwt({ token, session, trigger, user }) {
-      //Append necessary additional JWT values here
-      console.log('JWT callback', token, user);
-      if (trigger == 'update') {
-        console.log('JWT Update', session);
-        const user = await computeSessionUser(
-          token.sub!,
-          session.userId,
-          session.planId,
-          session.impersonator,
-        );
-
-        return {
-          ...token,
-          user,
-        };
-      }
-
-      if (user) {
-        return {
-          ...token,
-          user,
-        };
-      }
-      return { ...token, ...session };
-    },
-  },
-  ...authConfig,
-});
->>>>>>> aa810ab0
+import NextAuth from 'next-auth';
+import authConfig from './auth.config';
+import { type PortalUser } from './models/auth/user';
+import { computeSessionUser } from './userManagement/computeSessionUser';
+import { SessionUser } from './userManagement/models/sessionUser';
+import { decodeVisibilityRules } from './visibilityEngine/converters';
+
+export const SERVER_ACTION_NO_SESSION_ERROR = 'Invalid session';
+
+declare module 'next-auth' {
+  interface Session {
+    user: PortalUser;
+  }
+}
+
+export const {
+  handlers: { GET, POST },
+  auth,
+  signIn,
+  signOut,
+  unstable_update,
+} = NextAuth({
+  callbacks: {
+    //eslint-disable-next-line @typescript-eslint/no-unused-vars -- Token will be used for backend implementation but this is a stub for now
+    async session({ token, session }) {
+      return {
+        ...session,
+        user: {
+          ...session.user,
+          ...token.user!,
+          vRules: decodeVisibilityRules(
+            (token.user as SessionUser).rules ?? '0',
+          ),
+        },
+      };
+    },
+    async jwt({ token, session, trigger, user }) {
+      //Append necessary additional JWT values here
+      console.log('JWT callback', token, user);
+      if (trigger == 'update') {
+        console.log('JWT Update', session);
+        const user = await computeSessionUser(
+          token.sub!,
+          session.userId,
+          session.planId,
+          session.impersonator,
+        );
+
+        return {
+          ...token,
+          user,
+        };
+      }
+
+      if (user) {
+        return {
+          ...token,
+          user,
+        };
+      }
+      return { ...token, ...session };
+    },
+  },
+  ...authConfig,
+});