--- conflicted
+++ resolved
@@ -238,7 +238,9 @@
         title: 'Submit a Claim',
         description: 'This is Submit a Claim',
         category: 'Claims',
-        showOnMenu: isNotWellnessQa,
+        showOnMenu: () => {
+          return true;
+        },
         url: '/claims/submitAClaim',
         external: false,
       },
@@ -425,9 +427,6 @@
         url: '/myHealth/healthProgramsResources',
         external: false,
       },
-<<<<<<< HEAD
-
-=======
       {
         id: 80,
         title: 'Dental Health Library',
@@ -448,7 +447,7 @@
         url: 'https://www.healthwise.net/bcbst/Content/CustDocument.aspx?XML=STUB.XML&XSL=CD.FRONTPAGE.XSL&sv=881d5daa-1051-f477-21f5-a05f3e6cdf78',
         external: true,
       },
->>>>>>> 4d60b7ef
+
       {
         id: 78,
         title: 'WellTuned Blog',
