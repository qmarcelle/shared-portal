import { SiteHeaderSubNavProps } from './composite/SiteHeaderSubNavSection';

const menuNavigation: SiteHeaderSubNavProps[] = [
  {
    id: 1,
    title: 'Find Care & Costs',
    description: 'This is Find Care & Costs',
    category: '',
    showOnMenu: true,
    url: '/findcare',
    qt: {
      // eslint-disable-next-line quotes
      firstParagraph: "Looking for what's covered under your plan?",
      secondParagraph: (
<<<<<<< HEAD
        <p className="pb-1">
          Check out your
=======
        <p className="pb-1 text-base app-base-font-color ">
          Check out your{''}
>>>>>>> 9fb1a9c3
          <span className="font-bold"> Benefits & Coverages.</span>
        </p>
      ),
      link: '/benefits',
    },
    template: {
      firstCol: 'Find Care',
      secondCol: 'Estimate Costs',
      thirdCol: 'QT',
      fourthCol: '',
    },
    childPages: [
      {
        id: 94,
        title: 'Find a Medical Provider',
        description: 'This is Find a Provider',
        category: 'Find Care',
        showOnMenu: true,
        url: '/findprovider',
        external: true,
      },
      {
        id: 93,
        title: 'Find a Provider',
        description: 'This is Find a Provider',
        category: 'Find Care',
        showOnMenu: true,
        url: '/findprovider',
        external: true,
      },
      {
        id: 92,
        title: 'Primary Care Options',
        description: 'This is Primary Care Options',
        category: 'Find Care',
        showOnMenu: true,
        url: '/primaryCareOptions',
        external: false,
      },
      {
        id: 91,
        title: 'Mental Health Options',
        description: 'This is Mental Health Option',
        category: 'Find Care',
        showOnMenu: true,
        url: '/mentalHealthOptions',
        external: false,
      },
      {
        id: 90,
        title: 'Virtual Care Options',
        description: 'This is Virtual Care Options',
        category: 'Find Care',
        showOnMenu: true,
        url: '/virtualCareOptions',
        external: false,
      },
      {
        id: 89,
        title: 'Price Medical Care',
        description: 'This is Price Medical Care',
        category: 'Estimate Costs',
        showOnMenu: true,
        url: '/pricemedicalcare',
        external: true,
      },
      {
        id: 88,
        title: 'Price Dental Care',
        description: 'This is Price Dental Care',
        category: 'Estimate Costs',
        showOnMenu: true,
        url: '/priceDentalCare',
        external: false,
      },
      {
        id: 87,
        title: 'Price Vision Care',
        description: 'This is Price Vision Care',
        category: 'Estimate Costs',
        showOnMenu: true,
        url: '/pricevisioncare',
        external: true,
      },
      {
        id: 86,
        title: 'Price a Medication',
        description: 'This is Price a Medication',
        category: 'Estimate Costs',
        showOnMenu: true,
        url: '/pricemedication',
        external: true,
      },
    ],
    activeSubNavId: null,
    closeSubMenu: () => {},
  },
  {
    id: 2,
    title: 'My Plan',
    description: 'This is My Plan',
    category: '',
    showOnMenu: true,
    url: '/myPlan',
    template: {
      firstCol: 'Plan Details',
      secondCol: 'Claims',
      thirdCol: 'Spending',
      fourthCol: 'Manage My Plan',
    },
    childPages: [
      {
        id: 99,
        title: 'Benefits & Coverage',
        description: 'This is Benefits & Coverage',
        category: 'Plan Details',
        showOnMenu: true,
        url: '/benefits',
        external: false,
      },
      {
        id: 98,
        title: 'Plan Documents',
        description: 'This is Plan Documents',
        category: 'Plan Details',
        showOnMenu: true,
        url: '/benefits/planDocuments',
        external: false,
      },
      {
        id: 97,
        title: 'Services Used',
        description: 'This is Services Used',
        category: 'Plan Details',
        showOnMenu: true,
        url: '/benefits/servicesUsed',
        external: false,
      },
      {
        id: 96,
        title: 'View Claims',
        description: 'This is View Claims',
        category: 'Claims',
        showOnMenu: true,
        url: '/claimSnapshotList',
        external: false,
      },
      {
        id: 95,
        title: 'Prior Authorizations',
        description: 'This is Prior Authorizations',
        category: 'Claims',
        showOnMenu: true,
        url: '/priorAuthorization',
        external: false,
      },
      {
        id: 94,
        title: 'Submit a Claim',
        description: 'This is Submit a Claim',
        category: 'Claims',
        showOnMenu: true,
        url: '',
        external: false,
      },
      {
        id: 78,
        title: 'Balances',
        description: 'This is Balances',
        category: 'Spending',
        showOnMenu: true,
        url: '/balances',
        external: false,
      },
      {
        id: 77,
        title: 'Spending Accounts (HSA, FSA)',
        description: 'This is Spending Accounts (HSA, FSA)',
        category: 'Spending',
        showOnMenu: true,
        url: '/spendingAccounts',
        external: false,
      },
      {
        id: 76,
        title: 'Spending Summary',
        description: 'This is Spending Summary',
        category: 'Spending',
        showOnMenu: true,
        url: '/spendingSummary',
        external: false,
      },
      {
        id: 75,
        title: 'View or Pay Premium',
        description: 'This is View or Pay Premium',
        category: 'Manage My Plan',
        showOnMenu: true,
        url: '/balances',
        external: true,
      },
      {
        id: 74,
        title: 'Enroll in a Health Plan',
        description: 'This is Enroll in a Health Plan',
        category: 'Manage My Plan',
        showOnMenu: true,
        url: '/enrollhealthplan',
        external: true,
      },
      {
        id: 73,
        title: 'Report Other Health Insurance',
        description: 'This is Report Other Health Insurance',
        category: 'Manage My Plan',
        showOnMenu: true,
        url: '/reportOtherHealthInsurance',
        external: false,
      },
    ],
    activeSubNavId: null,
    closeSubMenu: () => {},
  },
  {
    id: 3,
    title: 'My Health',
    description: 'This is My Health',
    category: '',
    showOnMenu: true,
    url: '/myhealth',
    qt: {
      firstParagraph:
        'Looking for a virtual care provider for mental health or physical therapy?',
      secondParagraph: (
        <p className="pb-1 text-base app-base-font-color ">
          View <span className="font-bold">Virtual Care Options.</span>
        </p>
      ),
      link: '/virtualCareOptions',
    },
    template: {
      firstCol: 'Wellness',
      secondCol: 'Advice & Support',
      thirdCol: 'QT',
      fourthCol: '',
    },
    childPages: [
      {
        id: 85,
        title: 'Wellness Rewards',
        description: 'This is Wellness Rewards',
        category: 'Wellness',
        showOnMenu: true,
        url: '/wellnessrewards',
        external: true,
      },
      {
        id: 84,
        title: 'Member Wellness Canter',
        description: 'This is Member Wellness Canter',
        category: 'Wellness',
        showOnMenu: true,
        url: '/memberwellnesscenter',
        external: true,
      },
      {
        id: 83,
        title: 'My Primary Care Provider',
        description: 'This is My Primary Care Provider',
        category: 'Wellness',
        showOnMenu: true,
        url: '/myprimarycareprov',
        external: false,
      },
      {
        id: 82,
        title: 'Member Discounts',
        description: 'This is Member Discounts',
        category: 'Wellness',
        showOnMenu: true,
        url: '/memberdiscounts',
        external: true,
      },
      {
        id: 81,
        title: 'Health Programs & Resources',
        description: 'This is Health Programs & Resources',
        category: 'Advice & Support',
        showOnMenu: true,
        url: '/healthProgramsResources',
        external: false,
      },
      {
        id: 80,
        title: 'Dental Health Library',
        description: 'This is Dental Health Library',
        category: 'Advice & Support',
        showOnMenu: true,
        url: 'https://bcbstwelltuned.com/',
        external: true,
      },
      {
        id: 79,
        title: 'Health Library',
        description: 'This is Health Library',
        category: 'Advice & Support',
        showOnMenu: true,
        url: 'https://www.healthwise.net/bcbst/Content/CustDocument.aspx?XML=STUB.XML&XSL=CD.FRONTPAGE.XSL&sv=881d5daa-1051-f477-21f5-a05f3e6cdf78',
        external: true,
      },
      {
        id: 78,
        title: 'WellTuned Blog',
        description: 'This is WellTuned Blog',
        category: 'Advice & Support',
        showOnMenu: true,
        url: 'https://bcbstwelltuned.com/',
        external: true,
      },
    ],
    activeSubNavId: null,
    closeSubMenu: () => {},
  },
  {
    id: 4,
    title: 'Pharmacy',
    description: 'This is Pharmacy',
    category: '',
    showOnMenu: true,
    url: '/pharmacy',
    qt: {
      firstParagraph: 'CVS Caremark™ helps manage your pharmacy benefits.',
      secondParagraph: (
        <p className="pb-1 text-base app-base-font-color ">
          <span className="font-bold">A caremark.com</span> account will let you
          get prescriptions by mail, price a medication and more.
        </p>
      ),
      link: '/pharmacy',
    },
    shortLinks: [
      { title: 'Pharmacy Claims', link: '/claimSnapshotList' },
      { title: 'Pharmacy Spending', link: '/spendingSummary' },
    ],
    template: {
      firstCol: 'QT',
      secondCol: 'Manage My Prescriptions',
      thirdCol: 'Resources & Support',
      fourthCol: 'LINKS',
    },
    childPages: [
      {
        id: 72,
        title: 'My Prescriptions',
        description: 'This is My Prescriptions',
        category: 'Manage My Prescriptions',
        showOnMenu: true,
        url: 'https://www.caremark.com/refillRx?newLogin=yes',
        external: true,
      },
      {
        id: 71,
        title: 'Price a Medication',
        description: 'This is Price a Medication',
        category: 'Manage My Prescriptions',
        showOnMenu: true,
        url: 'https://www.caremark.com/drugSearchInit.do?newLogin=yes',
        external: true,
      },
      {
        id: 70,
        title: 'Mail Order',
        description: 'This is Mail Order',
        category: 'Manage My Prescriptions',
        showOnMenu: true,
        url: 'https://www.caremark.com/refillRx?newLogin=yes',
        external: true,
      },
      {
        id: 100,
        title: 'Find a Pharmacy',
        description: 'This is Find a Pharmacy',
        category: 'Manage My Prescriptions',
        showOnMenu: true,
        url: 'https://www.caremark.com/pharmacySearchFast?newLogin=yes',
        external: true,
      },
      {
        id: 69,
        title: 'Pharmacy Documents & Forms',
        description: 'This is Pharmacy Documents & Forms',
        category: 'Resources & Support',
        showOnMenu: true,
        url: '/pharmacy',
        external: false,
      },
      {
        id: 81,
        title: 'Pharmacy FAQ',
        description: 'This is Pharmacy FAQ',
        category: 'Resources & Support',
        showOnMenu: true,
        url: '/pharmacy',
        external: false,
      },
    ],
    activeSubNavId: null,
    closeSubMenu: () => {},
  },
  {
    id: 5,
    title: 'Support',
    description: 'This is Support',
    category: '',
    showOnMenu: true,
    url: '/support',
    qt: {
      // eslint-disable-next-line quotes
      firstParagraph: "We're here to help.",
      secondParagraph: (
        <p className="pb-1 text-base app-base-font-color ">
          <span className="font-bold">Start a chat</span> or call us at
          [1-800-000-0000].
        </p>
      ),
      link: '/support',
    },
    template: {
      firstCol: 'QT',
      secondCol: 'Support',
      thirdCol: '',
      fourthCol: '',
    },
    childPages: [
      {
        id: 82,
        title: 'Frequently Asked Questions',
        description: 'Frequently Asked Questions',
        category: 'Support',
        showOnMenu: true,
        url: '/support/faq',
        external: false,
      },
      {
        id: 83,
        title: 'Health Insurance Glossary',
        description: 'Health Insurance Glossary',
        category: 'Support',
        showOnMenu: true,
        url: 'https://www.healthcare.gov/glossary/',
        external: true,
      },
      {
        id: 84,
        title: 'Find a Form',
        description: 'Find a Form',
        category: 'Support',
        showOnMenu: true,
        url: 'https://www.bcbst.com/use-insurance/documents-forms/',
        external: false,
      },
      {
        id: 85,
        title: 'Share Website Feedback',
        description: 'Share Website Feedback',
        category: 'Support',
        showOnMenu: true,
        url: '/shareWebsiteFeedback',
        external: false,
      },
    ],
    activeSubNavId: null,
    closeSubMenu: () => {},
  },
];

export default menuNavigation;<|MERGE_RESOLUTION|>--- conflicted
+++ resolved
@@ -12,13 +12,8 @@
       // eslint-disable-next-line quotes
       firstParagraph: "Looking for what's covered under your plan?",
       secondParagraph: (
-<<<<<<< HEAD
-        <p className="pb-1">
-          Check out your
-=======
         <p className="pb-1 text-base app-base-font-color ">
           Check out your{''}
->>>>>>> 9fb1a9c3
           <span className="font-bold"> Benefits & Coverages.</span>
         </p>
       ),
