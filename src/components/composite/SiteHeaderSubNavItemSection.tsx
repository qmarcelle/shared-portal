import Image from 'next/image';
import Link from 'next/link';
import { useRouter } from 'next/navigation';
import {
  ChildPages,
  QuickTipNavItem,
  ShortLinkNavItem,
} from '../../models/site_header_sub_nav_item';
import { AppLink } from '../foundation/AppLink';
import { externalIcon, parentPageArrowIcon } from '../foundation/Icons';
import { IComponent } from '../IComponent';

export interface SiteHeaderSubNavItemProps extends IComponent {
  colType: string;
  url: string;
  qt?: QuickTipNavItem;
  shortLinks?: ShortLinkNavItem[];
  childPages: ChildPages[];
}

export const SubNavItemSection = ({
  colType,
  // eslint-disable-next-line @typescript-eslint/no-unused-vars
  url,
  qt,
  shortLinks,
  childPages,
}: SiteHeaderSubNavItemProps) => {
  const tempChildPages: ChildPages[] = [];
  const router = useRouter();

  childPages.map((item) => {
    if (colType == item.category) tempChildPages.push(item);
  });

  function ChangeUrl(link: string) {
    router.replace(link);
  }

  return (
    <div className="lg:grid-rows-4">
      {(() => {
        if (colType == 'QT') {
          return (
            <a href={qt?.link}>
              <div className="row-span-4 font-normal text-gray-500 lg:w-3/4 secondary-bg-color1-accent p-5 rounded-lg">
                <h3 className="pb-3 text-sm">Quick Tip</h3>
                <p className="pb-1">{qt?.firstParagraph}</p>
                {qt?.secondParagraph}
                <Image
                  className="ml-auto"
                  src={parentPageArrowIcon}
                  alt="Page Arrow"
                ></Image>
              </div>
            </a>
          );
        } else if (colType == 'LINKS') {
          return shortLinks?.map((item, index) => (
            <a key={index} href={item.link}>
              <div className="flex row-span-1 p-2 mb-2 secondary-bg-color1-accent rounded-lg">
                <h3 className="p-2">{item.title}</h3>
                <Image
                  className="ml-auto"
                  src={parentPageArrowIcon}
                  alt="Page Arrow"
                />
              </div>
            </a>
          ));
        } else if (colType.length != 0) {
          return (
            <>
              {colType !== 'Support' && (
                <h1 className="text-xl py-2 text-gray-500">{colType}</h1>
              )}
              {tempChildPages.map((item, index) =>
                item.external ? (
<<<<<<< HEAD
                  <Link key={index} className="flex" href={item.url}>
                    <p className="pb-2 pt-2 pr-1 ml-2">{item.title}</p>
=======
                  <Link
                    key={index}
                    className="flex"
                    href={item.url}
                    target="_blank"
                  >
                    <p className="pb-2 pt-2 pr-1">{item.title}</p>
>>>>>>> 4d0c9850
                    <Image
                      className="pb-2"
                      src={externalIcon}
                      alt="External Link"
                    />
                  </Link>
                ) : (
                  <AppLink
                    key={index}
                    label={item.title}
                    callback={() => ChangeUrl(item.url)}
                    className="pb-2 pt-2 manage-underline"
                  />
                ),
              )}
            </>
          );
        } else {
        }
      })()}
    </div>
  );
};<|MERGE_RESOLUTION|>--- conflicted
+++ resolved
@@ -76,10 +76,6 @@
               )}
               {tempChildPages.map((item, index) =>
                 item.external ? (
-<<<<<<< HEAD
-                  <Link key={index} className="flex" href={item.url}>
-                    <p className="pb-2 pt-2 pr-1 ml-2">{item.title}</p>
-=======
                   <Link
                     key={index}
                     className="flex"
@@ -87,7 +83,6 @@
                     target="_blank"
                   >
                     <p className="pb-2 pt-2 pr-1">{item.title}</p>
->>>>>>> 4d0c9850
                     <Image
                       className="pb-2"
                       src={externalIcon}
