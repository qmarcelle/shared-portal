--- conflicted
+++ resolved
@@ -19,11 +19,7 @@
           <Spacer size={32} />
           <AppLink
             label="Go to Caremark"
-<<<<<<< HEAD
-            icon={<img src="/assets/external.svg" alt="external" />}
-=======
             icon={<Image src={externalIcon} alt="" />}
->>>>>>> 8c3b801a
           />
         </Column>
       </Card>
