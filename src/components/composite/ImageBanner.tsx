--- conflicted
+++ resolved
@@ -19,20 +19,7 @@
     <Card type="elevated" className={className}>
       <section className="sm:flex sm:flex-row">
         {body}
-<<<<<<< HEAD
-        {imageSrc ? (
-          <img
-            className="size-10"
-            src={imageSrc}
-            alt={alt ?? 'image'}
-            style={{ width: 'auto', height: 'auto' }}
-          />
-        ) : (
-          image
-        )}
-=======
         {imageSrc ? <Image className="size-10" src={imageSrc} alt="" /> : image}
->>>>>>> 8c3b801a
       </section>
     </Card>
   );
