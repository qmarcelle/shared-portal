import { ReactElement } from 'react';
import { IComponent } from '../IComponent';
import { Button } from '../foundation/Button';
import { Column } from '../foundation/Column';
import { Header } from '../foundation/Header';
import { Spacer } from '../foundation/Spacer';

interface ErrorDisplaySlideProps extends IComponent {
  label: string;
  body: ReactElement;
  // TODO: Find the correct model and type it here
  // eslint-disable-next-line @typescript-eslint/no-explicit-any
  doneCallBack: () => any;
}

export const ErrorDisplaySlide = ({
  label,
  body,
  doneCallBack,
}: ErrorDisplaySlideProps) => {
  return (
    <Column className="items-center">
<<<<<<< HEAD
      <img src="/assets/modal_alert.svg" className="size-[80px]" alt="alert" />
=======
      <Image className="size-[80px]" src={modalAlertIcon} alt="" />
>>>>>>> 8c3b801a
      <Spacer size={24} />
      <Header className="title-2" text={label} />
      <Spacer size={16} />
      <Column className="w-[358px]">
        {body}
        <Spacer size={32} />
        <Button label="Done" callback={doneCallBack} />
      </Column>
    </Column>
  );
};<|MERGE_RESOLUTION|>--- conflicted
+++ resolved
@@ -20,11 +20,7 @@
 }: ErrorDisplaySlideProps) => {
   return (
     <Column className="items-center">
-<<<<<<< HEAD
-      <img src="/assets/modal_alert.svg" className="size-[80px]" alt="alert" />
-=======
       <Image className="size-[80px]" src={modalAlertIcon} alt="" />
->>>>>>> 8c3b801a
       <Spacer size={24} />
       <Header className="title-2" text={label} />
       <Spacer size={16} />
