import { getPolicyInfo } from '@/actions/getPolicyInfo';
import { getUserProfiles } from '@/actions/profileData';
<<<<<<< HEAD
import { UserProfile } from '@/models/user_profile';
import { UserRole } from '@/userManagement/models/sessionUser';
=======
import { auth } from '@/auth';
>>>>>>> aa810ab0
import { logger } from '@/utils/logger';
import { transformPolicyToPlans } from '@/utils/policy_computer';
import SiteHeader from '../foundation/SiteHeader';
import SiteHeaderPBEError from '../foundation/SiteHeaderPBEError';

export const SiteHeaderServerWrapper = async () => {
<<<<<<< HEAD
  try {
    const visibityRules = await getVisibilityRules();
    if (visibityRules) {
      const profiles = await getUserProfiles();
      
      // Log for debugging
      logger.info('Profiles retrieved:', { profilesCount: profiles?.length });
      
      // Ensure we have profiles before proceeding
      if (!profiles || profiles.length === 0) {
        logger.warn('No user profiles found');
        // Create a fallback profile to satisfy type requirements
        const fallbackProfile: UserProfile = {
          id: '',
          personFhirId: '',
          firstName: 'Guest',
          lastName: 'User',
          type: UserRole.MEMBER,
          selected: true,
          plans: [],
          dob: '',
        };
        return <SiteHeader 
          visibilityRules={visibityRules} 
          profiles={[]} 
          plans={[]} 
          selectedProfile={fallbackProfile}
          selectedPlan={undefined}
        />;
      }
      
      // Find selected profile with null check
      const selectedProfile = profiles.find((item) => item.selected === true);
      logger.info('Selected profile:', { hasSelectedProfile: !!selectedProfile });
      
      if (!selectedProfile) {
        // If no selected profile, use the first one as fallback
        const fallbackProfile = profiles[0];
        logger.warn('No selected profile found, using first profile as fallback');
        return <SiteHeader 
          visibilityRules={visibityRules} 
          profiles={profiles} 
          plans={[]} 
          selectedProfile={fallbackProfile}
          selectedPlan={undefined}
        />;
      }
      
      // Safely access plans with null checks
      const selectedPlanId = selectedProfile?.plans?.find(
        (item) => item.selected === true
      )?.memCK;
      
      // Safe check before proceeding
      const policyInfo =
        selectedProfile && selectedProfile.plans && selectedProfile.plans.length > 0
          ? await getPolicyInfo(selectedProfile.plans.map((item) => item.memCK))
          : null;
          
      const plans = policyInfo ? transformPolicyToPlans(policyInfo) : [];
      const selectedPlan = selectedPlanId
        ? plans?.find((item) => item.memeCk === selectedPlanId)
        : undefined;
        
      return (
        <SiteHeader
=======
  //const visibityRules = await getVisibilityRules();
  const session = await auth();
  const visibityRules = session?.user.vRules;
  if (visibityRules) {
    try {
      const profiles = await getUserProfiles();
      const selectedProfile = profiles.find((item) => item.selected == true)!;
      const selectedPlanId = selectedProfile?.plans.find(
        (item) => item.selected == true,
      )?.memCK;
      let policyInfo;
      try {
        policyInfo =
          selectedProfile!.plans?.length > 0
            ? await getPolicyInfo(
                selectedProfile!.plans.map((item) => item.memCK),
              )
            : null;
      } catch (error) {
        logger.error('SiteHeader Action - getPolicyInfo Failed {}', error);
      }
      const plans = policyInfo ? transformPolicyToPlans(policyInfo) : [];
      const selectedPlan = selectedPlanId
        ? plans?.find((item) => item.memeCk == selectedPlanId)
        : undefined;

      return (
        <SiteHeader
          isLoggedIn={!!session?.user.id}
>>>>>>> aa810ab0
          visibilityRules={visibityRules}
          profiles={profiles}
          plans={plans}
          selectedPlan={selectedPlan}
          selectedProfile={selectedProfile}
<<<<<<< HEAD
        />
      );
    } else {
      // Create a fallback profile for empty visibility rules case
      const fallbackProfile: UserProfile = {
        id: '',
        personFhirId: '',
        firstName: 'Guest',
        lastName: 'User',
        type: UserRole.MEMBER,
        selected: true,
        plans: [],
        dob: '',
      };
      return <SiteHeader 
        visibilityRules={{}} 
        profiles={[]} 
        plans={[]} 
        selectedProfile={fallbackProfile}
        selectedPlan={undefined}
      />;
    }
  } catch (error) {
    logger.error('Error in SiteHeaderServerWrapper:', error);
    // Return minimal header with fallback data when there's an error
    const fallbackProfile: UserProfile = {
      id: '',
      personFhirId: '',
      firstName: 'Guest',
      lastName: 'User',
      type: UserRole.MEMBER,
      selected: true,
      plans: [],
      dob: '',
    };
    return <SiteHeader 
      visibilityRules={{}} 
      profiles={[]} 
      plans={[]} 
      selectedProfile={fallbackProfile}
      selectedPlan={undefined}
    />;
=======
          userId={session?.user.id}
          groupId={session?.user.currUsr.plan?.grpId}
        />
      );
    } catch (error) {
      logger.error('SiteHeader Action - getPBEConsentDetails Failed {}', error);
      return <SiteHeaderPBEError />;
    }
  } else {
    return <></>;
>>>>>>> aa810ab0
  }
};<|MERGE_RESOLUTION|>--- conflicted
+++ resolved
@@ -1,85 +1,12 @@
 import { getPolicyInfo } from '@/actions/getPolicyInfo';
 import { getUserProfiles } from '@/actions/profileData';
-<<<<<<< HEAD
-import { UserProfile } from '@/models/user_profile';
-import { UserRole } from '@/userManagement/models/sessionUser';
-=======
 import { auth } from '@/auth';
->>>>>>> aa810ab0
 import { logger } from '@/utils/logger';
 import { transformPolicyToPlans } from '@/utils/policy_computer';
 import SiteHeader from '../foundation/SiteHeader';
 import SiteHeaderPBEError from '../foundation/SiteHeaderPBEError';
 
 export const SiteHeaderServerWrapper = async () => {
-<<<<<<< HEAD
-  try {
-    const visibityRules = await getVisibilityRules();
-    if (visibityRules) {
-      const profiles = await getUserProfiles();
-      
-      // Log for debugging
-      logger.info('Profiles retrieved:', { profilesCount: profiles?.length });
-      
-      // Ensure we have profiles before proceeding
-      if (!profiles || profiles.length === 0) {
-        logger.warn('No user profiles found');
-        // Create a fallback profile to satisfy type requirements
-        const fallbackProfile: UserProfile = {
-          id: '',
-          personFhirId: '',
-          firstName: 'Guest',
-          lastName: 'User',
-          type: UserRole.MEMBER,
-          selected: true,
-          plans: [],
-          dob: '',
-        };
-        return <SiteHeader 
-          visibilityRules={visibityRules} 
-          profiles={[]} 
-          plans={[]} 
-          selectedProfile={fallbackProfile}
-          selectedPlan={undefined}
-        />;
-      }
-      
-      // Find selected profile with null check
-      const selectedProfile = profiles.find((item) => item.selected === true);
-      logger.info('Selected profile:', { hasSelectedProfile: !!selectedProfile });
-      
-      if (!selectedProfile) {
-        // If no selected profile, use the first one as fallback
-        const fallbackProfile = profiles[0];
-        logger.warn('No selected profile found, using first profile as fallback');
-        return <SiteHeader 
-          visibilityRules={visibityRules} 
-          profiles={profiles} 
-          plans={[]} 
-          selectedProfile={fallbackProfile}
-          selectedPlan={undefined}
-        />;
-      }
-      
-      // Safely access plans with null checks
-      const selectedPlanId = selectedProfile?.plans?.find(
-        (item) => item.selected === true
-      )?.memCK;
-      
-      // Safe check before proceeding
-      const policyInfo =
-        selectedProfile && selectedProfile.plans && selectedProfile.plans.length > 0
-          ? await getPolicyInfo(selectedProfile.plans.map((item) => item.memCK))
-          : null;
-          
-      const plans = policyInfo ? transformPolicyToPlans(policyInfo) : [];
-      const selectedPlan = selectedPlanId
-        ? plans?.find((item) => item.memeCk === selectedPlanId)
-        : undefined;
-        
-      return (
-        <SiteHeader
-=======
   //const visibityRules = await getVisibilityRules();
   const session = await auth();
   const visibityRules = session?.user.vRules;
@@ -109,56 +36,11 @@
       return (
         <SiteHeader
           isLoggedIn={!!session?.user.id}
->>>>>>> aa810ab0
           visibilityRules={visibityRules}
           profiles={profiles}
           plans={plans}
           selectedPlan={selectedPlan}
           selectedProfile={selectedProfile}
-<<<<<<< HEAD
-        />
-      );
-    } else {
-      // Create a fallback profile for empty visibility rules case
-      const fallbackProfile: UserProfile = {
-        id: '',
-        personFhirId: '',
-        firstName: 'Guest',
-        lastName: 'User',
-        type: UserRole.MEMBER,
-        selected: true,
-        plans: [],
-        dob: '',
-      };
-      return <SiteHeader 
-        visibilityRules={{}} 
-        profiles={[]} 
-        plans={[]} 
-        selectedProfile={fallbackProfile}
-        selectedPlan={undefined}
-      />;
-    }
-  } catch (error) {
-    logger.error('Error in SiteHeaderServerWrapper:', error);
-    // Return minimal header with fallback data when there's an error
-    const fallbackProfile: UserProfile = {
-      id: '',
-      personFhirId: '',
-      firstName: 'Guest',
-      lastName: 'User',
-      type: UserRole.MEMBER,
-      selected: true,
-      plans: [],
-      dob: '',
-    };
-    return <SiteHeader 
-      visibilityRules={{}} 
-      profiles={[]} 
-      plans={[]} 
-      selectedProfile={fallbackProfile}
-      selectedPlan={undefined}
-    />;
-=======
           userId={session?.user.id}
           groupId={session?.user.currUsr.plan?.grpId}
         />
@@ -169,6 +51,5 @@
     }
   } else {
     return <></>;
->>>>>>> aa810ab0
   }
 };