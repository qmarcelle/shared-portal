--- conflicted
+++ resolved
@@ -1,7 +1,4 @@
-<<<<<<< HEAD
-=======
 import React from 'react';
->>>>>>> da8a2ce3
 import { IComponent } from '../IComponent';
 import { Column } from './Column';
 
@@ -13,10 +10,7 @@
   subLabel?: string;
   // eslint-disable-next-line @typescript-eslint/no-explicit-any
   value?: any;
-<<<<<<< HEAD
-=======
   id?: string;
->>>>>>> da8a2ce3
   classProps?: string;
   body?: React.ReactNode;
   ariaLabel?: string;
@@ -30,22 +24,11 @@
   body,
   callback,
   selected,
-<<<<<<< HEAD
-=======
   value,
->>>>>>> da8a2ce3
   classProps,
   className,
   ariaLabel,
   childBuilder,
-<<<<<<< HEAD
-}: RadioProps) => {
-  const radioId = `radio-${Math.random().toString(36).substr(2, 9)}`;
-
-  return (
-    <div
-      className={`flex flex-row gap-2 p-2 ${callback == null ? 'radio-disabled' : ''} ${className ?? ''}`}
-=======
   id = `radio-${Math.random().toString(36).substring(2, 9)}`,
 }: RadioProps) => {
   const isDisabled = callback == null;
@@ -53,7 +36,6 @@
   return (
     <div
       className={`flex flex-row gap-2 p-2 ${isDisabled ? 'radio-disabled' : ''} ${className ?? ''}`}
->>>>>>> da8a2ce3
       role="radio"
       aria-checked={selected}
       aria-label={ariaLabel || label}
@@ -61,34 +43,6 @@
       onKeyDown={(e) => {
         if (e.key === 'Enter' || e.key === ' ') {
           e.preventDefault();
-<<<<<<< HEAD
-          callback?.(!selected);
-        }
-      }}
-    >
-      <label className="flex items-center">
-        <input
-          type="radio"
-          id={radioId}
-          onChange={callback}
-          checked={selected}
-          disabled={callback == null}
-          className="sr-only"
-          aria-label={ariaLabel || label}
-        />
-        <div
-          className={`w-5 h-5 border rounded-full ${
-            selected ? 'bg-blue-600 border-blue-600' : 'border-gray-300'
-          } ${callback == null ? 'opacity-50' : ''}`}
-          aria-hidden="true"
-        >
-          {selected && <div className="w-2 h-2 bg-white rounded-full m-1.5" />}
-        </div>
-      </label>
-      <Column>
-        <label htmlFor={radioId} className="cursor-pointer">
-          <p className={classProps}>{label}</p>
-=======
           callback?.(value);
         }
       }}
@@ -118,7 +72,6 @@
           className={`cursor-pointer ${subLabel != null ? 'font-bold' : ''} ${classProps || ''}`}
         >
           {label}
->>>>>>> da8a2ce3
         </label>
         {subLabel && <p className="text-sm text-gray-500 mt-1">{subLabel}</p>}
         {childBuilder && childBuilder(selected)}
