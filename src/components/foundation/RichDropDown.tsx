--- conflicted
+++ resolved
@@ -34,11 +34,7 @@
   return (
     <Row className="h-[72px] p-4 items-center divider-bottom">
       <Header className="grow" type="title-3" text="Switch to..." />
-<<<<<<< HEAD
-      <img alt="switch" className="size-5" src={switchFilterIcon} />
-=======
       <Image alt="" className="size-5" src={switchFilterIcon} />
->>>>>>> 8c3b801a
     </Row>
   );
 };
@@ -124,13 +120,8 @@
                     >
                       {isSelcted ? (
                         <div className="size-5 mr-2">
-<<<<<<< HEAD
-                          <img
-                            alt="selcted"
-=======
                           <Image
                             alt=""
->>>>>>> 8c3b801a
                             className="size-5"
                             src={checkBlueIcon}
                           />
