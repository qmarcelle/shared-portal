import { ReactNode } from 'react';
import { IComponent } from '../IComponent';

export interface LinkProps extends IComponent {
  url?: string;
  label: string;
  icon?: ReactNode | null;
  displayStyle?: string;
  callback?: () => void;
}

export const AppLink = ({
  label,
  icon,
  url,
  callback,
  className,
  displayStyle = 'block',
}: LinkProps) => {
  return (
    <a style={{ display: `${displayStyle}` }} href={url}>
      <button
        onClick={callback}
        style={{
          maxWidth: 'max-content',
          height: 'auto',
          display: `${displayStyle}`,
        }}
        tabIndex={0}
        className={`flex flex-row link-container ${className}`}
      >
<<<<<<< HEAD
        <p className="link">{label}</p>
=======
        <p className="link" style={{ display: `${displayStyle}` }}>
          {label}
        </p>
>>>>>>> 22e5bca5
        {icon && (
          <p className="ml-1" style={{ display: `${displayStyle}` }}>
            {icon}
          </p>
        )}
      </button>
    </a>
  );
};<|MERGE_RESOLUTION|>--- conflicted
+++ resolved
@@ -29,13 +29,9 @@
         tabIndex={0}
         className={`flex flex-row link-container ${className}`}
       >
-<<<<<<< HEAD
-        <p className="link">{label}</p>
-=======
         <p className="link" style={{ display: `${displayStyle}` }}>
           {label}
         </p>
->>>>>>> 22e5bca5
         {icon && (
           <p className="ml-1" style={{ display: `${displayStyle}` }}>
             {icon}
