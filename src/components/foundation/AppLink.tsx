--- conflicted
+++ resolved
@@ -20,11 +20,12 @@
   displayStyle = 'block',
 }: LinkProps) => {
   return (
-<<<<<<< HEAD
-    <a style={{ display: `${displayStyle}` }} tabIndex={-1} href={url}>
-=======
-    <a style={{ display: `${displayStyle}` }} href={url} aria-label={label}>
->>>>>>> 80d87df0
+    <a
+      style={{ display: `${displayStyle}` }}
+      tabIndex={-1}
+      href={url}
+      aria-label={label}
+    >
       <button
         onClick={callback}
         style={{
@@ -36,7 +37,6 @@
         tabIndex={-1}
         className={`flex flex-row link-container ${className}`}
       >
-<<<<<<< HEAD
         <p
           className={`link ${linkUnderline}`}
           style={{ display: `${displayStyle}` }}
@@ -48,10 +48,6 @@
             {icon}
           </p>
         )}
-=======
-        <p className={`link ${linkUnderline}`}>{label}</p>
-        {icon && <p className="ml-1">{icon}</p>}
->>>>>>> 80d87df0
       </button>
     </a>
   );
