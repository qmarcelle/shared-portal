import { ReactNode } from 'react';
import { IComponent } from '../IComponent';

type ButtonType = 'default' | 'link' | 'button';

export interface LinkProps extends IComponent {
  url?: string;
  label: string;
  type?: ButtonType;
  linkIndex?: number;
  icon?: ReactNode | null;
  displayStyle?: string;
  linkUnderline?: string;
  callback?: () => void;
}

export const AppLink = ({
  label,
  icon,
  url,
  type = 'default',
  callback,
  className,
  linkUnderline,
  linkIndex,
  displayStyle = 'block',
}: LinkProps) => {
<<<<<<< HEAD
  return (
    <a
      style={{ display: `${displayStyle}` }}
      tabIndex={-1}
      href={url}
      aria-label={label}
    >
=======
  if (type == 'default') {
    return (
      <a style={{ display: `${displayStyle}` }} href={url} aria-label={label}>
        <button
          onClick={callback}
          tabIndex={-1}
          style={{
            maxWidth: 'max-content',
            height: 'auto',
            display: `${displayStyle}`,
          }}
          type="button"
          className={`flex flex-row link-container ${className}`}
        >
          <p className={`link ${linkUnderline}`}>{label}</p>
          {icon && <p className="ml-1">{icon}</p>}
        </button>
      </a>
    );
  }
  if (type == 'button') {
    return (
>>>>>>> 237fcc69
      <button
        onClick={callback}
        style={{
          maxWidth: 'max-content',
          height: 'auto',
          display: `${displayStyle}`,
        }}
        type="button"
        className={`flex flex-row link-container ${className}`}
      >
        <p
          className={`link ${linkUnderline}`}
          style={{ display: `${displayStyle}` }}
        >
          {label}
        </p>
        {icon && (
          <p className="ml-1" style={{ display: `${displayStyle}` }}>
            {icon}
          </p>
        )}
      </button>
    );
  }
  if (type == 'link') {
    return (
      <a
        style={{
          maxWidth: 'max-content',
          height: 'auto',
          display: `${displayStyle}`,
        }}
        tabIndex={linkIndex}
        href={url}
        aria-label={label}
        className={`flex flex-row link-container ${className}`}
      >
        <p className={`link ${linkUnderline}`}>{label}</p>
        {icon && <p className="ml-1">{icon}</p>}
      </a>
    );
  }
};<|MERGE_RESOLUTION|>--- conflicted
+++ resolved
@@ -25,15 +25,6 @@
   linkIndex,
   displayStyle = 'block',
 }: LinkProps) => {
-<<<<<<< HEAD
-  return (
-    <a
-      style={{ display: `${displayStyle}` }}
-      tabIndex={-1}
-      href={url}
-      aria-label={label}
-    >
-=======
   if (type == 'default') {
     return (
       <a style={{ display: `${displayStyle}` }} href={url} aria-label={label}>
@@ -56,7 +47,6 @@
   }
   if (type == 'button') {
     return (
->>>>>>> 237fcc69
       <button
         onClick={callback}
         style={{
