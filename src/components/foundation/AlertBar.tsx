--- conflicted
+++ resolved
@@ -26,31 +26,11 @@
   return (
     <div className="flex flex-row py-1 px-2 w-full alert-tile">
       <div>
-<<<<<<< HEAD
-        <img
-          src={alertIconSrc.src}
-          className="icon"
-          alt="Alert Icon"
-          width={24}
-          height={24}
-        />
-      </div>
-      <p className="mx-1 grow">{label}</p>
-      <div onClick={() => closeCallback(index)}>
-        <img
-          src={closeIconSrc.src}
-          className="icon"
-          alt="Close Icon"
-          width={24}
-          height={24}
-        />
-=======
         <Image src={AlertIcon} className="icon" alt="" />
       </div>
       <p className="mx-1 grow">{label}</p>
       <div onClick={() => closeCallback(index)}>
         <Image src={CloseIcon} className="icon" alt="" />
->>>>>>> 8c3b801a
       </div>
     </div>
   );
