--- conflicted
+++ resolved
@@ -1,3 +1,4 @@
+import Image from 'next/image';
 import React, { ChangeEvent, useEffect, useRef, useState } from 'react';
 import SearchIcon from '../../../public/assets/search.svg';
 
@@ -72,11 +73,7 @@
           onBlur={() => setFocusButton(false)}
           aria-label="Search"
         >
-<<<<<<< HEAD
-          <img
-=======
           <Image
->>>>>>> aa810ab0
             src={SearchIcon}
             className="icon searchhover "
             alt=""
