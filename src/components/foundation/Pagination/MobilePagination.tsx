--- conflicted
+++ resolved
@@ -46,23 +46,11 @@
       >
         <Row className="arrow left">
           {currentPage === 1 ? (
-<<<<<<< HEAD
-            <img src={leftInactiveIcon} alt="previous" />
-          ) : (
-            <>
-              <img className="left-icon" src={leftIcon} alt="previous" />
-              <img
-                className="left-icon-white"
-                src={leftHoverIcon}
-                alt="previous"
-              />
-=======
             <Image src={leftInactiveIcon} alt="" />
           ) : (
             <>
               <Image className="left-icon" src={leftIcon} alt="" />
               <Image className="left-icon-white" src={leftHoverIcon} alt="" />
->>>>>>> 8c3b801a
             </>
           )}
         </Row>
@@ -88,23 +76,11 @@
       >
         <Row className="arrow right">
           {currentPage === lastPage ? (
-<<<<<<< HEAD
-            <img src={rightInactiveIcon} alt="next" />
-          ) : (
-            <>
-              <img className="right-icon" src={rightIcon} alt="next" />
-              <img
-                className="right-icon-white"
-                src={rightHoverIcon}
-                alt="next"
-              />
-=======
             <Image src={rightInactiveIcon} alt="" />
           ) : (
             <>
               <Image className="right-icon" src={rightIcon} alt="" />
               <Image className="right-icon-white" src={rightHoverIcon} alt="" />
->>>>>>> 8c3b801a
             </>
           )}
         </Row>
