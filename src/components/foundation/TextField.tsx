--- conflicted
+++ resolved
@@ -1,9 +1,5 @@
 import Image from 'next/image';
-<<<<<<< HEAD
-import { forwardRef, useState } from 'react';
-=======
 import { forwardRef, RefObject, useState } from 'react';
->>>>>>> da8a2ce3
 import { IComponent } from '../IComponent';
 import {
   alertErrorIcon,
@@ -30,10 +26,7 @@
   maxValue?: number;
   maxLength?: number;
   disabled?: boolean;
-<<<<<<< HEAD
-=======
   inputRef?: RefObject<HTMLInputElement>;
->>>>>>> da8a2ce3
   ariaLabel?: string;
   ariaDescribedBy?: string;
 }
@@ -138,10 +131,7 @@
       className = '',
       highlightError = true,
       disabled = false,
-<<<<<<< HEAD
-=======
       inputRef,
->>>>>>> da8a2ce3
       ariaLabel,
       ariaDescribedBy,
     },
@@ -167,8 +157,6 @@
       suffixIconCallback?.();
     }
 
-<<<<<<< HEAD
-=======
     // Handle both regular ref and inputRef
     const setRefs = (element: HTMLInputElement | null) => {
       // Set the forwarded ref
@@ -185,7 +173,6 @@
       }
     };
 
->>>>>>> da8a2ce3
     return (
       <div
         style={{ ...(maxWidth && { maxWidth: `${maxWidth}px` }) }}
@@ -198,11 +185,7 @@
           } ${(errors?.length ?? 0) > 0 && highlightError ? 'error-input' : ''}`}
         >
           <input
-<<<<<<< HEAD
-            ref={ref}
-=======
             ref={setRefs}
->>>>>>> da8a2ce3
             aria-label={ariaLabel || label}
             onFocus={() => {
               setFocus(true);
@@ -222,11 +205,7 @@
             maxLength={maxLength}
             disabled={disabled}
             aria-describedby={ariaDescribedBy}
-<<<<<<< HEAD
-            aria-invalid={highlightError}
-=======
             aria-invalid={errors !== null && errors.length > 0}
->>>>>>> da8a2ce3
             aria-errormessage={errors?.length ? 'error-message' : undefined}
           />
           <div className="cursor-pointer" onClick={toggleObscure}>
