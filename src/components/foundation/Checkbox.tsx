--- conflicted
+++ resolved
@@ -11,11 +11,6 @@
   classProps?: string;
   checkProps?: string;
   body?: ReactNode;
-<<<<<<< HEAD
-  id?: string;
-  ariaLabel?: string;
-  ariaDescribedBy?: string;
-=======
   disabled?: boolean;
   checked?: boolean;
   onChange?: (val: boolean) => void;
@@ -24,80 +19,10 @@
   error?: boolean;
   errorMessage?: string;
   id?: string;
->>>>>>> ff2584f8
 }
 
 export const Checkbox = ({
   label,
-<<<<<<< HEAD
-  body,
-  callback,
-  selected,
-  classProps,
-  className,
-  id = Math.random().toString(36).substring(2, 9),
-  ariaLabel,
-  ariaDescribedBy,
-}: CheckboxProps) => {
-  const isDisabled = callback == null;
-
-  return (
-    <div
-      className={`flex flex-row gap-2 p-2 ${isDisabled ? 'checkbox-disabled' : ''} ${className ?? ''}`}
-      role="checkbox"
-      aria-checked={!!selected}
-      aria-label={ariaLabel || label}
-      aria-describedby={ariaDescribedBy}
-      tabIndex={0}
-      onKeyDown={(e) => {
-        if (e.key === 'Enter' || e.key === ' ') {
-          e.preventDefault();
-          callback?.(!selected);
-        }
-      }}
-    >
-      <input
-        type="checkbox"
-        name={id}
-        id={id}
-        onChange={callback}
-        checked={selected}
-        disabled={isDisabled}
-        aria-checked={!!selected}
-        aria-disabled={isDisabled}
-        aria-labelledby={`${id}-label`}
-        className="sr-only"
-      />
-      <div
-        className={`w-5 h-5 border rounded ${
-          selected ? 'bg-blue-600 border-blue-600' : 'border-gray-300'
-        } ${isDisabled ? 'opacity-50' : ''}`}
-        aria-hidden="true"
-      >
-        {selected && (
-          <svg
-            className="w-5 h-5 text-white"
-            fill="none"
-            stroke="currentColor"
-            viewBox="0 0 24 24"
-          >
-            <path
-              strokeLinecap="round"
-              strokeLinejoin="round"
-              strokeWidth={2}
-              d="M5 13l4 4L19 7"
-            />
-          </svg>
-        )}
-      </div>
-      <Column>
-        <label
-          htmlFor={id}
-          id={`${id}-label`}
-          className={`cursor-pointer ${classProps || ''}`}
-        >
-          {label}
-=======
   checked = false,
   onChange,
   disabled = false,
@@ -163,7 +88,6 @@
         <label htmlFor={checkboxId} className="ml-2">
           {label}
           {required && <span className="text-red-500 ml-1">*</span>}
->>>>>>> ff2584f8
         </label>
       </div>
       {error && errorMessage && (
