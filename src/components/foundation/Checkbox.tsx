--- conflicted
+++ resolved
@@ -1,11 +1,5 @@
-<<<<<<< HEAD
-import { ReactNode, useEffect, useState } from 'react';
-import { IComponent } from '../IComponent';
-
-=======
 import { memo, ReactNode, useCallback } from 'react';
 import { IComponent } from '../IComponent';
->>>>>>> aa810ab0
 export interface CheckboxProps extends IComponent {
   selected?: boolean;
   callback?: (val: boolean) => void;
@@ -22,91 +16,6 @@
   error?: boolean;
   errorMessage?: string;
   id?: string;
-<<<<<<< HEAD
-}
-
-export const Checkbox = ({
-  label,
-  checked = false,
-  onChange,
-  disabled = false,
-  className = '',
-  required = false,
-  error = false,
-  errorMessage,
-  id,
-}: CheckboxProps) => {
-  const [isChecked, setIsChecked] = useState(checked);
-  const checkboxId =
-    id ||
-    (process.env.NODE_ENV === 'test'
-      ? `checkbox-test-${label.toLowerCase().replace(/\s+/g, '-')}`
-      : `checkbox-${Math.random().toString(36).substr(2, 9)}`);
-
-  useEffect(() => {
-    setIsChecked(checked);
-  }, [checked]);
-
-  const handleChange = () => {
-    if (!disabled) {
-      setIsChecked(!isChecked);
-      onChange?.(!isChecked);
-    }
-  };
-
-  const handleKeyDown = (e: React.KeyboardEvent) => {
-    if (e.key === 'Enter' || e.key === ' ') {
-      e.preventDefault();
-      handleChange();
-    }
-  };
-
-  return (
-    <div
-      className={`flex flex-col ${className}`}
-      role="checkbox"
-      aria-checked={isChecked}
-      aria-disabled={disabled}
-      aria-invalid={error}
-      aria-required={required}
-      aria-describedby={error ? `${checkboxId}-error` : undefined}
-    >
-      <div
-        className="flex flex-row items-center"
-        tabIndex={disabled ? -1 : 0}
-        onKeyDown={handleKeyDown}
-        onClick={handleChange}
-      >
-        <input
-          type="checkbox"
-          id={checkboxId}
-          checked={isChecked}
-          onChange={handleChange}
-          disabled={disabled}
-          required={required}
-          className={`checkbox ${isChecked ? 'checked' : ''} ${
-            disabled ? 'disabled' : ''
-          } ${error ? 'error' : ''}`}
-          aria-label={label}
-        />
-        <label htmlFor={checkboxId} className="ml-2">
-          {label}
-          {required && <span className="text-red-500 ml-1">*</span>}
-        </label>
-      </div>
-      {error && errorMessage && (
-        <div
-          id={`${checkboxId}-error`}
-          className="text-red-500 text-sm mt-1"
-          role="alert"
-        >
-          {errorMessage}
-        </div>
-      )}
-    </div>
-  );
-};
-=======
   ariaLabel?: string;
   ariaDescribedBy?: string;
 }
@@ -234,5 +143,4 @@
   },
 );
 
-Checkbox.displayName = 'Checkbox';
->>>>>>> aa810ab0
+Checkbox.displayName = 'Checkbox';