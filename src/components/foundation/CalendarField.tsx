import { enUS } from 'date-fns/locale';
import { useEffect, useRef, useState } from 'react';
import DatePicker, { registerLocale } from 'react-datepicker';
import 'react-datepicker/dist/react-datepicker.css';
import alertErrorSvg from '../../../public/assets/alert_error_red.svg';
import { IComponent } from '../IComponent';
import { calenderIcon } from './Icons';
import { Row } from './Row';
import { TextBox } from './TextBox';
export interface CalendarFieldProps extends IComponent {
  type?: 'date';
  label: string | undefined;
  errors?: (string | undefined)[] | null;
  valueCallback?: (value: string) => void;
  onKeydownCallback?: (key: string) => void;
  maxWidth?: number | string; // Allow both number and string for flexibility
  isSuffixNeeded?: boolean;
  highlightError?: boolean;
  onFocusCallback?: () => void;
  minDate?: Date;
  maxDate?: Date;
  disabled?: boolean;
  minDateErrMsg?: string;
  maxDateErrMsg?: string;
  required?: boolean;
  initValue?: string;
  otherProps?: any;
  showYearDropdown?: boolean;
}

export const CalendarField = ({
  label,
  errors = [],
  onFocusCallback,
  isSuffixNeeded = false,
  type = 'date',
  className = '',
  minDate,
  maxDate,
  valueCallback,
  disabled,
  minDateErrMsg,
  maxDateErrMsg,
  maxWidth,
  required = false,
  initValue = '',
  otherProps,
  showYearDropdown = false,
}: CalendarFieldProps) => {
  const [selectedDate, setSelectedDate] = useState<Date | null>(null);
  const datePickerRef = useRef<DatePicker>(null);
  const [focus, setFocus] = useState(false);
  const inputRef = useRef<HTMLDivElement | null>(null);
  const [inputValue, setInputValue] = useState(initValue);
  const [error, setError] = useState<string | undefined>('');

  const filteredErrors: string[] | undefined =
    (errors?.filter(Boolean) as string[]) ?? [];

  const focusCalender = (e: React.MouseEvent) => {
    e.stopPropagation();
    e.preventDefault();

    if (datePickerRef.current) {
      datePickerRef.current.setOpen(true);
    }
  };

  const CalenderIndicator = () => {
    return (
      <div className="flex flex-row items-center relative inline-block">
        <div className="separator"></div>
        <div>
<<<<<<< HEAD
          <img src={calenderIcon} className="icon" alt="calenderIcon" />
=======
          <Image src={calenderIcon} className="icon" alt="" />
>>>>>>> 8c3b801a
        </div>
      </div>
    );
  };

  const SuffixIcon = ({ type }: { type: 'date'; errors?: string[] | null }) => {
    if (type === 'date') {
      return <CalenderIndicator />;
    }
    return null;
  };

  const customLocale = {
    ...enUS,
    localize: {
      ...enUS.localize,
      day: (n: number) => ['SUN', 'MON', 'TUE', 'WED', 'THU', 'FRI', 'SAT'][n],
    },
  };
  registerLocale('customLocale', customLocale);

  // Function to format the input as MM/DD/YYYY
  const formatInputValue = (value: string) => {
    // Remove all non-numeric characters first
    value = value.replace(/\D/g, '');

    // Add slashes after 2 digits for month and day
    if (value.length >= 2) {
      value = value.slice(0, 2) + '/' + value.slice(2); // MM/
    }
    if (value.length >= 5) {
      value = value.slice(0, 5) + '/' + value.slice(5, 9); // MM/DD/YYYY
    }

    return value;
  };

  const handleInputChange = (e: React.ChangeEvent<HTMLInputElement>) => {
    try {
      let rawValue = e.target.value;

      if (rawValue.length < inputValue.length && inputValue.endsWith('/')) {
        rawValue = rawValue.slice(0, -1);
      }
      // Remove non-numeric characters and ensure leading zeros are not stripped
      const formattedValue = formatInputValue(rawValue);
      setInputValue(formattedValue);

      if (formattedValue === '') {
        setError('');
      }

      if (!formattedValue) {
        setSelectedDate(null);
        valueCallback?.('');
        return;
      }

      // Check for errors if the date is fully filled out (MM/DD/YYYY)
      if (formattedValue.length === 10) {
        const [month, day, year] = formattedValue.split('/');

        const newDate = new Date(
          `${year}-${month.padStart(2, '0')}-${day.padStart(2, '0')}T00:00:00`,
        );

        if (Number.isNaN(newDate.getMonth())) {
          setError('Invalid Date');
          return;
        }

        minDate?.setHours(0, 0, 0, 0);
        maxDate?.setHours(0, 0, 0, 0);
        // Checks whether date is in given ranges
        if (minDate) {
          if (newDate < minDate) {
            valueCallback?.call(this, '');
            setError(minDateErrMsg);
            return;
          }
        }

        if (maxDate) {
          if (newDate > maxDate) {
            valueCallback?.call(this, '');
            setError(maxDateErrMsg);
            return;
          }
        }

        if (newDate.getFullYear() < 1900) {
          setError('Year must be greater than 1900');
        } else {
          console.log('Date Log', formattedValue);
          setSelectedDate(newDate);
          valueCallback?.call(this, formattedValue);
          setError(''); // Clear error
        }
      }
    } catch (err) {
      setError('Invalid Date!');
    }
  };

  // Sync inputValue with selectedDate
  useEffect(() => {
    if (selectedDate) {
      console.log('Formatted Date', selectedDate);
      const formattedDate = selectedDate
        ? `${String(selectedDate.getMonth() + 1).padStart(2, '0')}/${String(selectedDate.getDate()).padStart(2, '0')}/${selectedDate.getFullYear()}`
        : '';
      otherProps?.onChange({
        target: { name: otherProps.name, value: formattedDate },
      });
      setInputValue(formattedDate);
    }
  }, [selectedDate]);

  // Determine the maxWidth with default to px if no unit is provided
  const resolvedMaxWidth =
    typeof maxWidth === 'number' || /^\d+$/.test(maxWidth as string)
      ? `${maxWidth}px`
      : maxWidth;

  return (
    <div
      ref={inputRef}
      style={{ ...(resolvedMaxWidth && { maxWidth: resolvedMaxWidth }) }}
      className={`flex flex-col relative inline-block w-full text-field ${error || filteredErrors.length > 0 ? 'border-red-500' : ''}`}
    >
      {label && (
        <p>
          {required && <span className="text-red-500 ml-1">* </span>}
          {label}
        </p>
      )}

      <div
        className={`flex flex-row items-center input relative w-full left-0 ${className} ${
          focus ? 'input-focus' : ''
        } ${error ? 'border !border-red-500' : ''}`}
      >
        <input
          {...otherProps}
          aria-label={label}
          type="text"
          value={inputValue}
          onChange={handleInputChange}
          className={`${error ? 'border-red-500' : ''}`}
          placeholder="__  / __  /  ____"
          maxLength={10} // Max length for MM/DD/YYYY
          onFocus={() => {
            setFocus(true);
            onFocusCallback?.();
          }}
          onBlur={(e) => {
            otherProps?.onBlur(e);
            setFocus(false);
          }}
          disabled={disabled}
        />
        <div className="cursor-pointer" onMouseDown={focusCalender}>
          {isSuffixNeeded && <SuffixIcon errors={filteredErrors} type={type} />}
        </div>
      </div>

      {(error || (filteredErrors?.length ?? 0) > 0) && (
        <div className="text-red-500 mt-1">
          <Row>
<<<<<<< HEAD
            <img src={alertErrorSvg} className="icon mt-1" alt="alert" />
            <TextBox className="body-1 pt-1.5 ml-2" text={error} />
=======
            <Image src={alertErrorSvg} className="icon mt-1" alt="" />
            <TextBox
              className="body-1 pt-1.5 ml-2"
              text={error ?? filteredErrors![0]}
            />
>>>>>>> 8c3b801a
          </Row>
        </div>
      )}
      <div className="w-full h-0">
        <DatePicker
          selected={selectedDate}
          onChange={(date: Date | null) => {
            if (date) {
              const formattedDate = `${String(date.getMonth() + 1).padStart(2, '0')}/${String(date.getDate()).padStart(2, '0')}/${date.getFullYear()}`;
              setInputValue(formattedDate);
              valueCallback?.(formattedDate);
              setError('');
            }
            setSelectedDate(date);
          }}
          locale="customLocale"
          ref={datePickerRef}
          calendarClassName="custom-calender-width"
          className="hidden"
          minDate={minDate}
          maxDate={maxDate}
          popperClassName="react-datepicker-custom-popper"
          disabled={disabled}
          showYearDropdown={showYearDropdown}
        />
      </div>
    </div>
  );
};<|MERGE_RESOLUTION|>--- conflicted
+++ resolved
@@ -71,11 +71,7 @@
       <div className="flex flex-row items-center relative inline-block">
         <div className="separator"></div>
         <div>
-<<<<<<< HEAD
-          <img src={calenderIcon} className="icon" alt="calenderIcon" />
-=======
           <Image src={calenderIcon} className="icon" alt="" />
->>>>>>> 8c3b801a
         </div>
       </div>
     );
@@ -245,16 +241,11 @@
       {(error || (filteredErrors?.length ?? 0) > 0) && (
         <div className="text-red-500 mt-1">
           <Row>
-<<<<<<< HEAD
-            <img src={alertErrorSvg} className="icon mt-1" alt="alert" />
-            <TextBox className="body-1 pt-1.5 ml-2" text={error} />
-=======
             <Image src={alertErrorSvg} className="icon mt-1" alt="" />
             <TextBox
               className="body-1 pt-1.5 ml-2"
               text={error ?? filteredErrors![0]}
             />
->>>>>>> 8c3b801a
           </Row>
         </div>
       )}
