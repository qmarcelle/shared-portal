--- conflicted
+++ resolved
@@ -21,12 +21,8 @@
   minDate?: Date;
   maxDate?: Date;
   disabled?: boolean;
-<<<<<<< HEAD
   minDateErrMsg?: string;
   maxDateErrMsg?: string;
-=======
-  minDateErrMsg: string;
->>>>>>> 674ae47d
 }
 export const CalendarField = ({
   label,
@@ -40,10 +36,7 @@
   valueCallback,
   disabled,
   minDateErrMsg,
-<<<<<<< HEAD
   maxDateErrMsg,
-=======
->>>>>>> 674ae47d
 }: CalendarFieldProps) => {
   const [selectedDate, setSelectedDate] = useState<Date | null>(null);
   const datePickerRef = useRef<DatePicker>(null);
@@ -128,23 +121,14 @@
       // Check for errors if the date is fully filled out (MM/DD/YYYY)
       if (formattedValue.length === 10) {
         const [month, day, year] = formattedValue.split('/');
-<<<<<<< HEAD
 
         const newDate = new Date(
           `${year}-${month.padStart(2, '0')}-${day.padStart(2, '0')}T00:00:00`,
         );
 
-        if (
-          isNaN(newDate.getTime()) ||
-          newDate.getDate() !== parseInt(day, 10)
-        ) {
+        if (Number.isNaN(newDate.getMonth())) {
           setError('Invalid Date');
           return;
-=======
-        const newDate = new Date(`${year}-${month}-${day}`);
-        if (Number.isNaN(newDate.getMonth())) {
-          throw 'Invalid Date';
->>>>>>> 674ae47d
         }
 
         minDate?.setHours(0, 0, 0, 0);
@@ -229,7 +213,6 @@
           </Row>
         </div>
       )}
-
       <div className="w-full">
         <DatePicker
           selected={selectedDate}
