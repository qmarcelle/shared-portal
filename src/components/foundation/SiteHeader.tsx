--- conflicted
+++ resolved
@@ -9,10 +9,7 @@
 import { VisibilityRules } from '@/visibilityEngine/rules';
 import Image from 'next/image';
 import Link from 'next/link';
-<<<<<<< HEAD
-=======
 import { usePathname } from 'next/navigation';
->>>>>>> aa810ab0
 import { useEffect, useState } from 'react';
 import { useMediaQuery } from 'react-responsive';
 import { SessionIdleTimer } from '../clientComponents/IdleTimer';
@@ -25,13 +22,13 @@
 import { SiteHeaderMenuSection } from './../composite/SiteHeaderMenuSection';
 import { AlertBar } from './AlertBar';
 import {
-    bcbstBlueLogo,
-    bcbstStackedlogo,
-    closeIcon,
-    globalIdCardIcon,
-    hamburgerMenuIcon,
-    inboxIcon,
-    profileWhiteIcon,
+  bcbstBlueLogo,
+  bcbstStackedlogo,
+  closeIcon,
+  globalIdCardIcon,
+  hamburgerMenuIcon,
+  inboxIcon,
+  profileWhiteIcon,
 } from './Icons';
 
 type SiteHeaderProps = {
@@ -57,15 +54,6 @@
 }: SiteHeaderProps) {
   const [isOpen, setIsOpen] = useState(false);
   const [activeSubNavId, setActiveSubNavId] = useState<number | null>(null);
-<<<<<<< HEAD
-  const [isMobile, setIsMobile] = useState(false);
-  const isMobileQuery = useMediaQuery({ query: '(max-width: 1023px)' });
-
-  // Use useEffect to update the state after initial render to avoid hydration mismatch
-  useEffect(() => {
-    setIsMobile(isMobileQuery);
-  }, [isMobileQuery]);
-=======
   const [pathname, setPathName] = useState<string>('/');
   const [updateLoggedUser, resetToHome] = useLoginStore((state) => [
     state.updateLoggedUser,
@@ -95,7 +83,6 @@
     resetToHome();
     updateLoggedUser(true); // Update logged in state as true to reload the login page on expiry
   }, []);
->>>>>>> aa810ab0
 
   const menuNavigation = selectedPlan?.termedPlan
     ? getMenuNavigationTermedPlan(visibilityRules)
@@ -173,29 +160,22 @@
                 )}
               </button>
             </div>
-<<<<<<< HEAD
-            <Link className="ml-5 lg:px-0" href="/dashboard">
-              {/* Using display classes instead of conditional rendering to avoid hydration mismatch */}
-              <div className="block lg:hidden">
-=======
             <Link className="ml-5 lg:px-0" href="/member/home">
               {useMediaQuery({ query: '(max-width: 1023px)' }) ? (
->>>>>>> aa810ab0
                 <Image
                   width="64"
                   height="36"
                   src={bcbstStackedlogo}
-                  alt="BCBST Logo"
+                  alt="BCBST Stacked Logo"
                 />
-              </div>
-              <div className="hidden lg:block">
+              ) : (
                 <Image
                   width="174"
                   height="35"
                   src={bcbstBlueLogo}
                   alt="BCBST Logo"
                 />
-              </div>
+              )}
             </Link>
             {selectedProfile?.type != UserRole.NON_MEM && plans.length > 1 && (
               <PlanSwitcher
