import { ReactNode } from 'react';
import { IComponent } from '../IComponent';

type ButtonType =
  | 'primary'
  | 'secondary'
  | 'ghost'
  | 'rounded'
  | 'pill'
  | 'elevated'
  | 'card';

type ButtonStyle = 'button' | 'submit' | 'reset';

interface ButtonProps extends IComponent {
  type?: ButtonType;
  style?: ButtonStyle;
  id?: string;
  label?: string;
  icon?: ReactNode;
  callback?: () => void | Promise<void> | null | Promise<string>;
<<<<<<< HEAD
  disabled?: boolean;
=======
  disable?: boolean;
>>>>>>> aa810ab0
}

export const Button = ({
  type = 'primary',
  style = 'button',
  label,
  icon,
  id,
  className,
  callback,
<<<<<<< HEAD
  disabled,
=======
  disable = false,
>>>>>>> aa810ab0
}: ButtonProps) => {
  function computeContent() {
    if (label) {
      return (
        <>
          {label}
          {icon && <p className="ml-2">{icon}</p>}
        </>
      );
    } else {
      return icon;
    }
  }

  return (
    <button
      onClick={callback}
      aria-label={label}
      className={`button-text ${type} text-center flex flex-row justify-center items-center min-w-fit ${callback == null || disabled ? 'inactive' : null} ${className}`}
      type={style}
      id={id}
<<<<<<< HEAD
      disabled={!callback || disabled}
=======
      disabled={disable || (!callback ? true : false)}
>>>>>>> aa810ab0
    >
      {computeContent()}
    </button>
  );
};<|MERGE_RESOLUTION|>--- conflicted
+++ resolved
@@ -1,6 +1,5 @@
 import { ReactNode } from 'react';
 import { IComponent } from '../IComponent';
-
 type ButtonType =
   | 'primary'
   | 'secondary'
@@ -19,11 +18,7 @@
   label?: string;
   icon?: ReactNode;
   callback?: () => void | Promise<void> | null | Promise<string>;
-<<<<<<< HEAD
-  disabled?: boolean;
-=======
   disable?: boolean;
->>>>>>> aa810ab0
 }
 
 export const Button = ({
@@ -34,11 +29,7 @@
   id,
   className,
   callback,
-<<<<<<< HEAD
-  disabled,
-=======
   disable = false,
->>>>>>> aa810ab0
 }: ButtonProps) => {
   function computeContent() {
     if (label) {
@@ -57,14 +48,10 @@
     <button
       onClick={callback}
       aria-label={label}
-      className={`button-text ${type} text-center flex flex-row justify-center items-center min-w-fit ${callback == null || disabled ? 'inactive' : null} ${className}`}
+      className={`button-text ${type} text-center flex flex-row justify-center items-center min-w-fit ${callback == null ? 'inactive' : null} ${className}`}
       type={style}
       id={id}
-<<<<<<< HEAD
-      disabled={!callback || disabled}
-=======
       disabled={disable || (!callback ? true : false)}
->>>>>>> aa810ab0
     >
       {computeContent()}
     </button>
