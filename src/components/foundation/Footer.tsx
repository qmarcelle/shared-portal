'use client';
<<<<<<< HEAD
=======
import { AnalyticsData } from '@/models/app/analyticsData';
import { googleAnalytics } from '@/utils/analytics';
import { noHeaderAndFooterRoutes } from '@/utils/routes';
import Image from 'next/image';
>>>>>>> aa810ab0
import Link from 'next/link';
import React from 'react';
import { Column } from './Column';
import {
  bcbstnLogo,
  facebookLogo,
  instagramLogo,
  linkedinLogo,
  pintrestLogo,
  xLogo,
  youtubeLogo,
} from './Icons';
import { Row } from './Row';
// Define TypeScript interface for any props if needed in the future
interface FooterProps {}

const Footer: React.FC<FooterProps> = () => {
  const currentYear = new Date().getFullYear();
  const currentPath =
    typeof window !== 'undefined' ? window.location.pathname : '';
  const specificPages = ['/member/amplifyhealthsupport'];

  const isSpecificPage = specificPages.includes(currentPath);
  const trackLinkAnalytics = (clickText: string, clickUrl: string) => {
    const analytics: AnalyticsData = {
      click_text: clickText.toLowerCase(),
      click_url: clickUrl,
      event: 'navigation',
      site_section: 'Footer',
    };
    googleAnalytics(analytics);
  };

  if (noHeaderAndFooterRoutes.includes(currentPath)) {
    return null; // Do not render the Footer on these pages
  }
  return (
    <footer>
      <section
        role="contentinfo"
        className={
          isSpecificPage ? 'surface-gradient-amplify' : 'brand-gradient'
        }
      >
        <Column className="md:text-left text-center app-content container mx-auto grid grid-cols-1 md:grid-cols-[1fr_1fr_1fr_29%] lg:grid-cols-[1fr_1fr_1fr_40%] gap-4 md:gap-x-8 text-sm text-white min-h-[216px]">
          {/* Popular Links Section */}
          <Column>
            <h3 className="body-bold mb-4">Popular Links</h3>
            <ul className="space-y-4 font-thin body-2">
              <li>
                <Link
                  href="/member/idcard"
                  onClick={() =>
                    trackLinkAnalytics('Get an ID Card', '/member/idcard')
                  }
                >
                  Get an ID Card
                </Link>
              </li>
              <li>
                <Link
                  href="/member/findcare"
                  onClick={() =>
                    trackLinkAnalytics('Find Care & Costs', '/member/findcare')
                  }
                >
                  Find Care & Costs
                </Link>
              </li>
              <li>
                <Link
                  href="/member/myplan/claims"
                  onClick={() =>
                    trackLinkAnalytics('View Claims', '/member/myplan/claims')
                  }
                >
                  View Claims
                </Link>
              </li>
              <li>
                <Link
                  href="/member/profile"
                  onClick={() =>
                    trackLinkAnalytics('Profile Settings', '/member/profile')
                  }
                >
                  Profile Settings
                </Link>
              </li>
            </ul>
          </Column>

          {/* Support Section */}
          <Column>
            <h3 className="body-bold mb-4">Support</h3>
            <ul className="space-y-4 body-2 font-thin">
              <li>
                <Link
                  href="/member/support"
                  onClick={() =>
                    trackLinkAnalytics(
                      'Get Help & Contact Us',
                      '/member/support',
                    )
                  }
                >
                  Get Help & Contact Us
                </Link>
              </li>
              <li>
                <Link
                  href="http://wn008422.bcbst.com:81/portal/portal_refresh1/index.html#987736460"
                  onClick={() =>
                    trackLinkAnalytics(
                      'Share Website Feedback',
                      'http://wn008422.bcbst.com:81/portal/portal_refresh1/index.html#987736460',
                    )
                  }
                >
                  Share Website Feedback
                </Link>
              </li>
              <li>
                <Link
                  href="http://wn008422.bcbst.com:81/portal/portal_feature_cobrowse/index.html#988880562"
                  onClick={() =>
                    trackLinkAnalytics(
                      'Share Your Screen',
                      'http://wn008422.bcbst.com:81/portal/portal_feature_cobrowse/index.html#988880562',
                    )
                  }
                >
                  Share Your Screen
                </Link>
              </li>
            </ul>
          </Column>

          {/* Important Information Section */}
          <Column>
            <h3 className="body-bold mb-4">Important Information</h3>
            <ul className="space-y-4 body-2 font-thin">
              <li>
                <Link
                  href="https://www.bcbst.com/about/our-company/corporate-governance/legal/nondiscrimination-notice"
                  onClick={() =>
                    trackLinkAnalytics(
                      'Nondiscrimination',
                      'https://www.bcbst.com/about/our-company/corporate-governance/legal/nondiscrimination-notice',
                    )
                  }
                >
                  Nondiscrimination
                </Link>
              </li>
              <li>
                <Link
                  href="https://www.bcbst.com/use-insurance/member-rights"
                  onClick={() =>
                    trackLinkAnalytics(
                      'Member Rights',
                      'https://www.bcbst.com/use-insurance/member-rights',
                    )
                  }
                >
                  Member Rights
                </Link>
              </li>
              <li>
                <Link
                  href="https://www.bcbst.com/fraud"
                  onClick={() =>
                    trackLinkAnalytics(
                      'Fight Fraud',
                      'https://www.bcbst.com/fraud',
                    )
                  }
                >
                  Fight Fraud
                </Link>
              </li>
            </ul>
          </Column>

          {/* Download the App Section */}
          <Column className="md:ml-16 p-7 md:p-0 text-left">
            <Row className="md:block lg:flex">
              <img className="" src={bcbstnLogo} alt="" />

              <Column className="ml-4 md:ml-0 lg:ml-4 mt-1">
                <h3 className="body-bold mb-2">Download the App</h3>
                <p className="body-2">
                  Download the BCBSTN app in the Apple Store or Google Play.
                </p>
              </Column>
            </Row>
            <Row className="flex mt-4 grid grid-cols-6 md:grid-cols-3 md:grid-rows-2 lg:grid-cols-6 md:mb-2 mb-0 lg:mb-0 gap-x-2 gap-y-4">
              {/* Social Media Icons */}
<<<<<<< HEAD
              <img
                width={35}
                height={35}
                src={facebookLogo}
                alt="Facebook Icon"
              />
              <img
                width={35}
                height={35}
                src={linkedinLogo}
                alt="Linkedin Icon"
              />
              <img
                width={35}
                height={35}
                src={instagramLogo}
                alt="Instagram Icon"
              />
              <img
                width={35}
                height={35}
                src={youtubeLogo}
                alt="Youtube ICon"
              />
              <img
                width={35}
                height={35}
                src={pintrestLogo}
                alt="Pintrest Icon"
              />
              <img width={35} height={35} src={xLogo} alt="X Icon" />
=======
              <a
                href="https://www.facebook.com/bcbst"
                target="_blank"
                rel="noopener noreferrer"
                onClick={() =>
                  trackLinkAnalytics(
                    'Facebook',
                    'https://www.facebook.com/bcbst',
                  )
                }
              >
                <Image
                  width={35}
                  height={35}
                  src={facebookLogo}
                  alt="Facebook Icon"
                />
              </a>
              <a
                href="https://www.linkedin.com/company/bcbst"
                target="_blank"
                rel="noopener noreferrer"
                onClick={() =>
                  trackLinkAnalytics(
                    'LinkedIn',
                    'https://www.linkedin.com/company/bcbst',
                  )
                }
              >
                <Image
                  width={35}
                  height={35}
                  src={linkedinLogo}
                  alt="Linkedin Icon"
                />
              </a>
              <a
                href="https://www.instagram.com/bcbst/?hl=en"
                target="_blank"
                rel="noopener noreferrer"
                onClick={() =>
                  trackLinkAnalytics(
                    'Instagram',
                    'https://www.instagram.com/bcbst/?hl=en',
                  )
                }
              >
                <Image
                  width={35}
                  height={35}
                  src={instagramLogo}
                  alt="Instagram Icon"
                />
              </a>
              <a
                href="https://www.youtube.com/@bcbstennessee/shorts"
                target="_blank"
                rel="noopener noreferrer"
                onClick={() =>
                  trackLinkAnalytics(
                    'YouTube',
                    'https://www.youtube.com/@bcbstennessee/shorts',
                  )
                }
              >
                <Image
                  width={35}
                  height={35}
                  src={youtubeLogo}
                  alt="Youtube Icon"
                />
              </a>
              <a
                href="https://www.pinterest.com/bcbst/"
                target="_blank"
                rel="noopener noreferrer"
                onClick={() =>
                  trackLinkAnalytics(
                    'Pinterest',
                    'https://www.pinterest.com/bcbst/',
                  )
                }
              >
                <Image
                  width={35}
                  height={35}
                  src={pintrestLogo}
                  alt="Pinterest Icon"
                />
              </a>
              <a
                href="https://twitter.com/bcbst"
                target="_blank"
                rel="noopener noreferrer"
                onClick={() =>
                  trackLinkAnalytics('X', 'https://twitter.com/bcbst')
                }
              >
                <Image width={35} height={35} src={xLogo} alt="X Icon" />
              </a>
>>>>>>> aa810ab0
            </Row>
          </Column>
        </Column>
      </section>
      <section className="bg-neutral text-white text-xs">
        <Column className="app-content container mx-auto text-center space-y-8 mb-[72px]">
          <Row className="flex flex-wrap justify-center gap-2 body-2">
            <Link href="">Español</Link>
            <span>|</span>
            <Link href="">العربية</Link>
            <span>|</span>
            <Link href="">繁體中文</Link>
            <span>|</span>
            <Link href="">Tiếng Việt</Link>
            <span>|</span>
            <Link href="">한국어</Link>
            <span>|</span>
            <Link href="">Français</Link>
            <span>|</span>
            <Link href="">ພາສາລາວ</Link>
            <span>|</span>
            <Link href="">Deutsch</Link>
            <span>|</span>
            <Link href="">ગુજરાતી</Link>
            <span>|</span>
            <Link href="">日本語</Link>
            <span>|</span>
            <Link href="">Tagalog</Link>
            <span>|</span>
            <Link href="">हिंदी</Link>
            <span>|</span>
            <Link href="">Русский</Link>
            <span>|</span>
            <Link href="">فارسی</Link>
            <span>|</span>
            <Link href="">Kreyòl Ayisyen</Link>
            <span>|</span>
            <Link href="">Polski</Link>
            <span>|</span>
            <Link href="">Português</Link>
            <span>|</span>
            <Link href="">Italiano</Link>
            <span>|</span>
            <Link href="">Diné Bizaad</Link>
            <span>|</span>
            <Link href="">Deitsch</Link>
            <span>|</span>
            <Link href="">Gagana Samoa</Link>
            <span>|</span>
            <Link href="">Kapasal Falawasch</Link>
            <span>|</span>
            <Link href="">Chamoru</Link>
          </Row>

          <Row className="mt-8 border-t border-text-white flex-col-reverse lg:flex-row pt-4 flex lg:justify-between space-y-2 md:space-y-0 lg:pb-4 body-2">
            <Column className="lg:w-[67%] lg:text-left mt-4">
              ©1998-{currentYear} BlueCross BlueShield of Tennessee, Inc., an
              Independent Licensee of the Blue Cross Blue Shield Association.
              BlueCross BlueShield of Tennessee is a Qualified Health Plan
              issuer in the Health Insurance Marketplace. 1 Cameron Hill Circle,
              Chattanooga TN 37402-0001
            </Column>
            <Row className="space-x-4 body-2 !mt-4 lg:text-left justify-center">
              <Link href="" onClick={() => trackLinkAnalytics('Sitemap', '')}>
                Sitemap
              </Link>
              <span>|</span>
              <Link
                href="https://www.bcbst.com/about/our-company/corporate-governance/privacy-security"
                onClick={() =>
                  trackLinkAnalytics(
                    'Privacy & Security',
                    'https://www.bcbst.com/about/our-company/corporate-governance/privacy-security',
                  )
                }
              >
                Privacy & Security
              </Link>
              <span>|</span>
              <Link
                href="https://www.bcbst.com/about/our-company/corporate-governance/legal"
                onClick={() =>
                  trackLinkAnalytics(
                    'Legal',
                    'https://www.bcbst.com/about/our-company/corporate-governance/legal',
                  )
                }
              >
                Legal
              </Link>
            </Row>
          </Row>
        </Column>
      </section>
    </footer>
  );
};

export default Footer;<|MERGE_RESOLUTION|>--- conflicted
+++ resolved
@@ -1,11 +1,8 @@
 'use client';
-<<<<<<< HEAD
-=======
 import { AnalyticsData } from '@/models/app/analyticsData';
 import { googleAnalytics } from '@/utils/analytics';
 import { noHeaderAndFooterRoutes } from '@/utils/routes';
 import Image from 'next/image';
->>>>>>> aa810ab0
 import Link from 'next/link';
 import React from 'react';
 import { Column } from './Column';
@@ -193,7 +190,7 @@
           {/* Download the App Section */}
           <Column className="md:ml-16 p-7 md:p-0 text-left">
             <Row className="md:block lg:flex">
-              <img className="" src={bcbstnLogo} alt="" />
+              <Image className="" src={bcbstnLogo} alt="" />
 
               <Column className="ml-4 md:ml-0 lg:ml-4 mt-1">
                 <h3 className="body-bold mb-2">Download the App</h3>
@@ -204,39 +201,6 @@
             </Row>
             <Row className="flex mt-4 grid grid-cols-6 md:grid-cols-3 md:grid-rows-2 lg:grid-cols-6 md:mb-2 mb-0 lg:mb-0 gap-x-2 gap-y-4">
               {/* Social Media Icons */}
-<<<<<<< HEAD
-              <img
-                width={35}
-                height={35}
-                src={facebookLogo}
-                alt="Facebook Icon"
-              />
-              <img
-                width={35}
-                height={35}
-                src={linkedinLogo}
-                alt="Linkedin Icon"
-              />
-              <img
-                width={35}
-                height={35}
-                src={instagramLogo}
-                alt="Instagram Icon"
-              />
-              <img
-                width={35}
-                height={35}
-                src={youtubeLogo}
-                alt="Youtube ICon"
-              />
-              <img
-                width={35}
-                height={35}
-                src={pintrestLogo}
-                alt="Pintrest Icon"
-              />
-              <img width={35} height={35} src={xLogo} alt="X Icon" />
-=======
               <a
                 href="https://www.facebook.com/bcbst"
                 target="_blank"
@@ -337,7 +301,6 @@
               >
                 <Image width={35} height={35} src={xLogo} alt="X Icon" />
               </a>
->>>>>>> aa810ab0
             </Row>
           </Column>
         </Column>
