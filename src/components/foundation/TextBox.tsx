--- conflicted
+++ resolved
@@ -8,13 +8,10 @@
   id?: string;
   display?: 'inline' | 'block';
   tabFocus?: number;
-<<<<<<< HEAD
-=======
   display?: 'block' | 'inline';
   type?: 'title-1' | 'title-2' | 'title-3' | 'body-1' | 'body-2';
   maxWidth?: string | number;
   isRequiredLabel?: boolean;
->>>>>>> 8c3b801a
 }
 
 export const TextBox = ({
@@ -24,10 +21,6 @@
   ariaLabel,
   id,
   display = 'block',
-<<<<<<< HEAD
-  tabFocus,
-}: TextBoxProps) => {
-=======
   maxWidth = '100%',
   isRequiredLabel = false,
 }: TextBoxProps) => {
@@ -39,20 +32,16 @@
     return <h3 className={`${type} ${className}`.trimEnd()}>{text}</h3>;
   }
   const resolvedMaxWidth = resolveMaxWidth(maxWidth);
->>>>>>> 8c3b801a
   return (
     <p
       className={`${type || 'body-1'} ${className || ''} ${display === 'inline' ? 'inline' : 'block'}`}
       aria-label={ariaLabel}
       id={id}
       tabIndex={tabFocus}
-<<<<<<< HEAD
-=======
       style={{
         display: display,
         ...(resolvedMaxWidth && { maxWidth: resolvedMaxWidth }),
       }}
->>>>>>> 8c3b801a
     >
       {isRequiredLabel && <span className="text-red-500 ml-1">* </span>}
       {text}
