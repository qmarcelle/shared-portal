import { IComponent } from '../IComponent';

interface TextBoxProps extends IComponent {
  text: string;
  tabFocus?: number;
  display?: 'block' | 'inline';
  type?: 'title-1' | 'title-2' | 'title-3' | 'body-1' | 'body-2';
  styleProps?: object;
}

export const TextBox = ({
  text,
  styleProps,
  type = 'body-1',
  tabFocus,
  className = '',
  display = 'block',
}: TextBoxProps) => {
<<<<<<< HEAD
  if (type == 'title-1') {
    return <h1 className={`${type} ${className}`.trimEnd()}>{text}</h1>;
  } else if (type == 'title-2') {
    return <h2 className={`${type} ${className}`.trimEnd()}>{text}</h2>;
  } else if (type == 'title-3') {
    return <h3 className={`${type} ${className}`.trimEnd()}>{text}</h3>;
  }
  return (
    <p style={styleProps} className={`${type} ${className}`.trimEnd()}>
=======
  return (
    <p
      className={`${type} ${className}`.trimEnd()}
      tabIndex={tabFocus}
      style={{ display: display }}
    >
>>>>>>> e91ce9bc
      {text}
    </p>
  );
};<|MERGE_RESOLUTION|>--- conflicted
+++ resolved
@@ -5,18 +5,15 @@
   tabFocus?: number;
   display?: 'block' | 'inline';
   type?: 'title-1' | 'title-2' | 'title-3' | 'body-1' | 'body-2';
-  styleProps?: object;
 }
 
 export const TextBox = ({
   text,
-  styleProps,
   type = 'body-1',
   tabFocus,
   className = '',
   display = 'block',
 }: TextBoxProps) => {
-<<<<<<< HEAD
   if (type == 'title-1') {
     return <h1 className={`${type} ${className}`.trimEnd()}>{text}</h1>;
   } else if (type == 'title-2') {
@@ -25,15 +22,11 @@
     return <h3 className={`${type} ${className}`.trimEnd()}>{text}</h3>;
   }
   return (
-    <p style={styleProps} className={`${type} ${className}`.trimEnd()}>
-=======
-  return (
     <p
       className={`${type} ${className}`.trimEnd()}
       tabIndex={tabFocus}
       style={{ display: display }}
     >
->>>>>>> e91ce9bc
       {text}
     </p>
   );
