--- conflicted
+++ resolved
@@ -138,16 +138,6 @@
         ))}
 
         {showReset && (
-<<<<<<< HEAD
-          <a className="link flex !no-underline" href="#" onClick={onReset}>
-            <img
-              src={resetIcon}
-              className="w-[20px] h-[20px] ml-2 mr-2 items-end"
-              alt=""
-            />
-            Reset Filter
-          </a>
-=======
           <>
             <Spacer size={16} />
             <a className="link flex !no-underline" href="#" onClick={onReset}>
@@ -160,7 +150,6 @@
             </a>
             <Spacer size={16} />
           </>
->>>>>>> 8c3b801a
         )}
 
         {buttons ? (
