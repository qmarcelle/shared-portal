import Image from 'next/image';
import { Fragment } from 'react';
import downIcon from '../../../public/assets/down.svg';
import resetIcon from '../../../public/assets/reset.svg';
import {
  FilterDetails,
  FilterItem,
} from '../../models/filter_dropdown_details';
import { IComponent } from '../IComponent';
import { Card } from '../foundation/Card';
import { Column } from '../foundation/Column';
import { Header } from '../foundation/Header';
import { RichDropDown } from '../foundation/RichDropDown';
import { Row } from '../foundation/Row';
import { Spacer } from '../foundation/Spacer';
import { TextBox } from '../foundation/TextBox';
import { Button } from './Button';
import { TextField } from './TextField';

interface FilterProps extends IComponent {
  filterHeading: string;
  filterItems: FilterItem[];
  onSelectCallback: (index: number, data: FilterItem[]) => void;
  showReset: boolean;
  onReset: () => void;
  buttons?: {
    type: 'primary';
    className: string;
    label: string;
    callback: (isClicked: boolean) => void | Promise<void> | null;
  };
}

export const FilterTile = ({ user }: { user: FilterDetails }) => {
  return (
    <Column className="border-none flex-grow">
      <TextBox type="body-1" text={`${user.label}`} />
    </Column>
  );
};

export const FilterHead = ({ user }: { user: FilterDetails }) => {
  return (
    <div className="body-1 input">
      <Row className="p-1 items-center">
        <FilterTile user={user} />
        <Image
          src={downIcon}
          className="w-[20px] h-[20px] ml-2 items-end"
          alt=""
        />
      </Row>
    </div>
  );
};

export const Filter = ({
  className,
  filterHeading,
  filterItems,
  buttons,
  showReset,
  onReset,
  onSelectCallback,
}: FilterProps) => {
  //const [filter, setFilter] = useState(filterItems);

<<<<<<< HEAD
  const handleReset = () => {
    resetFilter(false);
    setFilterItem(filterItems);
    buttons?.callback(false);
  };

  const handleDropDownUpdate = (value: FilterDetails, index: number) => {
    const dropdDownCopiedVal = JSON.parse(JSON.stringify(filterItem));
    if (dropdDownCopiedVal[index]) {
      dropdDownCopiedVal[index].selectedValue = value;
      // if (dropdDownCopiedVal[index].onFilterChanged) {
      //   dropdDownCopiedVal[index].onFilterChanged(value.value);
      // }
=======
  const handleDropDownUpdate = (
    selectedFilter: FilterDetails,
    index: number,
  ) => {
    const dropDownCopiedVal = JSON.parse(
      JSON.stringify(filterItems),
    ) as FilterItem[];
    if (dropDownCopiedVal[index]) {
      dropDownCopiedVal[index].selectedValue = selectedFilter;
>>>>>>> ee0e61d3
    }

    onSelectCallback(index, dropDownCopiedVal);
  };

  const handleInputUpdate = (value: string, index: number) => {
    const filterList = JSON.parse(JSON.stringify(filterItems)) as FilterItem[];
    if (filterList[index]) {
      filterList[index].value = value;
      // if (filterList[index].onFilterChanged) {
      //   filterList[index].onFilterChanged(value);
      // }
    }
    onSelectCallback(index, filterList);
  };

  const handleCallback = () => {
    buttons?.callback(true);
  };

  return (
    <Card className={className}>
      <Column>
        <Header className="title-2" text={filterHeading} />
        <Spacer size={32} />
        {filterItems.slice(0, filterItems.length).map((item, index) => (
          <Fragment key={item.label}>
            <Column key={index}>
              {item.type == 'dropdown' ? (
                <div className="body-1">{item.label} </div>
              ) : null}
              <Spacer size={5} />
              {item.type == 'dropdown' ? (
                <div>
                  <RichDropDown<FilterDetails>
                    headBuilder={(val) => <FilterHead user={val} />}
                    itemData={item.value as FilterDetails[]}
                    itemsBuilder={(data, index) => (
                      <FilterTile user={data} key={index} />
                    )}
                    selected={item.selectedValue ?? ({} as FilterDetails)}
                    onSelectItem={(val) => {
                      handleDropDownUpdate(val, index);
                    }}
                  />
                </div>
              ) : null}
              {item.type == 'input' ? (
                <TextField
                  type="text"
                  label={item.label}
                  value={item.value as string}
                  valueCallback={(value) => {
                    handleInputUpdate(value, index);
                  }}
                ></TextField>
              ) : null}
            </Column>
            <Spacer size={16} />
          </Fragment>
        ))}
        <Spacer size={16} />
        {showReset && (
          <a className="link flex !no-underline" href="#" onClick={onReset}>
            <Image
              src={resetIcon}
              className="w-[20px] h-[20px] ml-2 mr-2 items-end"
              alt=""
            />
            Reset Filter
          </a>
        )}
        <Spacer size={16} />
        {buttons ? (
          <Button
            className={buttons.className}
            label={buttons.label}
            type={buttons.type}
            callback={() => handleCallback()}
          ></Button>
        ) : null}
      </Column>
    </Card>
  );
};<|MERGE_RESOLUTION|>--- conflicted
+++ resolved
@@ -65,21 +65,6 @@
 }: FilterProps) => {
   //const [filter, setFilter] = useState(filterItems);
 
-<<<<<<< HEAD
-  const handleReset = () => {
-    resetFilter(false);
-    setFilterItem(filterItems);
-    buttons?.callback(false);
-  };
-
-  const handleDropDownUpdate = (value: FilterDetails, index: number) => {
-    const dropdDownCopiedVal = JSON.parse(JSON.stringify(filterItem));
-    if (dropdDownCopiedVal[index]) {
-      dropdDownCopiedVal[index].selectedValue = value;
-      // if (dropdDownCopiedVal[index].onFilterChanged) {
-      //   dropdDownCopiedVal[index].onFilterChanged(value.value);
-      // }
-=======
   const handleDropDownUpdate = (
     selectedFilter: FilterDetails,
     index: number,
@@ -89,7 +74,6 @@
     ) as FilterItem[];
     if (dropDownCopiedVal[index]) {
       dropDownCopiedVal[index].selectedValue = selectedFilter;
->>>>>>> ee0e61d3
     }
 
     onSelectCallback(index, dropDownCopiedVal);
