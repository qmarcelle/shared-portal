--- conflicted
+++ resolved
@@ -215,10 +215,7 @@
           <Column>
             <div className="sideBar-content">
               <ModalHeader onClose={closeModal} />
-<<<<<<< HEAD
-=======
               <Spacer size={32} />
->>>>>>> ce6f310b
               <Column className="items-stretch p-4">
                 {modalBody ? (
                   React.cloneElement(modalBody, {
