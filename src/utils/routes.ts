--- conflicted
+++ resolved
@@ -1,15 +1,3 @@
-<<<<<<< HEAD
-/**
- * Routes that are accessible to non-logged-in clients.
- */
-export const publicRoutes = ['/embed/logout', '/chat-test'];
-
-/**
- * Routes that are used for authentication.
- * The routes will redirect logged-in users to /settings.
- */
-export const authRoutes = ['/login', '/embed/dxAuth', '/sso/impersonate'];
-=======
 import { RouteConfig } from '@/models/auth/route_auth_config';
 import {
   activeAndHealthPlanMember,
@@ -48,7 +36,6 @@
   isTeladocSecondOpinionAdviceAndSupportEligible,
 } from '@/visibilityEngine/computeVisibilityRules';
 import 'server-only';
->>>>>>> 8c3b801a
 
 /**
  * Context root for API authentication routes.
