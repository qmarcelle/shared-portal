'use server';
<<<<<<< HEAD
 
=======

>>>>>>> aa810ab0
import { ESResponse } from '@/models/enterprise/esResponse';
import { PBEData } from '@/models/member/api/pbeData';
import { logger } from '@/utils/logger';
import { getAuthToken } from '../getToken';
 
export async function getPersonBusinessEntity(
  userId: string,
  needPBE: boolean = true,
  needConsent: boolean = true,
  refresh: boolean = false, //eslint-disable-line @typescript-eslint/no-unused-vars -- Stub function
): Promise<PBEData> {
  try {
    const resp = await fetch(
      `${process.env.ES_API_URL}/searchMemberLookupDetails/getPBEConsentDetails?userName=${userId}&isPBERequired=${needPBE}&isConsentRequired=${process.env.CONSENT_ENABLED == 'true' ? needConsent : false}`,
      {
        headers: {
          Authorization: `Bearer ${await getAuthToken()}`,
        },
        cache: refresh ? 'no-store' : undefined,
        next: {
          revalidate: !refresh ? 1800 : undefined,
          tags: [userId],
        },
      },
    );
 
    const result = (await resp.json()) as ESResponse<PBEData>;
 
    logger.info('PBE Data', result.data!);
    return result.data!;
  } catch (err) {
    logger.error('PBE Api Error', err);
    //TODO: Remove returning the mocked pbe Response and rethrow error
    //once we have enough test data.
    //return pbeWithMemberMultiplePRMultiplePlans.data;
    throw err;
  }
}<|MERGE_RESOLUTION|>--- conflicted
+++ resolved
@@ -1,44 +1,40 @@
-'use server';
-<<<<<<< HEAD
- 
-=======
-
->>>>>>> aa810ab0
-import { ESResponse } from '@/models/enterprise/esResponse';
-import { PBEData } from '@/models/member/api/pbeData';
-import { logger } from '@/utils/logger';
-import { getAuthToken } from '../getToken';
- 
-export async function getPersonBusinessEntity(
-  userId: string,
-  needPBE: boolean = true,
-  needConsent: boolean = true,
-  refresh: boolean = false, //eslint-disable-line @typescript-eslint/no-unused-vars -- Stub function
-): Promise<PBEData> {
-  try {
-    const resp = await fetch(
-      `${process.env.ES_API_URL}/searchMemberLookupDetails/getPBEConsentDetails?userName=${userId}&isPBERequired=${needPBE}&isConsentRequired=${process.env.CONSENT_ENABLED == 'true' ? needConsent : false}`,
-      {
-        headers: {
-          Authorization: `Bearer ${await getAuthToken()}`,
-        },
-        cache: refresh ? 'no-store' : undefined,
-        next: {
-          revalidate: !refresh ? 1800 : undefined,
-          tags: [userId],
-        },
-      },
-    );
- 
-    const result = (await resp.json()) as ESResponse<PBEData>;
- 
-    logger.info('PBE Data', result.data!);
-    return result.data!;
-  } catch (err) {
-    logger.error('PBE Api Error', err);
-    //TODO: Remove returning the mocked pbe Response and rethrow error
-    //once we have enough test data.
-    //return pbeWithMemberMultiplePRMultiplePlans.data;
-    throw err;
-  }
-}+'use server';
+
+import { ESResponse } from '@/models/enterprise/esResponse';
+import { PBEData } from '@/models/member/api/pbeData';
+import { logger } from '@/utils/logger';
+import { getAuthToken } from '../getToken';
+
+export async function getPersonBusinessEntity(
+  userId: string,
+  needPBE: boolean = true,
+  needConsent: boolean = true,
+  refresh: boolean = false, //eslint-disable-line @typescript-eslint/no-unused-vars -- Stub function
+): Promise<PBEData> {
+  try {
+    const resp = await fetch(
+      `${process.env.ES_API_URL}/searchMemberLookupDetails/getPBEConsentDetails?userName=${userId}&isPBERequired=${needPBE}&isConsentRequired=${process.env.CONSENT_ENABLED == 'true' ? needConsent : false}`,
+      {
+        headers: {
+          Authorization: `Bearer ${await getAuthToken()}`,
+        },
+        cache: refresh ? 'no-store' : undefined,
+        next: {
+          revalidate: !refresh ? 1800 : undefined,
+          tags: [userId],
+        },
+      },
+    );
+
+    const result = (await resp.json()) as ESResponse<PBEData>;
+
+    logger.info('PBE Data', result.data!);
+    return result.data!;
+  } catch (err) {
+    logger.error('PBE Api Error', err);
+    //TODO: Remove returning the mocked pbe Response and rethrow error
+    //once we have enough test data.
+    //return pbeWithMemberMultiplePRMultiplePlans.data;
+    throw err;
+  }
+}